name: Tests

on:
  push:
    branches: [main, test/ci]
    paths-ignore:
      - 'docs/**'
      - 'templates/**'
      - 'assets/**'
      - '**.md'
      - 'LICENSE'
  pull_request:
    branches: [main]
    types: [opened, synchronize]
    paths-ignore:
      - 'docs/**'
      - 'templates/**'
      - 'assets/**'
      - '**.md'
      - 'LICENSE'

env:
  TURBO_TOKEN: ${{ secrets.TURBO_TOKEN }}
  TURBO_TEAM: ${{ secrets.TURBO_TEAM }}
  PNPM_VERSION: 6.32.14
  NODE_VERSION: 16
jobs:
  build:
    name: Build @nhost packages
    runs-on: ubuntu-latest
    steps:
      - uses: actions/checkout@v2
      - name: Install Node and dependencies
        uses: ./.github/actions/install-dependencies
      - name: Build packages
        run: pnpm build
      - name: List examples with a ci script
        id: set-matrix
        run: |
          PACKAGES=$(pnpm recursive list --depth -1 --parseable --filter=!nhost-root \
            | xargs -I@ jq "if (.scripts.ci | length) != 0  then {name: .name, path: \"@\"} else null end" @/package.json \
            | awk "!/null/" \
            | jq -c --slurp)
          echo "::set-output name=matrix::$PACKAGES"
    outputs:
      matrix: ${{ steps.set-matrix.outputs.matrix }}
  e2e:
    name: 'e2e: ${{ matrix.package.name }}'
    needs: build
    strategy:
      matrix:
        package: ${{ fromJson(needs.build.outputs.matrix) }}
    runs-on: ubuntu-latest
    steps:
      - uses: actions/checkout@v2
<<<<<<< HEAD

      - uses: pnpm/action-setup@v2.2.1
        with:
          version: 6.32.3

      - name: Use Node.js ${{ matrix.node-version }}
        uses: actions/setup-node@v2
        with:
          node-version: ${{ matrix.node-version }}
          cache: 'pnpm'

      - name: Cache turbo
        uses: actions/cache@v2
        with:
          path: ./node_modules/.cache/turbo
          key: turbo-${{ github.job }}-${{ github.ref_name }}-${{ github.sha }}
          restore-keys: |
            turbo-${{ github.job }}-${{ github.ref_name }}-

      - name: Install dependencies
        run: pnpm install

      - name: Lint
        run: pnpm run lint

      - name: Build
        run: pnpm run build

=======
      - name: Install Nhost CLI
        if: hashFiles(format('{0}/nhost/config.yaml', matrix.package.path)) != ''
        run: curl -L https://raw.githubusercontent.com/nhost/cli/main/get.sh | bash
      - name: Install Node and dependencies
        uses: ./.github/actions/install-dependencies
      - name: Run e2e test
        run: pnpm run ci -- --filter="${{ matrix.package.name }}"
      - name: Upload Cypress videos and screenshots
        if: ${{ failure() && hashFiles(format('{0}/cypress/screenshots/**', matrix.package.path), format('{0}/cypress/screenshots/**', matrix.package.path)) != ''}}
        uses: actions/upload-artifact@v3
        with:
          name: cypress-${{ matrix.package.name }}
          path: |
            ${{format('{0}/cypress/screenshots/**', matrix.package.path)}}
            ${{format('{0}/cypress/videos/**', matrix.package.path)}}
  unit:
    name: Unit tests
    needs: build
    runs-on: ubuntu-latest
    steps:
      - uses: actions/checkout@v2
      - name: Install Node and dependencies
        uses: ./.github/actions/install-dependencies
      - name: Run unit tests
        run: pnpm run test
  lint:
    name: Lint
    needs: build
    runs-on: ubuntu-latest
    steps:
      - uses: actions/checkout@v2
      - name: Install Node and dependencies
        uses: ./.github/actions/install-dependencies
>>>>>>> 50dcf41e
      - name: Lint
        run: pnpm run lint<|MERGE_RESOLUTION|>--- conflicted
+++ resolved
@@ -53,36 +53,6 @@
     runs-on: ubuntu-latest
     steps:
       - uses: actions/checkout@v2
-<<<<<<< HEAD
-
-      - uses: pnpm/action-setup@v2.2.1
-        with:
-          version: 6.32.3
-
-      - name: Use Node.js ${{ matrix.node-version }}
-        uses: actions/setup-node@v2
-        with:
-          node-version: ${{ matrix.node-version }}
-          cache: 'pnpm'
-
-      - name: Cache turbo
-        uses: actions/cache@v2
-        with:
-          path: ./node_modules/.cache/turbo
-          key: turbo-${{ github.job }}-${{ github.ref_name }}-${{ github.sha }}
-          restore-keys: |
-            turbo-${{ github.job }}-${{ github.ref_name }}-
-
-      - name: Install dependencies
-        run: pnpm install
-
-      - name: Lint
-        run: pnpm run lint
-
-      - name: Build
-        run: pnpm run build
-
-=======
       - name: Install Nhost CLI
         if: hashFiles(format('{0}/nhost/config.yaml', matrix.package.path)) != ''
         run: curl -L https://raw.githubusercontent.com/nhost/cli/main/get.sh | bash
@@ -116,6 +86,5 @@
       - uses: actions/checkout@v2
       - name: Install Node and dependencies
         uses: ./.github/actions/install-dependencies
->>>>>>> 50dcf41e
       - name: Lint
         run: pnpm run lint