--- conflicted
+++ resolved
@@ -3,561 +3,6 @@
 
 const schema = 'auth';
 /**
-<<<<<<< HEAD
- * https://hasura.io/docs/latest/graphql/core/api-reference/schema-metadata-api/relationship.html
- * Here we are using the schema-metadata-api to track the relationships between auth tables
- **/
-
-interface Table {
-  name: string;
-  schema: string;
-}
-
-interface TableArgs {
-  source?: string;
-  table: Table;
-}
-
-type TableConfig = {
-  custom_name?: string;
-  identifier?: string;
-  custom_root_fields?: {
-    select?: string;
-    select_by_pk?: string;
-    select_aggregate?: string;
-    insert?: string;
-    insert_one?: string;
-    update?: string;
-    update_by_pk?: string;
-    delete?: string;
-    delete_by_pk?: string;
-  };
-  custom_column_names?: {
-    [key: string]: string;
-  };
-};
-
-type TrackTableArgs = TableArgs & {
-  configuration?: TableConfig;
-};
-type UntrackTableArgs = TableArgs & {
-  cascade?: boolean;
-};
-
-type TableCustomisationArgs = TableArgs & {
-  configuration?: TableConfig;
-};
-
-type DropRelationshipArgs = TableArgs & {
-  relationship: string;
-};
-
-type CreateRelationshipArgs = TableArgs & {
-  name: string;
-  using: {
-    foreign_key_constraint_on:
-      | {
-          table: Table;
-          columns: string[];
-        }
-      | string[];
-  };
-};
-
-// Not strongly typed, but is enough to our current needs
-type MetadataInconsistency = {
-  type: string;
-  name: string;
-  definition: {
-    name: string;
-    schema?: string;
-    source?: string;
-    table?: { schema: string; name: string };
-  };
-  reason: string;
-};
-
-export const runMetadataRequest = async <T>(args: { type: string; args: {} }) =>
-  await axios.post<T>(
-    ENV.HASURA_GRAPHQL_GRAPHQL_URL.replace('/v1/graphql', '/v1/metadata'),
-    args,
-    {
-      headers: {
-        'x-hasura-admin-secret': ENV.HASURA_GRAPHQL_ADMIN_SECRET,
-      },
-    }
-  );
-
-export const dropInconsistentMetadata = async () => {
-  try {
-    await runMetadataRequest({
-      type: 'drop_inconsistent_metadata',
-      args: {},
-    });
-  } catch (error: any) {
-    logger.error(error);
-    throw new Error(`Error dropping metadata inconsistencies`);
-  }
-};
-
-// https://hasura.io/docs/latest/graphql/core/api-reference/schema-metadata-api/table-view.html#track-table-v2
-export const trackTable = async (args: TrackTableArgs) => {
-  try {
-    await runMetadataRequest({
-      type: 'pg_track_table',
-      args,
-    });
-  } catch (error: any) {
-    if (error.response.data.code !== 'already-tracked') {
-      logger.error(error);
-      throw new Error(`Error tracking table ${args.table.name}`);
-    } else {
-      logger.debug(`Table ${args.table.name} already tracked`);
-    }
-  }
-};
-
-// https://hasura.io/docs/latest/graphql/core/api-reference/schema-metadata-api/table-view.html#untrack-table
-export const untrackTable = async (args: UntrackTableArgs) => {
-  try {
-    await runMetadataRequest({
-      type: 'pg_untrack_table',
-      args,
-    });
-  } catch (error: any) {
-    logger.error(error);
-    throw new Error(`Error untracking table ${args.table.name}`);
-  }
-};
-
-type ReloadMetadataResult = {
-  message: string;
-  is_consistent?: boolean;
-  inconsistent_objects?: Array<MetadataInconsistency>;
-};
-
-export const reloadMetadata = async (
-  args: {
-    reload_remote_schemas?: boolean;
-    reload_sources?: boolean;
-    recreate_event_triggers?: boolean;
-  } = {}
-): Promise<ReloadMetadataResult> => {
-  const { data } = await runMetadataRequest<ReloadMetadataResult>({
-    type: 'reload_metadata',
-    args,
-  });
-  return data;
-};
-
-export const setTableCustomization = async (args: TableCustomisationArgs) => {
-  logger.debug(`Set table customization for ${args.table.name}`);
-
-  try {
-    await runMetadataRequest({
-      type: 'pg_set_table_customization',
-      args,
-    });
-  } catch (error: any) {
-    logger.error(error);
-    throw new Error('error setting customization for table ' + args.table.name);
-  }
-};
-
-export const createObjectRelationship = async (
-  args: CreateRelationshipArgs
-) => {
-  logger.debug(`Set object relationship ${args.name} for ${args.table.name}`);
-  try {
-    await runMetadataRequest({
-      type: 'pg_create_object_relationship',
-      args,
-    });
-  } catch (error: any) {
-    if (error.response.data.code !== 'already-exists') {
-      throw new Error(
-        `Error creating object relationship for table ${args.table.name}`
-      );
-    } else {
-      logger.debug(
-        `Object relationship ${args.name} on table ${args.table.name} is already created`
-      );
-    }
-  }
-};
-
-export const createArrayRelationship = async (args: CreateRelationshipArgs) => {
-  logger.debug(`Create array relationship ${args.name} for ${args.table.name}`);
-  try {
-    await runMetadataRequest({
-      type: 'pg_create_array_relationship',
-      args,
-    });
-  } catch (error: any) {
-    if (error.response.data.code !== 'already-exists') {
-      throw new Error(
-        `Error creating array relationship for table ${args.table.name}`
-      );
-    }
-    logger.debug(
-      `Array relationship ${args.name} on table ${args.table.name} is already created`
-    );
-  }
-};
-
-export const dropRelationship = async (args: DropRelationshipArgs) => {
-  logger.debug(`Drop relationship ${args.relationship} for ${args.table.name}`);
-  try {
-    await runMetadataRequest({
-      type: 'pg_drop_relationship',
-      args,
-    });
-  } catch (error: any) {
-    if (error.response.data.code !== 'already-exists') {
-      throw new Error(
-        `Error dropping relationship for table ${args.table.name}`
-      );
-    } else {
-      logger.debug(
-        `Object relationship ${args.relationship} on table ${args.table.name} is already created`
-      );
-    }
-  }
-};
-
-export const applyMetadata = async (): Promise<void> => {
-  logger.info('Applying Hasura metadata...');
-
-  logger.debug('Reloading metadata');
-  const { is_consistent, inconsistent_objects } = await reloadMetadata();
-
-  // * Manage metadata inconsistencies
-  if (is_consistent === false) {
-    // * Drop inconsistencies related to the change from `authenticators` to `security_keys`
-    // * Will drop if and only if the inconsistency is related to this name change
-    if (
-      inconsistent_objects?.length === 2 &&
-      inconsistent_objects.some(
-        ({ definition: { name, schema } }) =>
-          name === 'user_authenticators' && schema === 'auth'
-      ) &&
-      inconsistent_objects.some(
-        ({ definition: { name, table } }) =>
-          name === 'authenticators' &&
-          table?.schema === 'auth' &&
-          table?.name === 'users'
-      )
-    ) {
-      logger.debug('Dropping the authenticators inconsistency');
-      await dropInconsistentMetadata();
-      logger.debug('Authenticators inconsistency dropped');
-    }
-  }
-
-  logger.debug('Metadata reloaded');
-
-  try {
-    // track
-    await trackTable({
-      source: 'default',
-      table: {
-        schema: 'auth',
-        name: 'provider_requests',
-      },
-    });
-    await trackTable({
-      source: 'default',
-      table: {
-        schema: 'auth',
-        name: 'refresh_tokens',
-      },
-    });
-    await trackTable({
-      source: 'default',
-      table: {
-        schema: 'auth',
-        name: 'roles',
-      },
-    });
-    await trackTable({
-      source: 'default',
-      table: {
-        schema: 'auth',
-        name: 'user_providers',
-      },
-    });
-    await trackTable({
-      source: 'default',
-      table: {
-        schema: 'auth',
-        name: 'user_roles',
-      },
-    });
-    await trackTable({
-      source: 'default',
-      table: {
-        schema: 'auth',
-        name: 'users',
-      },
-    });
-    await trackTable({
-      source: 'default',
-      table: {
-        schema: 'auth',
-        name: 'providers',
-      },
-    });
-    await trackTable({
-      source: 'default',
-      table: {
-        schema: 'auth',
-        name: 'user_security_keys',
-      },
-    });
-
-    // customization
-    await setTableCustomization({
-      source: 'default',
-      table: {
-        schema: 'auth',
-        name: 'users',
-      },
-      configuration: {
-        custom_name: 'users',
-        custom_root_fields: {
-          select: 'users',
-          select_by_pk: 'user',
-          select_aggregate: 'usersAggregate',
-          insert: 'insertUsers',
-          insert_one: 'insertUser',
-          update: 'updateUsers',
-          update_by_pk: 'updateUser',
-          delete: 'deleteUsers',
-          delete_by_pk: 'deleteUser',
-        },
-        custom_column_names: {
-          // * See: https://github.com/hasura/graphql-engine/issues/8020
-          // id: 'id',
-          created_at: 'createdAt',
-          updated_at: 'updatedAt',
-          last_seen: 'lastSeen',
-          // * See: https://github.com/hasura/graphql-engine/issues/8020
-          // disabled: 'disabled',
-          display_name: 'displayName',
-          avatar_url: 'avatarUrl',
-          // * See: https://github.com/hasura/graphql-engine/issues/8020
-          // locale: 'locale',
-          // email: 'email',
-          phone_number: 'phoneNumber',
-          password_hash: 'passwordHash',
-          email_verified: 'emailVerified',
-          phone_number_verified: 'phoneNumberVerified',
-          new_email: 'newEmail',
-          otp_method_last_used: 'otpMethodLastUsed',
-          otp_hash: 'otpHash',
-          otp_hash_expires_at: 'otpHashExpiresAt',
-          default_role: 'defaultRole',
-          is_anonymous: 'isAnonymous',
-          totp_secret: 'totpSecret',
-          active_mfa_type: 'activeMfaType',
-          // * See: https://github.com/hasura/graphql-engine/issues/8020
-          // ticket: 'ticket',
-          ticket_expires_at: 'ticketExpiresAt',
-          webauthn_current_challenge: 'currentChallenge',
-        },
-      },
-    });
-
-    await setTableCustomization({
-      source: 'default',
-      table: {
-        schema: 'auth',
-        name: 'user_roles',
-      },
-      configuration: {
-        custom_name: 'authUserRoles',
-        custom_root_fields: {
-          select: 'authUserRoles',
-          select_by_pk: 'authUserRole',
-          select_aggregate: 'authUserRolesAggregate',
-          insert: 'insertAuthUserRoles',
-          insert_one: 'insertAuthUserRole',
-          update: 'updateAuthUserRoles',
-          update_by_pk: 'updateAuthUserRole',
-          delete: 'deleteAuthUserRoles',
-          delete_by_pk: 'deleteAuthUserRole',
-        },
-        custom_column_names: {
-          // * See: https://github.com/hasura/graphql-engine/issues/8020
-          // id: 'id',
-          created_at: 'createdAt',
-          user_id: 'userId',
-          // * See: https://github.com/hasura/graphql-engine/issues/8020
-          // role: 'role',
-        },
-      },
-    });
-    await setTableCustomization({
-      source: 'default',
-      table: {
-        schema: 'auth',
-        name: 'user_providers',
-      },
-      configuration: {
-        custom_name: 'authUserProviders',
-        custom_root_fields: {
-          select: 'authUserProviders',
-          select_by_pk: 'authUserProvider',
-          select_aggregate: 'authUserProvidersAggregate',
-          insert: 'insertAuthUserProviders',
-          insert_one: 'insertAuthUserProvider',
-          update: 'updateAuthUserProviders',
-          update_by_pk: 'updateAuthUserProvider',
-          delete: 'deleteAuthUserProviders',
-          delete_by_pk: 'deleteAuthUserProvider',
-        },
-        custom_column_names: {
-          // * See: https://github.com/hasura/graphql-engine/issues/8020
-          // id: 'id',
-          created_at: 'createdAt',
-          updated_at: 'updatedAt',
-          user_id: 'userId',
-          access_token: 'accessToken',
-          refresh_token: 'refreshToken',
-          provider_id: 'providerId',
-          provider_user_id: 'providerUserId',
-        },
-      },
-    });
-    await setTableCustomization({
-      source: 'default',
-      table: {
-        schema: 'auth',
-        name: 'providers',
-      },
-      configuration: {
-        custom_name: 'authProviders',
-        custom_root_fields: {
-          select: 'authProviders',
-          select_by_pk: 'authProvider',
-          select_aggregate: 'authProvidersAggregate',
-          insert: 'insertAuthProviders',
-          insert_one: 'insertAuthProvider',
-          update: 'updateAuthProviders',
-          update_by_pk: 'updateAuthProvider',
-          delete: 'deleteAuthProviders',
-          delete_by_pk: 'deleteAuthProvider',
-        },
-        custom_column_names: {
-          // * See: https://github.com/hasura/graphql-engine/issues/8020
-          // id: 'id',
-        },
-      },
-    });
-    await setTableCustomization({
-      source: 'default',
-      table: {
-        schema: 'auth',
-        name: 'refresh_tokens',
-      },
-      configuration: {
-        custom_name: 'authRefreshTokens',
-        custom_root_fields: {
-          select: 'authRefreshTokens',
-          select_by_pk: 'authRefreshToken',
-          select_aggregate: 'authRefreshTokensAggregate',
-          insert: 'insertAuthRefreshTokens',
-          insert_one: 'insertAuthRefreshToken',
-          update: 'updateAuthRefreshTokens',
-          update_by_pk: 'updateAuthRefreshToken',
-          delete: 'deleteAuthRefreshTokens',
-          delete_by_pk: 'deleteAuthRefreshToken',
-        },
-        custom_column_names: {
-          refresh_token: 'refreshToken',
-          created_at: 'createdAt',
-          expires_at: 'expiresAt',
-          user_id: 'userId',
-        },
-      },
-    });
-    await setTableCustomization({
-      source: 'default',
-      table: {
-        schema: 'auth',
-        name: 'roles',
-      },
-      configuration: {
-        custom_name: 'authRoles',
-        custom_root_fields: {
-          select: 'authRoles',
-          select_by_pk: 'authRole',
-          select_aggregate: 'authRolesAggregate',
-          insert: 'insertAuthRoles',
-          insert_one: 'insertAuthRole',
-          update: 'updateAuthRoles',
-          update_by_pk: 'updateAuthRole',
-          delete: 'deleteAuthRoles',
-          delete_by_pk: 'deleteAuthRole',
-        },
-        custom_column_names: {
-          // * See: https://github.com/hasura/graphql-engine/issues/8020
-          // role: 'role',
-        },
-      },
-    });
-    await setTableCustomization({
-      source: 'default',
-      table: {
-        schema: 'auth',
-        name: 'provider_requests',
-      },
-      configuration: {
-        custom_name: 'authProviderRequests',
-        custom_root_fields: {
-          select: 'authProviderRequests',
-          select_by_pk: 'authProviderRequest',
-          select_aggregate: 'authProviderRequestsAggregate',
-          insert: 'insertAuthProviderRequests',
-          insert_one: 'insertAuthProviderRequest',
-          update: 'updateAuthProviderRequests',
-          update_by_pk: 'updateAuthProviderRequest',
-          delete: 'deleteAuthProviderRequests',
-          delete_by_pk: 'deleteAuthProviderRequest',
-        },
-        custom_column_names: {
-          // * See: https://github.com/hasura/graphql-engine/issues/8020
-          // id: 'id',
-          // redirect_url: 'redirectUrl',
-        },
-      },
-    });
-    await setTableCustomization({
-      source: 'default',
-      table: {
-        schema: 'auth',
-        name: 'user_security_keys',
-      },
-      configuration: {
-        custom_name: 'authUserSecurityKeys',
-        custom_root_fields: {
-          select: 'authUserSecurityKeys',
-          select_by_pk: 'authUserSecurityKey',
-          select_aggregate: 'authUserSecurityKeysAggregate',
-          insert: 'insertAuthUserSecurityKeys',
-          insert_one: 'insertAuthUserSecurityKey',
-          update: 'updateAuthUserSecurityKeys',
-          update_by_pk: 'updateAuthUserSecurityKey',
-          delete: 'deleteAuthUserSecurityKeys',
-          delete_by_pk: 'deleteAuthUserSecurityKey',
-        },
-        custom_column_names: {
-          // * See: https://github.com/hasura/graphql-engine/issues/8020
-          // id: 'id',
-          user_id: 'userId',
-          credential_id: 'credentialId',
-          credential_public_key: 'credentialPublicKey',
-=======
  * Hasura-auth metadata patch
  * The object is exported for testing purposes
  */
@@ -583,7 +28,6 @@
             id: 'id',
             options: 'options',
           },
->>>>>>> 34404c23
         },
       },
       {
@@ -898,16 +342,6 @@
             credential_public_key: 'credentialPublicKey',
           },
         },
-<<<<<<< HEAD
-      },
-    });
-  } finally {
-    logger.debug('Reloading metadata');
-    await reloadMetadata();
-    logger.debug('Metadata reloaded');
-  }
-  logger.info('Hasura metadata applied');
-=======
         object_relationships: [
           {
             name: 'user',
@@ -935,5 +369,4 @@
     // eslint-disable-next-line @typescript-eslint/no-explicit-any
     logger.warn('Impossible to apply metadata', (e as any).response.data);
   }
->>>>>>> 34404c23
 };