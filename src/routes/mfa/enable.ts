import { asyncWrapper, getUser } from '@/helpers'
import { Response, Router } from 'express'

import { authenticator } from 'otplib'
import { MfaSchema, mfaSchema } from '@/validation'
import {
  ValidatedRequestSchema,
  ContainerTypes,
  createValidator,
  ValidatedRequest
} from 'express-joi-validation'
import { gqlSDK } from '@/utils/gqlSDK'

async function enableMfa(req: ValidatedRequest<Schema>, res: Response): Promise<unknown> {
  if (!req.permission_variables) {
    return res.boom.unauthorized('Not logged in')
  }

  const { 'user-id': userId } = req.permission_variables
  const { code } = req.body

<<<<<<< HEAD
  const account = await selectAccountByUserId(user_id)

  const { otp_secret, mfa_enabled } = account

  if (mfa_enabled) {
    req.logger.verbose(`User ${user_id} tried enabling MFA but it was already enabled`, {
      user_id
    })
    return res.boom.badRequest('MFA is already enabled')
  }

  if (!otp_secret) {
    req.logger.verbose(`User ${user_id} tried enabling MFA but the OTP secret was not set ${otp_secret}`, {
      user_id,
      otp_secret
    })
    return res.boom.badRequest('OTP secret is not set')
  }

  if (!authenticator.check(code, otp_secret)) {
    return res.boom.unauthorized('Invalid two-factor code')
=======
  const user = await getUser(userId)

  if (user.MFAEnabled) {
    return res.boom.badRequest('MFA is already enabled.')
  }

  if (!user.OTPSecret) {
    return res.boom.badRequest('OTP secret is not set.')
  }

  if (!authenticator.check(code, user.OTPSecret)) {
    return res.boom.unauthorized('Invalid two-factor code.')
>>>>>>> d0503ee0
  }

  await gqlSDK.updateUser({
    id: user.id,
    user: {
      MFAEnabled: true
    }
  })

  req.logger.verbose(`User ${userId} enabled MFA`, {
    userId
  })

  return res.status(204).send()
}

interface Schema extends ValidatedRequestSchema {
  [ContainerTypes.Body]: MfaSchema
}

export default (router: Router) => {
  router.post('/enable', createValidator().body(mfaSchema), asyncWrapper(enableMfa))
}<|MERGE_RESOLUTION|>--- conflicted
+++ resolved
@@ -19,48 +19,33 @@
   const { 'user-id': userId } = req.permission_variables
   const { code } = req.body
 
-<<<<<<< HEAD
-  const account = await selectAccountByUserId(user_id)
+  const user = await getUser(userId)
 
-  const { otp_secret, mfa_enabled } = account
+  const { otpSecret, mfaEnabled } = user
 
-  if (mfa_enabled) {
-    req.logger.verbose(`User ${user_id} tried enabling MFA but it was already enabled`, {
-      user_id
+  if (mfaEnabled) {
+    req.logger.verbose(`User ${userId} tried enabling MFA but it was already enabled`, {
+      userId
     })
     return res.boom.badRequest('MFA is already enabled')
   }
 
-  if (!otp_secret) {
-    req.logger.verbose(`User ${user_id} tried enabling MFA but the OTP secret was not set ${otp_secret}`, {
-      user_id,
-      otp_secret
+  if (!otpSecret) {
+    req.logger.verbose(`User ${userId} tried enabling MFA but the OTP secret was not set ${otpSecret}`, {
+      userId,
+      otpSecret
     })
     return res.boom.badRequest('OTP secret is not set')
   }
 
-  if (!authenticator.check(code, otp_secret)) {
+  if (!authenticator.check(code, otpSecret)) {
     return res.boom.unauthorized('Invalid two-factor code')
-=======
-  const user = await getUser(userId)
-
-  if (user.MFAEnabled) {
-    return res.boom.badRequest('MFA is already enabled.')
-  }
-
-  if (!user.OTPSecret) {
-    return res.boom.badRequest('OTP secret is not set.')
-  }
-
-  if (!authenticator.check(code, user.OTPSecret)) {
-    return res.boom.unauthorized('Invalid two-factor code.')
->>>>>>> d0503ee0
   }
 
   await gqlSDK.updateUser({
     id: user.id,
     user: {
-      MFAEnabled: true
+      mfaEnabled: true
     }
   })
 
