import { RequestHandler } from 'express';
import { generateRedirectUrl, getUserByEmail, pgClient } from '@/utils';
import { Joi, redirectTo } from '@/validation';
import { sendError } from '@/errors';
import { EmailType, EMAIL_TYPES } from '@/types';

export const verifySchema = Joi.object({
  redirectTo: redirectTo.required(),
  ticket: Joi.string().required(),
  type: Joi.string()
    .allow(...Object.values(EMAIL_TYPES))
    .required(),
}).meta({ className: 'VerifySchema' });

export const verifyHandler: RequestHandler<
  {},
  {},
  {},
  {
    ticket: string;
    type: EmailType;
    redirectTo: string;
  }
> = async (req, res) => {
  const { ticket, type, redirectTo } = req.query;

  // get the user from the ticket
  const user = await pgClient.getUserByTicket(ticket);

  if (!user) {
    return sendError(res, 'invalid-ticket', { redirectTo }, true);
  }

  // user found, delete current ticket
  await pgClient.updateUser({
    id: user.id,
    user: {
      ticket: null,
    },
  });

  // different types
  if (type === EMAIL_TYPES.VERIFY) {
    await pgClient.updateUser({
      id: user.id,
      user: {
        emailVerified: true,
      },
    });
  } else if (type === EMAIL_TYPES.CONFIRM_CHANGE) {
    const newEmail = user.newEmail;
    if (!newEmail) {
      return sendError(res, 'invalid-ticket', { redirectTo }, true);
    }
    // * Send an error if the new email is already used by another user
    // * This check is also done when requesting a new email, but is done again here as
    // * an account with `newEmail` as an email could have been created since the email change occurred
    if (await getUserByEmail(newEmail)) {
      return sendError(res, 'email-already-in-use', { redirectTo }, true);
    }
    // set new email for user
    await pgClient.updateUser({
      id: user.id,
      user: {
        email: newEmail,
        newEmail: null,
      },
    });
  } else if (type === EMAIL_TYPES.SIGNIN_PASSWORDLESS) {
    await pgClient.updateUser({
      id: user.id,
      user: {
        emailVerified: true,
      },
    });
  } else if (type === EMAIL_TYPES.PASSWORD_RESET) {
    // noop
    // just redirecting the user to the client (as signed-in).
  }

<<<<<<< HEAD
  const refreshToken = await pgClient.insertRefreshToken(user.id);
  // ! temparily send the refresh token in both hash and query parameter
  // TODO at a later stage, only send as a query parameter
  const redirectUrl = generateRedirectUrl(
    redirectTo,
    { refreshToken, type },
    `refreshToken=${refreshToken}&type=${type}`
  );
=======
  const refreshToken = await getNewRefreshToken(user.id);
  const redirectUrl = generateRedirectUrl(redirectTo, { refreshToken, type });
>>>>>>> 8e3d49b9

  return res.redirect(redirectUrl);
};<|MERGE_RESOLUTION|>--- conflicted
+++ resolved
@@ -78,19 +78,8 @@
     // just redirecting the user to the client (as signed-in).
   }
 
-<<<<<<< HEAD
   const refreshToken = await pgClient.insertRefreshToken(user.id);
-  // ! temparily send the refresh token in both hash and query parameter
-  // TODO at a later stage, only send as a query parameter
-  const redirectUrl = generateRedirectUrl(
-    redirectTo,
-    { refreshToken, type },
-    `refreshToken=${refreshToken}&type=${type}`
-  );
-=======
-  const refreshToken = await getNewRefreshToken(user.id);
   const redirectUrl = generateRedirectUrl(redirectTo, { refreshToken, type });
->>>>>>> 8e3d49b9
 
   return res.redirect(redirectUrl);
 };