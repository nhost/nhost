--- conflicted
+++ resolved
@@ -5,37 +5,15 @@
 import { APPLICATION, AUTHENTICATION } from '@config/index'
 import { emailClient } from '@/email'
 import { ForgotSchema, forgotSchema } from '@/validation'
-<<<<<<< HEAD
-import { setNewTicket } from '@/queries'
-import { request } from '@/request'
 import { ValidatedRequestSchema, ContainerTypes, createValidator, ValidatedRequest } from 'express-joi-validation'
-=======
-import {
-  ValidatedRequestSchema,
-  ContainerTypes,
-  createValidator,
-  ValidatedRequest
-} from 'express-joi-validation'
 import { gqlSDK } from '@/utils/gqlSDK'
->>>>>>> d0503ee0
 
 /**
  * * Creates a new temporary ticket in the account, and optionnaly send the link by email
  */
-<<<<<<< HEAD
 async function requestChangePassword(req: ValidatedRequest<Schema>, res: Response): Promise<unknown> {
   if(!AUTHENTICATION.LOST_PASSWORD_ENABLED) {
     return res.boom.notImplemented(`Please set the LOST_PASSWORD_ENABLE env variable to true to use the auth/change-password/request route`)
-=======
-async function requestChangePassword(
-  req: ValidatedRequest<Schema>,
-  res: Response
-): Promise<unknown> {
-  if (!AUTHENTICATION.LOST_PASSWORD_ENABLED) {
-    return res.boom.badImplementation(
-      `Please set the LOST_PASSWORD_ENABLE env variable to true to use the auth/change-password/request route.`
-    )
->>>>>>> d0503ee0
   }
 
   // smtp must be enabled for request change password to work.
@@ -45,28 +23,13 @@
 
   const { email } = req.body
 
-<<<<<<< HEAD
-  const account = await selectAccountByEmail(email)
+  const user = await getUserByEmail(email)
 
-  if (!account || !account.active) {
+  if (!user || !user.active) {
     req.logger.verbose(`User tried requesting email change for ${email} but no account with such email exists`, {
       email
     })
     return res.boom.badRequest('No active account with such email exists')
-=======
-  const user = await getUserByEmail(email)
-
-  if (!user) {
-    console.error('Account does not exist')
-    // TODO: Do we really want to return 204 here?
-    return res.status(204).send()
-  }
-
-  if (!user.active) {
-    console.error('Account is not active')
-    // TODO: Do we really want to return 204 here?
-    return res.status(204).send()
->>>>>>> d0503ee0
   }
 
   const ticket = uuidv4()
@@ -76,29 +39,6 @@
   // ticket active for 60 minutes
   ticketExpiresAt.setTime(now.getTime() + 60 * 60 * 1000)
 
-<<<<<<< HEAD
-  await request(setNewTicket, {
-    user_id: account.user.id,
-    ticket,
-    ticket_expires_at
-  })
-
-  await emailClient.send({
-    template: 'lost-password',
-    locals: {
-      ticket,
-      url: APPLICATION.SERVER_URL,
-      locale: account.locale,
-      app_url: APPLICATION.APP_URL,
-      display_name: account.user.display_name
-    },
-    message: {
-      to: email,
-      headers: {
-        'x-ticket': {
-          prepared: true,
-          value: ticket as string
-=======
   await gqlSDK.updateUser({
     id: user.id,
     user: {
@@ -107,25 +47,21 @@
     }
   })
 
-  // send email
-  try {
-    await emailClient.send({
-      template: 'lost-password',
-      locals: {
-        ticket,
-        url: APPLICATION.SERVER_URL,
-        locale: user.locale,
-        app_url: APPLICATION.APP_URL,
-        display_name: user.displayName
-      },
-      message: {
-        to: email,
-        headers: {
-          'x-ticket': {
-            prepared: true,
-            value: ticket as string
-          }
->>>>>>> d0503ee0
+  await emailClient.send({
+    template: 'lost-password',
+    locals: {
+      ticket,
+      url: APPLICATION.SERVER_URL,
+      locale: user.locale,
+      app_url: APPLICATION.APP_URL,
+      display_name: user.displayName
+    },
+    message: {
+      to: email,
+      headers: {
+        'x-ticket': {
+          prepared: true,
+          value: ticket as string
         }
       }
     }
