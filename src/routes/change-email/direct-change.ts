import { Response, Router } from 'express'

import { AUTHENTICATION } from '@config/index'
import { ContainerTypes, createValidator, ValidatedRequest, ValidatedRequestSchema } from 'express-joi-validation'
import { emailResetSchema, EmailResetSchema } from '@/validation'
import { asyncWrapper, getUserByEmail} from '@/helpers'
import { gqlSDK } from '@/utils/gqlSDK'

async function directChange(req: ValidatedRequest<Schema>, res: Response): Promise<unknown> {
  if(AUTHENTICATION.VERIFY_EMAILS) {
    return res.boom.notImplemented(`Please set the VERIFY_EMAILS env variable to false to use the auth/change-email route`)
  }

  const userId = req.permission_variables?.['user-id']

  const newEmail = req.body.new_email

<<<<<<< HEAD
  if(await accountWithEmailExists(new_email)) {
    req.logger.verbose(`User ${user_id} tried directly changing his email to ${new_email} but an account with such email already exists`, {
      user_id,
      email: new_email,
    })
=======
  if(await getUserByEmail(newEmail)) {
>>>>>>> d0503ee0
    return res.boom.badRequest('Cannot use this email')
  }

  // * Email verification is not activated - change email straight away
  await gqlSDK.updateUser({
    id: userId,
    user: {
      newEmail,
    }
  })

  req.logger.verbose(`User id ${userId} directly changed his email to ${newEmail}`, {
    userId,
    newEmail
  })

  return res.status(204).send()
}

interface Schema extends ValidatedRequestSchema {
  [ContainerTypes.Body]: EmailResetSchema
}

export default (router: Router) => {
  router.post('/', createValidator().body(emailResetSchema), asyncWrapper(directChange))
}<|MERGE_RESOLUTION|>--- conflicted
+++ resolved
@@ -15,15 +15,7 @@
 
   const newEmail = req.body.new_email
 
-<<<<<<< HEAD
-  if(await accountWithEmailExists(new_email)) {
-    req.logger.verbose(`User ${user_id} tried directly changing his email to ${new_email} but an account with such email already exists`, {
-      user_id,
-      email: new_email,
-    })
-=======
   if(await getUserByEmail(newEmail)) {
->>>>>>> d0503ee0
     return res.boom.badRequest('Cannot use this email')
   }
 
@@ -31,7 +23,7 @@
   await gqlSDK.updateUser({
     id: userId,
     user: {
-      newEmail,
+      email: newEmail,
     }
   })
 
