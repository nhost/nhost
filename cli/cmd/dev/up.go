--- conflicted
+++ resolved
@@ -111,11 +111,7 @@
 			&cli.StringFlag{ //nolint:exhaustruct
 				Name:    flagDashboardVersion,
 				Usage:   "Dashboard version to use",
-<<<<<<< HEAD
-				Value:   "nhost/dashboard:2.38.3",
-=======
 				Value:   "nhost/dashboard:2.38.4",
->>>>>>> 13df2c75
 				Sources: cli.EnvVars("NHOST_DASHBOARD_VERSION"),
 			},
 			&cli.StringFlag{ //nolint:exhaustruct
