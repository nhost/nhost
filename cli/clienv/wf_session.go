--- conflicted
+++ resolved
@@ -33,11 +33,7 @@
 func (ce *CliEnv) Credentials() (credentials.Credentials, error) {
 	var creds credentials.Credentials
 	if err := UnmarshalFile(ce.Path.AuthFile(), &creds, json.Unmarshal); err != nil {
-<<<<<<< HEAD
-		return credentials.Credentials{}, fmt.Errorf("failed to load credentials: %w", err)
-=======
 		return credentials.Credentials{}, err
->>>>>>> 6ae4e17f
 	}
 
 	return creds, nil
