--- conflicted
+++ resolved
@@ -48,13 +48,8 @@
     "stripe": "^10.10.0"
   },
   "devDependencies": {
-<<<<<<< HEAD
-    "@types/jsonwebtoken": "^8.5.9",
-    "@types/node": "^16.11.7",
-=======
     "@types/jsonwebtoken": "^9.0.0",
     "@types/node": "^18.11.9",
->>>>>>> 7e148935
     "dotenv": "^16.0.3",
     "ts-node-dev": "^2.0.0",
     "typescript": "^4.8.4"
