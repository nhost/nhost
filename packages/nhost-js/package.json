--- conflicted
+++ resolved
@@ -66,14 +66,8 @@
     "@graphql-typed-document-node/core": "^3.1.1",
     "@nhost/hasura-auth-js": "workspace:*",
     "@nhost/hasura-storage-js": "workspace:*",
-<<<<<<< HEAD
     "cross-fetch": "^3.1.5",
-    "jwt-decode": "^3.1.2",
-    "query-string": "^7.0.1"
-=======
-    "axios": "^1.2.0",
     "jwt-decode": "^3.1.2"
->>>>>>> dd29b062
   },
   "devDependencies": {
     "@faker-js/faker": "^7.6.0",
