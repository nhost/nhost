--- conflicted
+++ resolved
@@ -65,12 +65,8 @@
   "dependencies": {
     "@nhost/hasura-auth-js": "workspace:*",
     "@nhost/hasura-storage-js": "workspace:*",
-<<<<<<< HEAD
-    "axios": "^1.1.3",
     "graphql-request": "^5.0.0",
-=======
     "axios": "^1.2.0",
->>>>>>> ff40b99f
     "jwt-decode": "^3.1.2",
     "query-string": "^7.0.1"
   },
