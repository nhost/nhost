{
  "name": "@nhost/nhost-js",
  "version": "1.13.0",
  "description": "Nhost JavaScript SDK",
  "license": "MIT",
  "keywords": [
    "nhost",
    "hasura",
    "storage",
    "auth",
    "authentication",
    "graphql",
    "postgresql",
    "realtime"
  ],
  "author": "Nhost",
  "homepage": "https://nhost.io",
  "bugs": "https://github.com/nhost/nhost/issues",
  "repository": {
    "type": "git",
    "url": "git+https://github.com/nhost/nhost.git"
  },
  "main": "dist/index.cjs.js",
  "module": "dist/index.esm.js",
  "types": "dist/index.d.ts",
  "source": "src/index.ts",
  "files": [
    "dist",
    "umd",
    "README.md"
  ],
  "exports": {
    "./package.json": "./package.json",
    ".": {
      "import": {
        "node": "./dist/index.cjs.js",
        "default": "./dist/index.esm.js"
      },
      "require": "./dist/index.cjs.js"
    }
  },
  "publishConfig": {
    "access": "public"
  },
  "scripts": {
    "dev": "vite build --config ../../config/vite.lib.dev.config.js",
    "build": "run-p build:lib build:umd",
    "build:lib": "vite build",
    "build:umd": "vite build --config ../../config/vite.lib.umd.config.js",
    "test": "vitest run",
    "test:watch": "vitest",
    "e2e": "start-test e2e:backend http-get://localhost:9695 ci:test",
    "ci:test": "vitest run --config vite.config.e2e.js",
    "e2e:backend": "nhost dev --no-browser",
    "test:coverage": "vitest run --coverage",
    "prettier": "prettier --check src/",
    "prettier:fix": "prettier --write src/",
    "lint": "eslint . --ext .ts,.tsx",
    "lint:fix": "eslint . --ext .ts,.tsx --fix",
    "verify": "run-p prettier lint",
    "verify:fix": "run-p prettier:fix lint:fix",
    "typedoc": "typedoc --options ./nhost-js.typedoc.json --tsconfig ./typedoc.tsconfig.json",
    "docgen": "pnpm typedoc && docgen --config ./nhost-js.docgen.json"
  },
  "dependencies": {
    "@graphql-typed-document-node/core": "^3.1.1",
    "@nhost/hasura-auth-js": "workspace:*",
    "@nhost/hasura-storage-js": "workspace:*",
    "cross-fetch": "^3.1.5",
    "jwt-decode": "^3.1.2"
  },
  "devDependencies": {
    "@faker-js/faker": "^7.6.0",
    "@nhost/docgen": "workspace:*",
    "graphql": "16.6.0",
<<<<<<< HEAD
    "graphql-tag": "^2.12.6",
    "start-server-and-test": "^1.14.0"
=======
    "start-server-and-test": "^1.15.2"
>>>>>>> d8744891
  },
  "peerDependencies": {
    "graphql": "^14.0.0 || ^15.0.0 || ^16.0.0"
  }
}<|MERGE_RESOLUTION|>--- conflicted
+++ resolved
@@ -73,12 +73,8 @@
     "@faker-js/faker": "^7.6.0",
     "@nhost/docgen": "workspace:*",
     "graphql": "16.6.0",
-<<<<<<< HEAD
     "graphql-tag": "^2.12.6",
-    "start-server-and-test": "^1.14.0"
-=======
     "start-server-and-test": "^1.15.2"
->>>>>>> d8744891
   },
   "peerDependencies": {
     "graphql": "^14.0.0 || ^15.0.0 || ^16.0.0"
