--- conflicted
+++ resolved
@@ -1,9 +1,5 @@
-<<<<<<< HEAD
-import { describe, expect, it } from 'vitest'
-=======
 import { faker } from '@faker-js/faker'
 import { afterAll, beforeAll, describe, expect, it } from 'vitest'
->>>>>>> aafbf517
 import { NhostClient } from '../src'
 
 const nhost = new NhostClient({
