import { NhostClientConstructorParams } from './types'

// a port can be a number or a placeholder string with leading and trailing double underscores, f.e. "8080" or "__PLACEHOLDER_NAME__"
<<<<<<< HEAD
const LOCALHOST_REGEX =
  /^((?<protocol>http[s]?):\/\/)?(?<host>(localhost|local))(:(?<port>(\d+|__\w+__)))?$/
=======
export const LOCALHOST_REGEX =
  /^((?<protocol>http[s]?):\/\/)?(?<host>localhost)(:(?<port>(\d+|__\w+__)))?$/
>>>>>>> 1a4a0612

/**
 * `backendUrl` should now be used only when self-hosting
 * `subdomain` and `region` should be used instead when using the Nhost platform
 * `
 * @param backendOrSubdomain
 * @param service
 * @returns
 */
export function urlFromSubdomain(
  backendOrSubdomain: Pick<NhostClientConstructorParams, 'region' | 'subdomain' | 'backendUrl'>,
  service: string
): string {
  const { backendUrl, subdomain, region } = backendOrSubdomain

  if (backendUrl) {
    return `${backendUrl}/v1/${service}`
  }

  if (!subdomain) {
    throw new Error('Either `backendUrl` or `subdomain` must be set.')
  }

  // check if subdomain is [http[s]://]localhost[:port] or [http[s]://]local[:port]
  const subdomainLocalhostFound = subdomain.match(LOCALHOST_REGEX)
  if (subdomainLocalhostFound?.groups) {
    const { protocol, host, port } = subdomainLocalhostFound.groups

    const urlFromEnv = getValueFromEnv(service)
    if (urlFromEnv) {
      return urlFromEnv
    }

    if (host === 'localhost') {
      console.warn(
        'The `subdomain` is set to "localhost". Support for this will be removed in a future release. Please use "local" instead.'
      )

      return `${protocol || 'http'}://localhost:${port || 1337}/v1/${service}`
    }

    return port
      ? `${protocol || 'https'}://local.${service}.nhost.run:${port}/v1`
      : `${protocol || 'https'}://local.${service}.nhost.run/v1`
  }

  if (!region) {
    throw new Error('`region` must be set when using a `subdomain` other than "localhost".')
  }

  return `https://${subdomain}.${service}.${region}.nhost.run/v1`
}

/**
 *
 * @returns whether the code is running in a browser
 */
function isBrowser(): boolean {
  return typeof window !== 'undefined'
}

/**
 *
 * @returns whether the code is running in a Node.js environment
 */
function environmentIsAvailable() {
  return typeof process !== 'undefined' && process.env
}

/**
 *
 * @param service auth | storage | graphql | functions
 * @returns the service's url if the corresponding env var is set
 * NHOST_${service}_URL
 */
function getValueFromEnv(service: string) {
  if (isBrowser() || !environmentIsAvailable()) {
    return null
  }

  return process.env[`NHOST_${service.toUpperCase()}_URL`]
}

/**
 * Combines a base URL and a path into a single URL string.
 *
 * @param baseUrl - The base URL to use.
 * @param path - The path to append to the base URL.
 * @returns The combined URL string.
 */
export function buildUrl(baseUrl: string, path: string) {
  const hasLeadingSlash = path.startsWith('/')
  const urlPath = hasLeadingSlash ? path : `/${path}`
  return baseUrl + urlPath
}<|MERGE_RESOLUTION|>--- conflicted
+++ resolved
@@ -1,13 +1,8 @@
 import { NhostClientConstructorParams } from './types'
 
 // a port can be a number or a placeholder string with leading and trailing double underscores, f.e. "8080" or "__PLACEHOLDER_NAME__"
-<<<<<<< HEAD
 const LOCALHOST_REGEX =
   /^((?<protocol>http[s]?):\/\/)?(?<host>(localhost|local))(:(?<port>(\d+|__\w+__)))?$/
-=======
-export const LOCALHOST_REGEX =
-  /^((?<protocol>http[s]?):\/\/)?(?<host>localhost)(:(?<port>(\d+|__\w+__)))?$/
->>>>>>> 1a4a0612
 
 /**
  * `backendUrl` should now be used only when self-hosting
