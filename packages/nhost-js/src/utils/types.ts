import { NhostAuthConstructorParams } from '@nhost/hasura-auth-js'
// TODO shared with other packages
export type ErrorPayload = {
  error: string
  status: number
  message: string
}

export type BackendUrl = {
  /**
   * Nhost backend URL
   * Will be deprecated in a future release. Please look at 'subdomain' and 'region' instead.
   */
  backendUrl: string
}

export type Subdomain = {
  /**
   * Project subdomain (e.g. `ieingiwnginwnfnegqwvdqwdwq`)
   * Use `localhost` during local development
   */
  subdomain: string

  /**
   * Project region (e.g. `eu-central-1`)
   * Project region is not required during local development (when `subdomain` is `localhost`)
   */
  region?: string
  /**
   * When set, the admin secret is sent as a header, `x-hasura-admin-secret`,
   * for all requests to GraphQL, Storage, and Serverless Functions.
   */
  adminSecret?: string
}

export type ServiceUrls = {
  authUrl?: string
  graphqlUrl?: string
  storageUrl?: string
  functionsUrl?: string
}

export type BackendOrSubdomain = BackendUrl | Subdomain

export interface NhostClientConstructorParams
  extends Partial<BackendUrl>,
    Partial<Subdomain>,
    Partial<ServiceUrls>,
    Omit<NhostAuthConstructorParams, 'url'> {
  /**
   * When set, the admin secret is sent as a header, `x-hasura-admin-secret`,
   * for all requests to GraphQL, Storage, and Serverless Functions.
   */
  adminSecret?: string
<<<<<<< HEAD
}
export interface FunctionResponse<T = any> {
  data: T
  status: number
  statusText: string
}

export type FunctionCallResponse<T = unknown> =
  | {
      res: FunctionResponse<T>
      error: null
    }
  | {
      res: null
      error: Error
    }

export interface GraphqlResponse<T = object> {
  errors?: object[]
  data?: T
=======
>>>>>>> 6500629c
}<|MERGE_RESOLUTION|>--- conflicted
+++ resolved
@@ -52,27 +52,4 @@
    * for all requests to GraphQL, Storage, and Serverless Functions.
    */
   adminSecret?: string
-<<<<<<< HEAD
-}
-export interface FunctionResponse<T = any> {
-  data: T
-  status: number
-  statusText: string
-}
-
-export type FunctionCallResponse<T = unknown> =
-  | {
-      res: FunctionResponse<T>
-      error: null
-    }
-  | {
-      res: null
-      error: Error
-    }
-
-export interface GraphqlResponse<T = object> {
-  errors?: object[]
-  data?: T
-=======
->>>>>>> 6500629c
 }