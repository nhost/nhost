--- conflicted
+++ resolved
@@ -3,23 +3,8 @@
 
 import { NhostFunctionsClient } from '../clients/functions'
 import { NhostGraphqlClient } from '../clients/graphql'
-<<<<<<< HEAD
 import { urlFromParams } from '../utils/helpers'
 import { NhostClientConstructorParams } from '../utils/types'
-=======
-
-export interface NhostClientConstructorParams extends Omit<NhostAuthConstructorParams, 'url'> {
-  /**
-   * Nhost backend URL.
-   */
-  backendUrl: string
-  /**
-   * Admin secret. When set, it is sent as an `x-hasura-admin-secret` header for all
-   * GraphQL, Storage, and Serverless Functions requests.
-   */
-  adminSecret?: string
-}
->>>>>>> 050cb288
 
 export class NhostClient {
   auth: HasuraAuthClient
@@ -62,31 +47,20 @@
     })
 
     this.storage = new HasuraStorageClient({
-<<<<<<< HEAD
-      url: urlFromParams(urlParams, 'storage')
-    })
-
-    this.functions = new NhostFunctionsClient({
-      url: urlFromParams(urlParams, 'functions')
-    })
-
-    this.graphql = new NhostGraphqlClient({
-      url: urlFromParams(urlParams, 'graphql')
-=======
-      url: `${backendUrl}/v1/storage`,
+      url: urlFromParams(urlParams, 'storage'),
       adminSecret
     })
 
     this.functions = new NhostFunctionsClient({
-      url: `${backendUrl}/v1/functions`,
+      url: urlFromParams(urlParams, 'functions'),
       adminSecret
     })
 
     this.graphql = new NhostGraphqlClient({
-      url: `${backendUrl}/v1/graphql`,
+      url: urlFromParams(urlParams, 'graphql'),
       adminSecret
->>>>>>> 050cb288
     })
+
 
     // * Set current token if token is already accessable
     this.storage.setAccessToken(this.auth.getAccessToken())
