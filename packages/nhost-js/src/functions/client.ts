/**
 * Functions client for the Nhost JavaScript SDK.
 *
 * This module provides functionality for executing serverless function calls
 * against Nhost serverless functions.
 */

import {
  type ChainFunction,
  createEnhancedFetch,
  FetchError,
  type FetchResponse,
} from "../fetch";

/**
 * Functions client interface providing methods for executing serverless function calls
 */
export interface Client {
  baseURL: string;

<<<<<<< HEAD
=======
  /** Add a middleware function to the fetch chain
   * @param chainFunction - The middleware function to add
   */
>>>>>>> 5b53c568
  pushChainFunction(chainFunction: ChainFunction): void;

  /**
   * Execute a request to a serverless function
   * The response body will be automatically parsed based on the content type into the following types:
   *   - Object if the response is application/json
   *   - string text string if the response is text/*
   *   - Blob if the response is any other type
   *
   * @param path - The path to the serverless function
   * @param options - Additional fetch options to apply to the request
   * @returns Promise with the function response and metadata.
   */
  fetch<T = unknown>(
    path: string,
    options?: RequestInit,
  ): Promise<FetchResponse<T>>;

  /**
   * Executes a POST request to a serverless function with a JSON body
   *
   * This is a convenience method assuming the request is a POST with JSON body
   * setting the `Content-Type` and 'Accept' headers to `application/json` and
   * automatically stringifying the body.
   *
   * For a more generic request, use the `fetch` method instead.
   *
   * @param path - The path to the serverless function
   * @param body - The JSON body to send in the request
   * @param options - Additional fetch options to apply to the request
   * @returns Promise with the function response and metadata
   */
  post<T = unknown>(
    path: string,
    body?: unknown,
    options?: RequestInit,
  ): Promise<FetchResponse<T>>;
}

/**
 * Creates a Functions API client for interacting with serverless functions.
 *
 * This client provides methods for executing requests against serverless functions,
 * with support for middleware functions to handle authentication, error handling,
 * and other cross-cutting concerns.
 *
 * @param baseURL - Base URL for the functions endpoint
 * @param chainFunctions - Array of middleware functions for the fetch chain
 * @returns Functions client with fetch method
 */
export const createAPIClient = (
  baseURL: string,
  chainFunctions: ChainFunction[] = [],
): Client => {
  let enhancedFetch = createEnhancedFetch(chainFunctions);

  const pushChainFunction = (chainFunction: ChainFunction) => {
    chainFunctions.push(chainFunction);
    enhancedFetch = createEnhancedFetch(chainFunctions);
  };

  /**
   * Executes a request to a serverless function and processes the response
   *
   * @param path - The path to the serverless function
   * @param options - Additional fetch options to apply to the request
   * @returns Promise with the function response and metadata. Body will be either
   *   - JSON object if the response is application/json
       - text string if the response is text/*
       - Blob if the response is any other type
   */
  const fetch = async <T = unknown>(
    path: string,
    options?: RequestInit,
  ): Promise<FetchResponse<T | string | Blob>> => {
    const resp = await enhancedFetch(`${baseURL}${path}`, options);

    let body: T | string | Blob;
    // Process response based on content type
    if (resp.headers.get("content-type")?.includes("application/json")) {
      body = (await resp.json()) as T;
    } else if (resp.headers.get("content-type")?.startsWith("text/")) {
      body = await resp.text();
    } else {
      body = await resp.blob();
    }

    // Throw error for non-OK responses
    if (!resp.ok) {
      throw new FetchError(body, resp.status, resp.headers);
    }

    return {
      status: resp.status,
      body,
      headers: resp.headers,
    };
  };

  /**
   * Executes a POST request to a serverless function with a JSON body
   *
   * This is a convenience method assuming the request is a POST with JSON body
   * setting the `Content-Type` and 'Accept' headers to `application/json` and
   * automatically stringifying the body.
   *
   * For a more generic request, use the `fetch` method instead.
   *
   * @param path - The path to the serverless function
   * @param body - The JSON body to send in the request
   * @param options - Additional fetch options to apply to the request
   * @returns Promise with the function response and metadata
   */
  const post = async <T = unknown>(
    path: string,
    body?: unknown,
    options: RequestInit = {},
  ): Promise<FetchResponse<T | string | Blob>> => {
    // Ensure the method is POST and set the body
    const requestOptions: RequestInit = {
      ...options,
      method: "POST",
      headers: {
        Accept: "application/json",
        "Content-Type": "application/json",
        ...options.headers,
      },
      body: body ? JSON.stringify(body) : undefined,
    };

    return fetch<T>(path, requestOptions);
  };

  // Return client object with the fetch method
  return {
    baseURL,
    fetch,
    post,
    pushChainFunction,
  } as Client;
};<|MERGE_RESOLUTION|>--- conflicted
+++ resolved
@@ -18,12 +18,9 @@
 export interface Client {
   baseURL: string;
 
-<<<<<<< HEAD
-=======
   /** Add a middleware function to the fetch chain
    * @param chainFunction - The middleware function to add
    */
->>>>>>> 5b53c568
   pushChainFunction(chainFunction: ChainFunction): void;
 
   /**
