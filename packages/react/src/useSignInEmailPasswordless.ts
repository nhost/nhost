--- conflicted
+++ resolved
@@ -4,16 +4,9 @@
   ActionSuccessState,
   PasswordlessOptions,
   SignInEmailPasswordlessHandlerResult,
-<<<<<<< HEAD
   signInEmailPasswordlessPromise
-} from '@nhost/core'
-=======
-  signInEmailPasswordlessPromise,
-  SignInEmailPasswordState
 } from '@nhost/hasura-auth-js'
->>>>>>> 325fd08a
 import { useSelector } from '@xstate/react'
-
 import { useAuthInterpreter } from './useAuthInterpreter'
 
 interface SignInEmailPasswordlessHandler {
