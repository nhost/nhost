--- conflicted
+++ resolved
@@ -1,13 +1,6 @@
-<<<<<<< HEAD
 import { NhostSession } from '@nhost/hasura-auth-js'
 import { NhostClient } from '@nhost/nhost-js'
 import { useInterpret } from '@xstate/react'
-=======
-import { AuthContext, NhostSession } from '@nhost/core'
-import { NhostClient } from '@nhost/nhost-js'
-import { useInterpret } from '@xstate/react'
-import produce from 'immer'
->>>>>>> 6174e1dd
 import React, { createContext, PropsWithChildren, useEffect, useRef } from 'react'
 
 export const NhostReactContext = createContext<NhostClient>({} as NhostClient)
