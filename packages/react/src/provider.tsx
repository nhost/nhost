<<<<<<< HEAD
import produce from 'immer'
import React, { createContext, PropsWithChildren, useEffect, useRef } from 'react'

import { AuthContext, NhostSession } from '@nhost/hasura-auth-js'
=======
import { AuthContext, NhostSession } from '@nhost/core'
>>>>>>> aea99ad2
import { NhostClient } from '@nhost/nhost-js'
import { useInterpret } from '@xstate/react'
import produce from 'immer'
import React, { createContext, PropsWithChildren, useEffect, useRef } from 'react'

export const NhostReactContext = createContext<NhostClient>({} as NhostClient)
export interface NhostProviderProps {
  nhost: NhostClient
  initial?: NhostSession
}

export const NhostProvider: React.FC<PropsWithChildren<NhostProviderProps>> = ({
  nhost,
  initial,
  ...props
}) => {
  const machine = nhost.auth.client.machine
  const interpreter = useInterpret(machine, {
    devTools: nhost.devTools,
    context: produce<AuthContext>(machine.context, (ctx: AuthContext) => {
      if (initial) {
        ctx.user = initial.user
        ctx.refreshToken.value = initial.refreshToken ?? null
        ctx.accessToken.value = initial.accessToken ?? null
        ctx.accessToken.expiresAt = new Date(Date.now() + initial.accessTokenExpiresIn * 1_000)
      }
    })
  }).start()

  // * Hook to send session update everytime the 'initial' props changed
  const isInitialMount = useRef(true)
  useEffect(() => {
    if (isInitialMount.current) {
      isInitialMount.current = false
    } else {
      if (initial) {
        interpreter.send('SESSION_UPDATE', { data: { session: initial } })
      }
    }
  }, [initial, interpreter])

  nhost.auth.client.interpreter = interpreter
  return <NhostReactContext.Provider value={nhost}>{props.children}</NhostReactContext.Provider>
}

/**
 * @deprecated use `NhostProvider` instead
 */
export const NhostReactProvider = NhostProvider<|MERGE_RESOLUTION|>--- conflicted
+++ resolved
@@ -1,11 +1,4 @@
-<<<<<<< HEAD
-import produce from 'immer'
-import React, { createContext, PropsWithChildren, useEffect, useRef } from 'react'
-
 import { AuthContext, NhostSession } from '@nhost/hasura-auth-js'
-=======
-import { AuthContext, NhostSession } from '@nhost/core'
->>>>>>> aea99ad2
 import { NhostClient } from '@nhost/nhost-js'
 import { useInterpret } from '@xstate/react'
 import produce from 'immer'
