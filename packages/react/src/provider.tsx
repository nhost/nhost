--- conflicted
+++ resolved
@@ -6,15 +6,6 @@
 import { useInterpret } from '@xstate/react'
 
 export const NhostReactContext = createContext<NhostClient>({} as NhostClient)
-<<<<<<< HEAD
-
-export const NhostReactProvider: React.FC<
-  PropsWithChildren<{
-    nhost: NhostClient
-    initial?: NhostSession
-  }>
-> = ({ nhost, initial, ...props }) => {
-=======
 export interface NhostReactProviderProps {
   nhost: NhostClient
   initial?: NhostSession
@@ -25,7 +16,6 @@
   initial,
   ...props
 }) => {
->>>>>>> f26e8c36
   const machine = nhost.auth.client.machine
   const interpreter = useInterpret(machine, {
     devTools: nhost.devTools,
