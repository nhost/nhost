--- conflicted
+++ resolved
@@ -18,11 +18,7 @@
 }) => {
   const machine = nhost.auth.client.machine
   const interpreter = useInterpret(machine, {
-<<<<<<< HEAD
-    devTools: true,
-=======
     devTools: nhost.devTools,
->>>>>>> eb136067
     context: produce<AuthContext>(machine.context, (ctx: AuthContext) => {
       if (initial) {
         ctx.user = initial.user
