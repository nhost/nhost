--- conflicted
+++ resolved
@@ -4,15 +4,10 @@
   NhostClient as VanillaNhostClient,
   Subdomain
 } from '@nhost/nhost-js'
-<<<<<<< HEAD
-=======
 
 export * from '@nhost/nhost-js'
 export { VanillaNhostClient }
->>>>>>> 85afe3d2
 
-export * from '@nhost/nhost-js'
-export { VanillaNhostClient }
 export interface NhostReactClientConstructorParams
   extends Partial<BackendUrl>,
     Partial<Subdomain>,
