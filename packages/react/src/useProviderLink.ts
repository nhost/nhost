import {
  encodeQueryParameters,
  Provider,
  ProviderOptions,
  rewriteRedirectTo
} from '@nhost/nhost-js'
<<<<<<< HEAD

=======
import { useContext, useEffect, useState } from 'react'
>>>>>>> 85afe3d2
import { NhostReactContext } from './provider'

/**
 *  Use the hook `useProviderLink` to get an OAuth provider URL that can be used to sign in users.
 *
 * @example
 * ```js
 * const providerLink = useProviderLink();
 * ```
 *
 * @example
 * ```jsx
 * import { useProviderLink } from '@nhost/react';
 *
 * const Component = () => {
 *   const { facebook, github } = useProviderLink();
 *
 *   return (
 *     <div>
 *       <a href={facebook}>Sign in with Facebook</a>
 *       <a href={github}>Sign in with GitHub</a>
 *     </div>
 *   );
 * };
 * ```
 */
export const useProviderLink = (options?: ProviderOptions) => {
  /**
   * @internal When using Nextjs or any SSR framework, nhost.auth.client.clientUrl will be set to `undefined`
   * as its value is set to window.location.origin.
   * This is because the request context is not available when setting up the client `new NhostClient()` outside of
   * the React/Nextjs context.
   */
  const [isSSR, setIsSSR] = useState(true)

  useEffect(() => {
    setIsSSR(false)
  }, [])

  const nhost = useContext(NhostReactContext)

  return new Proxy({} as Record<Provider, string>, {
    get(_, provider: string) {
      return encodeQueryParameters(
        `${nhost.auth.client.backendUrl}/signin/provider/${provider}`,
        rewriteRedirectTo(isSSR ? undefined : nhost.auth.client.clientUrl, options as any)
      )
    }
  })
}<|MERGE_RESOLUTION|>--- conflicted
+++ resolved
@@ -4,11 +4,7 @@
   ProviderOptions,
   rewriteRedirectTo
 } from '@nhost/nhost-js'
-<<<<<<< HEAD
-
-=======
 import { useContext, useEffect, useState } from 'react'
->>>>>>> 85afe3d2
 import { NhostReactContext } from './provider'
 
 /**
