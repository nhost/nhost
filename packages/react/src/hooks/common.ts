import { useContext, useEffect, useState } from 'react'
import { InterpreterFrom } from 'xstate'

import { AuthMachine, ErrorPayload, USER_UNAUTHENTICATED } from '@nhost/core'
import { NhostClient } from '@nhost/nhost-js'
import { useSelector } from '@xstate/react'

import { NhostReactContext } from '../provider'

export interface ActionHookErrorState {
  /** @return `true` if an error occurred */
  isError: boolean
  /** Provides details about the error */
  error: ErrorPayload | null
}

export interface ActionHookLoadingState {
  /**
   * @return `true` when the action is executing, `false` when it finished its execution.
   */
  isLoading: boolean
}
export interface CommonActionHookState extends ActionHookErrorState, ActionHookLoadingState {}

export interface ActionHookSuccessState {
  /** Returns `true` if the action is successful. */
  isSuccess: boolean
}

export interface DefaultActionHookState extends CommonActionHookState, ActionHookSuccessState {
  /** @depreacted use `!isSuccess` or `!!error` instead */
  isError: boolean
}

export const useNhostClient = (): NhostClient => {
  const nhost = useContext(NhostReactContext)
  return nhost
}

/** @internal */
export const useAuthInterpreter = (): InterpreterFrom<AuthMachine> => {
  const nhost = useContext(NhostReactContext)
  const interpreter = nhost.auth.client.interpreter
  if (!interpreter) throw Error('No interpreter')
  return interpreter
}

export const useNhostBackendUrl = () => {
  const nhost = useContext(NhostReactContext)
  return nhost.auth.client.backendUrl.replace('/v1/auth', '')
}

/**
 * @deprecated
 * When using both {@link useAuthLoading} and {@link useAuthenticated} together, their initial state will change
 * three times:
 *
 * `(true, false)` -> `(false, false)` -> `(false, true)`
 *
 * Use {@link useAuthenticationStatus} instead.
 */
export const useAuthLoading = () => {
  const service = useAuthInterpreter()
  return useSelector(service, (state) => state.hasTag('loading'))
}

/**
 * The Nhost client may need some initial steps to determine the authentication status during startup, like fetching a new JWT from an existing refresh token.
 * @return `isLoading` will return `true` until the authentication status is known.
 * 
 * `        isAuthenticated` returns `true` if the user is authenticated, `false` if not or if the client is still determining the status.
 * @example
```jsx
import { useAuthenticationStatus } from '@nhost/react';

const Component = () => {
  const { isLoading, isAuthenticated } = useAuthenticationStatus();
  if (isLoading) {
    return <div>Loading Nhost authentication status...</div>;
  }

  if (isAuthenticated) {
    return <div>User is authenticated</div>;
  }

  return <div>Public section</div>;
};
```
*/
export const useAuthenticationStatus = () => {
  const service = useAuthInterpreter()
  return useSelector(
    service,
    (state) => ({
      isAuthenticated: state.matches({ authentication: 'signedIn' }),
      isLoading: state.hasTag('loading'),
      error: state.context.errors.authentication || null,
      isError: state.matches({ authentication: { signedOut: 'failed' } })
    }),
    (a, b) => a.isAuthenticated === b.isAuthenticated && a.isLoading === b.isLoading
  )
}

export const useAuthenticated = () => {
  const service = useAuthInterpreter()
  const [isAuthenticated, setIsAuthenticated] = useState(
    !!service.status && service.state.matches({ authentication: 'signedIn' })
  )
  useEffect(() => {
    const subscription = service.subscribe((state) => {
      const newValue = state.matches({ authentication: 'signedIn' })
      setIsAuthenticated(newValue)
    })
    return subscription.unsubscribe
  }, [service])
  return isAuthenticated
}

/**
 * Get the JWT access token
 */
export const useAccessToken = () => {
  const service = useAuthInterpreter()
  return useSelector(service, (state) => state.context.accessToken.value)
}

/**
 * Sign out
 * The `useSignOut` hook accepts an `all` argument that will be used when the `signOut` method will be called. This value can be overriden in calling `signOut(allValue)`.
 * 
 * @example
```js
const { signOut, isSuccess } = useSignOut();
```
 * @example
```jsx
import { useState } from 'react';
import { useSignOut, useAuthenticated } from '@nhost/react';

const Component = () => {
  const { signOut, isSuccess } = useSignOut();
  const authenticated = useAuthenticated();

  if (authenticated) {
    return (
      <div>
        <button onClick={signUp}>Sign Out</button>
        {isSuccess && <div>You have successfully signed out!</div>}
      </div>
    );
  }

  return <div>Not authenticated</div>;
};
```
*/
export const useSignOut = (stateAll: boolean = false) => {
  const service = useAuthInterpreter()
  const signOut = (valueAll?: boolean | unknown) =>
<<<<<<< HEAD
    new Promise<{ isSuccess: boolean }>((resolve) => {
      service.send('SIGNOUT', { all: typeof valueAll === 'boolean' ? valueAll : stateAll })
=======
    new Promise<{ isSuccess: boolean; error: ErrorPayload | null; isError: boolean }>((resolve) => {
      const { event } = service.send({
        type: 'SIGNOUT',
        all: typeof valueAll === 'boolean' ? valueAll : stateAll
      })
      if (event.type !== 'SIGNED_OUT') {
        return resolve({ isSuccess: false, isError: true, error: USER_UNAUTHENTICATED })
      }
>>>>>>> 9ae5e485
      service.onTransition((state) => {
        if (state.matches({ authentication: { signedOut: 'success' } })) {
          resolve({ isSuccess: true, isError: false, error: null })
        } else if (state.matches({ authentication: { signedOut: { failed: 'server' } } }))
          resolve({ isSuccess: false, isError: true, error: state.context.errors.signout || null })
      })
    })

  const isSuccess = useSelector(
    service,
    (state) => state.matches({ authentication: { signedOut: 'success' } }),
    (a, b) => a === b
  )

  const error = useSelector(
    service,
    (state) => state.context.errors.signout || null,
    (a, b) => a?.error === b?.error
  )

  return { signOut, isSuccess, error }
}<|MERGE_RESOLUTION|>--- conflicted
+++ resolved
@@ -157,10 +157,6 @@
 export const useSignOut = (stateAll: boolean = false) => {
   const service = useAuthInterpreter()
   const signOut = (valueAll?: boolean | unknown) =>
-<<<<<<< HEAD
-    new Promise<{ isSuccess: boolean }>((resolve) => {
-      service.send('SIGNOUT', { all: typeof valueAll === 'boolean' ? valueAll : stateAll })
-=======
     new Promise<{ isSuccess: boolean; error: ErrorPayload | null; isError: boolean }>((resolve) => {
       const { event } = service.send({
         type: 'SIGNOUT',
@@ -169,7 +165,6 @@
       if (event.type !== 'SIGNED_OUT') {
         return resolve({ isSuccess: false, isError: true, error: USER_UNAUTHENTICATED })
       }
->>>>>>> 9ae5e485
       service.onTransition((state) => {
         if (state.matches({ authentication: { signedOut: 'success' } })) {
           resolve({ isSuccess: true, isError: false, error: null })
