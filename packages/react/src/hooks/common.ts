import { useContext, useEffect, useState } from 'react'
import { InterpreterFrom } from 'xstate'

import { AuthMachine, signOutPromise } from '@nhost/core'
import { NhostClient } from '@nhost/nhost-js'
import { useSelector } from '@xstate/react'

import { NhostReactContext } from '../provider'

<<<<<<< HEAD
=======
export interface ActionHookErrorState {
  /** @return `true` if an error occurred */
  isError: boolean
  /** Provides details about the error */
  error: ErrorPayload | null
}

export interface ActionHookLoadingState {
  /**
   * @return `true` when the action is executing, `false` when it finished its execution.
   */
  isLoading: boolean
}
export interface CommonActionHookState extends ActionHookErrorState, ActionHookLoadingState {}

export interface ActionHookSuccessState {
  /** Returns `true` if the action is successful. */
  isSuccess: boolean
}

export interface DefaultActionHookState extends CommonActionHookState, ActionHookSuccessState {
  /** @depreacted use `!isSuccess` or `!!error` instead */
  isError: boolean
}

/**
 * Use the hook `useNhostClient` to get the Nhost client.
 *
 * @example
 * ```tsx
 * const nhost = useNhostClient()
 * ```
 *
 * @docs https://docs.nhost.io/reference/react/use-nhost-client
 */
>>>>>>> 21a9da79
export const useNhostClient = (): NhostClient => {
  const nhost = useContext(NhostReactContext)
  return nhost
}

/** @internal */
export const useAuthInterpreter = (): InterpreterFrom<AuthMachine> => {
  const nhost = useContext(NhostReactContext)
  const interpreter = nhost.auth.client.interpreter
  if (!interpreter) throw Error('No interpreter')
  return interpreter
}

/**
 * Use the hook `useNhostBackendUrl` to get the Nhost backend URL.
 *
 * @example
 * ```tsx
 * const nhostBackendUrl = useNhostBackendUrl()
 * ```
 *
 * @docs https://docs.nhost.io/reference/react/use-nhost-backend-url
 */
export const useNhostBackendUrl = () => {
  const nhost = useContext(NhostReactContext)
  return nhost.auth.client.backendUrl.replace('/v1/auth', '')
}

/**
 * @deprecated
 * When using both {@link useAuthLoading} and {@link useAuthenticated} together, their initial state will change
 * three times:
 *
 * `(true, false)` -> `(false, false)` -> `(false, true)`
 *
 * Use {@link useAuthenticationStatus} instead.
 */
export const useAuthLoading = () => {
  const service = useAuthInterpreter()
  return useSelector(service, (state) => state.hasTag('loading'))
}

/**
 * Use `useAuthenticationStatus` to get the authentication status for the user.
 *
 * @example
 * ```tsx
 * const { isAuthenticated, isLoading } = useAuthenticationStatus();
 * ```
 */
export const useAuthenticationStatus = () => {
  const service = useAuthInterpreter()
  return useSelector(
    service,
    (state) => ({
      isAuthenticated: state.matches({ authentication: 'signedIn' }),
      isLoading: state.hasTag('loading'),
      error: state.context.errors.authentication || null,
      isError: state.matches({ authentication: { signedOut: 'failed' } })
    }),
    (a, b) => a.isAuthenticated === b.isAuthenticated && a.isLoading === b.isLoading
  )
}

/**
 * Use `useAuthenticated` to get the authentication status of the user.
 *
 * @example
 * ```ts
 * const isAuthenticated = useAuthenticated();
 * ```
 *
 * @docs https://docs.nhost.io/reference/react/use-access-token
 */
export const useAuthenticated = () => {
  const service = useAuthInterpreter()
  const [isAuthenticated, setIsAuthenticated] = useState(
    !!service.status && service.state.matches({ authentication: 'signedIn' })
  )
  useEffect(() => {
    const subscription = service.subscribe((state) => {
      const newValue = state.matches({ authentication: 'signedIn' })
      setIsAuthenticated(newValue)
    })
    return subscription.unsubscribe
  }, [service])
  return isAuthenticated
}

/**
 * Use `useAccessToken` to get the access token of the user.
 *
 * @example
 * ```ts
 * const accessToken = useAccessToken();
 * ```
 *
 * @docs https://docs.nhost.io/reference/react/use-access-token
 */
export const useAccessToken = () => {
  const service = useAuthInterpreter()
  return useSelector(service, (state) => state.context.accessToken.value)
}

/**
 * Sign out
 * The `useSignOut` hook accepts an `all` argument that will be used when the `signOut` method will be called. This value can be overriden in calling `signOut(allValue)`.
 * 
 * @example
```js
const { signOut, isSuccess } = useSignOut();
```
 * @example
```jsx
import { useState } from 'react';
import { useSignOut, useAuthenticated } from '@nhost/react';

const Component = () => {
  const { signOut, isSuccess } = useSignOut();
  const authenticated = useAuthenticated();

  if (authenticated) {
    return (
      <div>
        <button onClick={signUp}>Sign Out</button>
        {isSuccess && <div>You have successfully signed out!</div>}
      </div>
    );
  }

  return <div>Not authenticated</div>;
};
```
*/
/**
 * Use the hook `useSignOut` to sign out the current user.
 *
 * @example
 * ```tsx
 * import { useSignOut, useAuthenticated } from '@nhost/react'
 *
 * const Component = () => {
 *   const { signOut } = useSignOut()
 *   const isAutenticated = useAuthenticated()
 *
 *   if (isAuthenticated) {
 *     return (
 *       <button onClick={() => signOut()}>Sign Out</button>
 *     )
 *   }
 *
 *   return <div>Not authenticated</div>
 * }
 * ```
 *
 * @docs https://docs.nhost.io/reference/react/use-sign-out
 */
export const useSignOut = (stateAll: boolean = false) => {
  const service = useAuthInterpreter()
  const signOut = (valueAll?: boolean | unknown) =>
    signOutPromise(service, typeof valueAll === 'boolean' ? valueAll : stateAll)

  const isSuccess = useSelector(
    service,
    (state) => state.matches({ authentication: { signedOut: 'success' } }),
    (a, b) => a === b
  )

  const error = useSelector(
    service,
    (state) => state.context.errors.signout || null,
    (a, b) => a?.error === b?.error
  )

  return { signOut, isSuccess, error }
}<|MERGE_RESOLUTION|>--- conflicted
+++ resolved
@@ -6,33 +6,6 @@
 import { useSelector } from '@xstate/react'
 
 import { NhostReactContext } from '../provider'
-
-<<<<<<< HEAD
-=======
-export interface ActionHookErrorState {
-  /** @return `true` if an error occurred */
-  isError: boolean
-  /** Provides details about the error */
-  error: ErrorPayload | null
-}
-
-export interface ActionHookLoadingState {
-  /**
-   * @return `true` when the action is executing, `false` when it finished its execution.
-   */
-  isLoading: boolean
-}
-export interface CommonActionHookState extends ActionHookErrorState, ActionHookLoadingState {}
-
-export interface ActionHookSuccessState {
-  /** Returns `true` if the action is successful. */
-  isSuccess: boolean
-}
-
-export interface DefaultActionHookState extends CommonActionHookState, ActionHookSuccessState {
-  /** @depreacted use `!isSuccess` or `!!error` instead */
-  isError: boolean
-}
 
 /**
  * Use the hook `useNhostClient` to get the Nhost client.
@@ -44,7 +17,6 @@
  *
  * @docs https://docs.nhost.io/reference/react/use-nhost-client
  */
->>>>>>> 21a9da79
 export const useNhostClient = (): NhostClient => {
   const nhost = useContext(NhostReactContext)
   return nhost
