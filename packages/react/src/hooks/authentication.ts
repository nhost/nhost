--- conflicted
+++ resolved
@@ -20,27 +20,7 @@
 
 import { NhostReactContext } from '../provider'
 
-<<<<<<< HEAD
-import { useAuthenticated, useAuthInterpreter } from './common'
-=======
-import {
-  ActionHookSuccessState,
-  CommonActionHookState,
-  DefaultActionHookState,
-  useAuthInterpreter
-} from './common'
-
-interface SignInHookState extends CommonActionHookState, ActionHookSuccessState {
-  user: User | null
-  accessToken: string | null
-}
-interface SignInEmailPasswordHookState extends SignInHookState {
-  needsMfaOtp: boolean
-  needsEmailVerification: boolean
-}
-
-type SignInEmailPasswordHandlerResult = Omit<SignInEmailPasswordHookState, 'isLoading'>
->>>>>>> 10356398
+import { useAuthInterpreter } from './common'
 
 interface SignInEmailPasswordHandler {
   (email: string, password: string): Promise<SignInEmailPasswordHandlerResult>
