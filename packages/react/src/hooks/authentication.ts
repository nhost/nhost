--- conflicted
+++ resolved
@@ -6,8 +6,7 @@
   Provider,
   ProviderOptions,
   rewriteRedirectTo,
-  User,
-  USER_ALREADY_SIGNED_IN
+  User
 } from '@nhost/core'
 import {
   signInAnonymousPromise,
@@ -18,19 +17,8 @@
 
 import { NhostReactContext } from '../provider'
 
-import {
-  ActionHookSuccessState,
-  CommonActionHookState,
-  DefaultActionHookState,
-  useAuthenticated,
-  useAuthInterpreter
-} from './common'
-<<<<<<< HEAD
+import { DefaultActionHookState, useAuthenticated, useAuthInterpreter } from './common'
 interface SignInHookState extends DefaultActionHookState {
-=======
-
-interface SignInHookState extends CommonActionHookState, ActionHookSuccessState {
->>>>>>> 9ae5e485
   user: User | null
   accessToken: string | null
 }
@@ -133,7 +121,6 @@
     valueEmail?: string | unknown,
     valuePassword?: string
   ) =>
-<<<<<<< HEAD
     signInEmailPasswordPromise(
       service,
       (typeof valueEmail === 'string' ? valueEmail : stateEmail) as string,
@@ -141,81 +128,9 @@
     )
 
   const sendMfaOtp: SendMfaOtpHander = (valueOtp?: string | unknown) => {
-    service.send('SIGNIN_MFA_TOTP', {
-=======
-    new Promise<SignInEmailPasswordHandlerResult>((resolve) => {
-      const { changed, context } = service.send({
-        type: 'SIGNIN_PASSWORD',
-        email: typeof valueEmail === 'string' ? valueEmail : stateEmail,
-        password: typeof valuePassword === 'string' ? valuePassword : statePassword
-      })
-      if (!changed) {
-        return resolve({
-          accessToken: context.accessToken.value,
-          error: USER_ALREADY_SIGNED_IN,
-          isError: true,
-          isSuccess: false,
-          needsEmailVerification: false,
-          needsMfaOtp: false,
-          user: context.user
-        })
-      }
-      service.onTransition((state) => {
-        if (
-          state.matches({
-            authentication: { signedOut: 'noErrors' },
-            email: 'awaitingVerification'
-          })
-        ) {
-          // TODO consider sending an error when email needs verification or user needs MFA (breaking change)
-          resolve({
-            accessToken: null,
-            error: null,
-            isError: false,
-            isSuccess: false,
-            needsEmailVerification: true,
-            needsMfaOtp: false,
-            user: null
-          })
-        } else if (state.matches({ authentication: { signedOut: 'needsMfa' } })) {
-          resolve({
-            accessToken: null,
-            error: null,
-            isError: false,
-            isSuccess: false,
-            needsEmailVerification: false,
-            needsMfaOtp: true,
-            user: null
-          })
-        } else if (state.matches({ authentication: { signedOut: 'failed' } })) {
-          resolve({
-            accessToken: null,
-            error: state.context.errors.authentication || null,
-            isError: true,
-            isSuccess: false,
-            needsEmailVerification: false,
-            needsMfaOtp: false,
-            user: null
-          })
-        } else if (state.matches({ authentication: 'signedIn' })) {
-          resolve({
-            accessToken: state.context.accessToken.value,
-            error: null,
-            isError: false,
-            isSuccess: true,
-            needsEmailVerification: false,
-            needsMfaOtp: false,
-            user: state.context.user
-          })
-        }
-      })
-    })
-
-  const sendMfaOtp: SendMfaOtpHander = (valueOtp?: string | unknown) => {
     // TODO promisify
     service.send({
       type: 'SIGNIN_MFA_TOTP',
->>>>>>> 9ae5e485
       otp: typeof valueOtp === 'string' ? valueOtp : stateOtp
     })
   }
@@ -346,44 +261,11 @@
     valueEmail?: string | unknown,
     valueOptions = stateOptions
   ) =>
-<<<<<<< HEAD
     signInEmailPasswordlessPromise(
       service,
       (typeof valueEmail === 'string' ? valueEmail : stateEmail) as string,
       valueOptions
     )
-=======
-    new Promise<SignInEmailPasswordlessHandlerResult>((resolve) => {
-      const { changed } = service.send({
-        type: 'SIGNIN_PASSWORDLESS_EMAIL',
-        email: typeof valueEmail === 'string' ? valueEmail : stateEmail,
-        options: valueOptions
-      })
-      if (!changed) {
-        return resolve({
-          error: USER_ALREADY_SIGNED_IN,
-          isError: true,
-          isSuccess: false
-        })
-      }
-      service.onTransition((state) => {
-        if (state.matches({ authentication: { signedOut: 'failed' } })) {
-          resolve({
-            error: state.context.errors.authentication || null,
-            isError: true,
-            isSuccess: false
-          })
-        } else if (
-          state.matches({
-            authentication: { signedOut: 'noErrors' },
-            email: 'awaitingVerification'
-          })
-        ) {
-          resolve({ error: null, isError: false, isSuccess: true })
-        }
-      })
-    })
->>>>>>> 9ae5e485
 
   const error = useSelector(
     service,
@@ -408,58 +290,9 @@
 // TODO documentation when available in Nhost Cloud - see changelog
 // TODO deanonymize
 // TODO review nhost.auth.signIn()
-<<<<<<< HEAD
 export const useSignInAnonymous = () => {
   const service = useAuthInterpreter()
   const signInAnonymous = () => signInAnonymousPromise(service)
-=======
-
-interface SignInAnonymousHookState extends DefaultActionHookState {
-  user: User | null
-  accessToken: string | null
-}
-type SignInAnonymousHandlerResult = Omit<SignInAnonymousHookState, 'isLoading'>
-interface SignInAnonymousHookResult extends SignInAnonymousHookState {
-  signInAnonymous(): Promise<SignInAnonymousHandlerResult>
-}
-
-export const useSignInAnonymous = (): SignInAnonymousHookResult => {
-  const service = useAuthInterpreter()
-  const signInAnonymous = (): Promise<SignInAnonymousHandlerResult> =>
-    new Promise((resolve) => {
-      const { changed } = service.send('SIGNIN_ANONYMOUS')
-      if (!changed) {
-        resolve({
-          isSuccess: false,
-          isError: true,
-          // TODO error
-          error: null,
-          user: null,
-          accessToken: null
-        })
-      }
-      service.onTransition((state) => {
-        if (state.matches({ authentication: 'signedIn' })) {
-          resolve({
-            isSuccess: true,
-            isError: false,
-            error: null,
-            user: state.context.user,
-            accessToken: state.context.accessToken.value
-          })
-        }
-        if (state.matches({ authentication: { signedOut: 'failed' } })) {
-          resolve({
-            isSuccess: false,
-            isError: true,
-            error: state.context.errors.authentication || null,
-            user: null,
-            accessToken: null
-          })
-        }
-      })
-    })
->>>>>>> 9ae5e485
 
   const error = useSelector(
     service,
