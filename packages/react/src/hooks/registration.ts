import { useMemo } from 'react'

import { SignUpOptions, User, USER_ALREADY_SIGNED_IN } from '@nhost/core'
import { useSelector } from '@xstate/react'

import {
  ActionHookSuccessState,
  CommonActionHookState,
  useAuthenticationStatus,
  useAuthInterpreter
} from './common'

interface SignUpEmailPasswordHookState extends CommonActionHookState, ActionHookSuccessState {
  /** @return `true` if an email is required to complete the action, and that a verificaiton email has been sent to complete the action. */
  needsEmailVerification: boolean
  /** User information */
  user: User | null
  /** Access token (JWT) */
  accessToken: string | null
}

type SignUpEmailPasswordHandlerResult = Omit<SignUpEmailPasswordHookState, 'isLoading'>

interface SignUpEmailPasswordHandler {
  (
    email: string,
    password: string,
    options?: SignUpOptions
  ): Promise<SignUpEmailPasswordHandlerResult>
  /** @deprecated */
  (
    email?: unknown,
    password?: string,
    options?: SignUpOptions
  ): Promise<SignUpEmailPasswordHandlerResult>
}

interface SignUpEmailPasswordHookResult extends SignUpEmailPasswordHookState {
  /** Used for a new user to sign up. Returns a promise with the current context */
  signUpEmailPassword: SignUpEmailPasswordHandler
}

interface SignUpEmailPasswordHook {
  (options?: SignUpOptions): SignUpEmailPasswordHookResult
  /** @deprecated */
  (email?: string, password?: string, options?: SignUpOptions): SignUpEmailPasswordHookResult
}

/**
 * Email and Password Sign-Up
 * @example

```js
const {
  signUpEmailPassword,
  isLoading,
  isSuccess,
  needsEmailVerification,
  isError,
  error,
} = useSignUpEmailPassword();
```
 * @example
```jsx
import { useState } from 'react';
import { useSignUpEmailPassword } from '@nhost/react';

const Component = () => {
  const [email, setEmail] = useState('');
  const [password, setPassword] = useState('');
  const {
    signUpEmailPassword,
    isLoading,
    isSuccess,
    needsEmailVerification,
    isError,
    error,
  } = useSignUpEmailPassword();

  return (
    <div>
      <input
        value={email}
        onChange={(event) => setEmail(event.target.value)}
        placeholder="Email"
      />
      <input
        value={password}
        onChange={(event) => setPassword(event.target.value)}
        placeholder="Password"
      />
      <button onClick={() => signUpEmailPassword(email, password)}>
        Register
      </button>
      {isSuccess && (
        <div>Your account have beed created! You are now authenticated</div>
      )}
      {needsEmailVerification && (
        <div>
          Please check your mailbox and follow the verification link to verify
          your email
        </div>
      )}
    </div>
  );
};
```
 */
export const useSignUpEmailPassword: SignUpEmailPasswordHook = (
  a?: string | SignUpOptions,
  b?: string,
  c?: SignUpOptions
) => {
  const stateEmail: string | undefined = typeof a === 'string' ? a : undefined
  const statePassword: string | undefined = typeof b === 'string' ? b : undefined
  const stateOptions = c || (typeof a !== 'string' ? a : undefined)

  const service = useAuthInterpreter()
  const isError =
    !!service.status && service.state.matches({ authentication: { signedOut: 'failed' } })
  const error = useSelector(
    service,
    (state) => state.context.errors.registration || null,
    (a, b) => a?.error === b?.error
  )
  const { isLoading: loading, isAuthenticated: isSuccess } = useAuthenticationStatus()
  const isLoading = useMemo(() => loading && !isSuccess, [loading, isSuccess])
  const needsEmailVerification =
    !!service.status &&
    service.state.matches({
      authentication: { signedOut: 'noErrors' },
      email: 'awaitingVerification'
    })

  const signUpEmailPassword: SignUpEmailPasswordHandler = (
    valueEmail?: string | unknown,
    valuePassword = statePassword,
    valueOptions = stateOptions
  ) =>
    new Promise<SignUpEmailPasswordHandlerResult>((resolve) => {
<<<<<<< HEAD
      service.send('SIGNUP_EMAIL_PASSWORD', {
=======
      const { changed, context } = service.send({
        type: 'SIGNUP_EMAIL_PASSWORD',
>>>>>>> 9ae5e485
        email: typeof valueEmail === 'string' ? valueEmail : stateEmail,
        password: valuePassword,
        options: valueOptions
      })
      if (!changed) {
        return resolve({
          error: USER_ALREADY_SIGNED_IN,
          accessToken: context.accessToken.value,
          isError: true,
          isSuccess: false,
          needsEmailVerification: false,
          user: context.user
        })
      }
      service.onTransition((state) => {
        if (state.matches({ authentication: { signedOut: 'failed' } })) {
          resolve({
            accessToken: null,
            error: state.context.errors.registration || null,
            isError: true,
            isSuccess: false,
            needsEmailVerification: false,
            user: null
          })
        } else if (
          state.matches({
            authentication: { signedOut: 'noErrors' },
            email: 'awaitingVerification'
          })
        ) {
          resolve({
            accessToken: null,
            error: null,
            isError: false,
            isSuccess: false,
            needsEmailVerification: true,
            user: null
          })
        } else if (state.matches({ authentication: 'signedIn' })) {
          resolve({
            accessToken: state.context.accessToken.value,
            error: null,
            isError: false,
            isSuccess: true,
            needsEmailVerification: false,
            user: state.context.user
          })
        }
      })
    })

  const user = useSelector(
    service,
    (state) => state.context.user,
    (a, b) => a?.id === b?.id
  )
  const accessToken = useSelector(service, (state) => state.context.accessToken.value)

  return {
    accessToken,
    error,
    isError,
    isLoading,
    isSuccess,
    needsEmailVerification,
    signUpEmailPassword,
    user
  }
}<|MERGE_RESOLUTION|>--- conflicted
+++ resolved
@@ -138,12 +138,8 @@
     valueOptions = stateOptions
   ) =>
     new Promise<SignUpEmailPasswordHandlerResult>((resolve) => {
-<<<<<<< HEAD
-      service.send('SIGNUP_EMAIL_PASSWORD', {
-=======
       const { changed, context } = service.send({
         type: 'SIGNUP_EMAIL_PASSWORD',
->>>>>>> 9ae5e485
         email: typeof valueEmail === 'string' ? valueEmail : stateEmail,
         password: valuePassword,
         options: valueOptions
