--- conflicted
+++ resolved
@@ -1,30 +1,9 @@
-<<<<<<< HEAD
-import { useMemo } from 'react'
-
-import {
-  SignUpEmailPasswordHandlerResult,
-  signUpEmailPasswordPromise,
-  SignUpEmailPasswordState,
-  SignUpOptions
-} from '@nhost/core'
-import { useSelector } from '@xstate/react'
-=======
-import { SignUpOptions, User, USER_ALREADY_SIGNED_IN } from '@nhost/core'
+import { signUpEmailPasswordPromise, SignUpEmailPasswordState, SignUpOptions } from '@nhost/core'
 import { useSelector } from '@xstate/react'
 
-import { ActionHookSuccessState, CommonActionHookState, useAuthInterpreter } from './common'
+import { useAuthInterpreter } from './common'
 
-interface SignUpEmailPasswordHookState extends CommonActionHookState, ActionHookSuccessState {
-  /** @return `true` if an email is required to complete the action, and that a verificaiton email has been sent to complete the action. */
-  needsEmailVerification: boolean
-  /** User information */
-  user: User | null
-  /** Access token (JWT) */
-  accessToken: string | null
-}
->>>>>>> 10356398
-
-import { useAuthenticationStatus, useAuthInterpreter } from './common'
+type SignUpEmailPasswordHandlerResult = Omit<SignUpEmailPasswordState, 'isLoading'>
 
 interface SignUpEmailPasswordHandler {
   (
