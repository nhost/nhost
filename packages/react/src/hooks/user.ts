import jwt_decode from 'jwt-decode'
import { useMemo, useState } from 'react'

import {
  ChangeEmailOptions,
  createChangeEmailMachine,
  createChangePasswordMachine,
  createEnableMfaMachine,
  createResetPasswordMachine,
  createSendVerificationEmailMachine,
  ErrorPayload,
  JWTClaims,
  ResetPasswordOptions,
  SendVerificationEmailOptions,
  User
} from '@nhost/core'
import { useMachine, useSelector } from '@xstate/react'

<<<<<<< HEAD
import { ActionHookState, useAccessToken, useAuthInterpreter, useNhostClient } from './common'
=======
import {
  ActionHookErrorState,
  ActionHookSuccessState,
  CommonActionHookState,
  useAuthInterpreter,
  useNhostClient
} from './common'
interface ChangeEmailHookState extends CommonActionHookState {
  needsEmailVerification: boolean
}
>>>>>>> 284890b4

type ChangeEmailHandlerResult = Omit<ChangeEmailHookState, 'isLoading'>
interface ChangeEmailHandler {
  (email: string, options?: ChangeEmailOptions): Promise<ChangeEmailHandlerResult>
  /** @deprecated */
  (email?: unknown, options?: ChangeEmailOptions): Promise<ChangeEmailHandlerResult>
}

interface ChangeEmailHookResult extends ChangeEmailHookState {
  /** Requests the email change. Returns a promise with the current context  */
  changeEmail: ChangeEmailHandler
}

/**
 * Change email hook
 *
 * @example
 * ```js
 * const {
 *   changeEmail,
 *   isLoading,
 *   needsEmailVerification,
 *   isError,
 *   error
 * } = useChangeEmail();
 * ```
 *
 * @example
 * ```jsx
 * import { useState } from 'react';
 * import { useChangeEmail } from '@nhost/react';
 *
 * const Component = () => {
 *   const [email, setEmail] = useState('');
 *   const { changeEmail, isLoading, needsEmailVerification, isError, error } = useChangeEmail();
 *
 *   return (
 *     <div>
 *       <input value={email} onChange={(event) => setEmail(event.target.value)} />
 *       <button onClick={() => changeEmail(email)}>Change email</button>
 *
 *       {needsEmailVerification && (
 *         <div>
 *           Please check your mailbox and follow the verification link to confirm your new email
 *         </div>
 *       )}
 *     </div>
 *   );
 * };
 * ```
 */
export function useChangeEmail(options?: ChangeEmailOptions): ChangeEmailHookResult

/**
 * @deprecated
 */
export function useChangeEmail(email?: string, options?: ChangeEmailOptions): ChangeEmailHookResult

export function useChangeEmail(a?: string | ChangeEmailOptions, b?: ChangeEmailOptions) {
  const stateEmail = typeof a === 'string' ? a : undefined
  const stateOptions = typeof a !== 'string' ? a : b
  const nhost = useNhostClient()
  const machine = useMemo(() => createChangeEmailMachine(nhost.auth.client), [nhost])
  const [, send, service] = useMachine(machine)
  const [isError, setIsError] = useState(false)
  const [needsEmailVerification, setNeedsEmailVerification] = useState(false)
  const [error, setError] = useState<ErrorPayload | null>(null)
  const [isLoading, setIsLoading] = useState(false)
  const changeEmail: ChangeEmailHandler = async (
    valueEmail?: string | unknown,
    valueOptions = stateOptions
  ) =>
    new Promise<ChangeEmailHandlerResult>((resolve) => {
      send({
        type: 'REQUEST',
        email: typeof valueEmail === 'string' ? valueEmail : stateEmail,
        options: valueOptions
      })
      service.onTransition((state) => {
        if (state.matches({ idle: 'error' })) {
          const error = state.context.error
          setIsError(true)
          setError(error)
          setIsLoading(false)
          resolve({ isError: true, error, needsEmailVerification })
        } else if (state.matches('requesting')) {
          setIsLoading(true)
        } else if (state.matches({ idle: 'success' })) {
          setIsError(false)
          setError(null)
          setIsLoading(false)
          setNeedsEmailVerification(true)
          resolve({ isError: false, error: null, needsEmailVerification: true })
        }
      })
    })

  return { changeEmail, isLoading, needsEmailVerification, isError, error }
}

interface ChangePasswordHandlerResult extends ActionHookErrorState, ActionHookSuccessState {}

interface ChangePasswordHandler {
  (password: string): Promise<ChangePasswordHandlerResult>
  /** @deprecated */
  (password?: unknown): Promise<ChangePasswordHandlerResult>
}

interface ChangePasswordHookResult extends ActionHookErrorState, ActionHookSuccessState {
  /** Requests the password change. Returns a promise with the current context */
  changePassword: ChangePasswordHandler
}

interface ChangePasswordHook {
  (): ChangePasswordHookResult
  /** @deprecated */
  (email?: string): ChangePasswordHookResult
}

/**
 * Change password
 * 
 * @example
```js
const { changePassword, isLoading, isSuccess, isError, error } =
  useChangePassword();
```
* @example
```jsx
import { useState } from 'react';
import { useChangePassword } from '@nhost/react';

const Component = () => {
  const [password, setPassword] = useState('');
  const { changePassword, isLoading, isSuccess, isError, error } =
    useChangePassword();

  return (
    <div>
      <input
        value={password}
        onChange={(event) => setPassword(event.target.value)}
      />
      <button onClick={() => changePassword(password)}>Change password</button>
    </div>
  );
};
```
 * 
 */
export const useChangePassword: ChangePasswordHook = (statePassword?: string) => {
  const nhost = useNhostClient()
  const machine = useMemo(() => createChangePasswordMachine(nhost.auth.client), [nhost])
  const [current, send, service] = useMachine(machine)
  const isError = current.matches({ idle: 'error' })
  const isSuccess = current.matches({ idle: 'success' })
  const error = current.context.error
  const isLoading = current.matches('requesting')

  const changePassword: ChangePasswordHandler = (valuePassword?: string | unknown) =>
    new Promise<ChangePasswordHandlerResult>((resolve) => {
      send({
        type: 'REQUEST',
        password: typeof valuePassword === 'string' ? valuePassword : statePassword
      })
      service.onTransition((state) => {
        if (state.matches({ idle: 'error' })) {
          resolve({ error: state.context.error, isError: true, isSuccess: false })
        } else if (state.matches({ idle: 'success' })) {
          resolve({ error: null, isError: false, isSuccess: true })
        }
      })
    })

  return { changePassword, isLoading, isSuccess, isError, error }
}

type ResetPasswordHandlerResult = Omit<ResetPasswordHookState, 'isLoading'>
interface ResetPasswordHandler {
  (email: string, options?: ResetPasswordOptions): Promise<ResetPasswordHandlerResult>
  /** @deprecated */
  (email?: unknown, options?: ResetPasswordOptions): Promise<ResetPasswordHandlerResult>
}

interface ResetPasswordHookState extends CommonActionHookState {
  isSent: boolean
}

interface ResetPasswordHookResult extends ResetPasswordHookState {
  /**
   * Sends an email with a temporary connection link. Returns a promise with the current context
   */
  resetPassword: ResetPasswordHandler
}

interface ResetPasswordHook {
  (options?: ResetPasswordOptions): ResetPasswordHookResult
  /** @deprecated */
  (email?: string, options?: ResetPasswordOptions): ResetPasswordHookResult
}

/**
 * If a user loses their password, we can resend them an email to authenticate so that they can change it to a new one
 * @example
```js
const { resetPassword, isLoading, isSent, isError, error } =
  useResetPassword();
```
 * 
 * @example
```jsx
import { useState } from 'react';
import { useResetPassword } from '@nhost/react';

const Component = () => {
  const [email, setEmail] = useState('');
  const { resetPassword, isLoading, isSent, isError, error } =
    useResetPassword();

  return (
    <div>
      <input value={email} onChange={(event) => setEmail(event.target.value)} />
      <button onClick={() => resetPassword(email)}>Send reset link</button>
    </div>
  );
};
```
 * 
 */
export const useResetPassword: ResetPasswordHook = (
  a?: string | ResetPasswordOptions,
  b?: ResetPasswordOptions
) => {
  const stateEmail = typeof a === 'string' ? a : undefined
  const stateOptions = typeof a !== 'string' ? a : b
  const nhost = useNhostClient()
  const machine = useMemo(() => createResetPasswordMachine(nhost.auth.client), [nhost])
  const [current, send, service] = useMachine(machine)
  const isError = current.matches({ idle: 'error' })
  const isSent = current.matches({ idle: 'success' })
  const error = current.context.error
  const isLoading = current.matches('requesting')

  const resetPassword: ResetPasswordHandler = (
    valueEmail?: string | unknown,
    valueOptions = stateOptions
  ) =>
    new Promise<ResetPasswordHandlerResult>((resolve) => {
      send({
        type: 'REQUEST',
        email: typeof valueEmail === 'string' ? valueEmail : stateEmail,
        options: valueOptions
      })
      service.onTransition((state) => {
        if (state.matches({ idle: 'error' })) {
          resolve({ error: state.context.error, isError: true, isSent: false })
        } else if (state.matches({ idle: 'success' })) {
          resolve({ error: null, isError: false, isSent: true })
        }
      })
    })
  return { resetPassword, isLoading, isSent, isError, error }
}

<<<<<<< HEAD
export const useUserData = (): User | null => {
=======
/**
 * User data
 * @example
```js
const {
  id,
  email,
  displayName,
  avatarUrl,
  isAnonymous,
  locale,
  defaultRole,
  roles,
  metadata,
  createdAt,
} = useUserData();
```
 * 
 * @example Example of an authenticated user
```json
{
  "avatarUrl": "https://s.gravatar.com/avatar",
  "createdAt": "2022-04-11T16:33:14.780439+00:00",
  "defaultRole": "user",
  "displayName": "John Doe",
  "email": "john@nhost.io",
  "id": "05e054c7-a722-42e7-90a6-3f77a2f118c8",
  "isAnonymous": false,
  "locale": "en",
  "metadata": {
    "lastName": "Doe",
    "firstName": "John"
  },
  "roles": ["user", "me"]
}
```
 */
export const useUserData = () => {
>>>>>>> 284890b4
  const service = useAuthInterpreter()
  return useSelector(
    service,
    (state) => state.context.user,
    (a, b) => (a && JSON.stringify(a)) === (b && JSON.stringify(b))
  )
}

<<<<<<< HEAD
export const useAvatarUrl = (): string | undefined => {
=======
/**
 * User avatar
 * @example
```jsx
import { useAvatarUrl } from '@nhost/react';

const Avatar = () => {
  const avatar = useAvatarUrl();

  return <img src={avatar} alt="Avatar" />;
};
```
 */
export const useAvatarUrl = () => {
>>>>>>> 284890b4
  const service = useAuthInterpreter()
  return useSelector(
    service,
    (state) => state.context.user?.avatarUrl,
    (a, b) => a === b
  )
}

<<<<<<< HEAD
export const useDefaultRole = (): string | undefined => {
=======
/**
 * Gets the user's default role
 * @example
```jsx
import { useUserRoles, useDefaultRole } from '@nhost/react';

const Avatar = () => {
  const roles = useUserRoles();
  const defaultRole = useDefaultRole();

  return (
    <div>
      Your default role is {defaultRole}. You have the following roles:{' '}
      {roles.join(', ')}
    </div>
  );
};
```
 */
export const useDefaultRole = () => {
>>>>>>> 284890b4
  const service = useAuthInterpreter()
  return useSelector(
    service,
    (state) => state.context.user?.defaultRole,
    (a, b) => a === b
  )
}

<<<<<<< HEAD
export const useDisplayName = (): string | undefined => {
=======
/**
 * Gets the user's display name
 * @example
```jsx
import { useDisplayName } from '@nhost/react';

const Avatar = () => {
  const displayName = useDisplayName();

  return <div>Hello, {displayName}</div>;
};
```
 */
export const useDisplayName = () => {
>>>>>>> 284890b4
  const service = useAuthInterpreter()
  return useSelector(
    service,
    (state) => state.context.user?.displayName,
    (a, b) => a === b
  )
}

<<<<<<< HEAD
export const useEmail = (): string | undefined => {
=======
/**
 * Gets the user's email
 * @example
```js
import { useEmail } from '@nhost/react';
const email = useEmail();
```
 */
export const useEmail = () => {
>>>>>>> 284890b4
  const service = useAuthInterpreter()
  return useSelector(
    service,
    (state) => state.context.user?.email,
    (a, b) => a === b
  )
}

/**
 * Gets the user id
 * @example
```js
import { useUserId } from '@nhost/react';
const id = useUserId();
```
 */
export const useUserId = () => {
  const service = useAuthInterpreter()
  return useSelector(
    service,
    (state) => state.context.user?.id,
    (a, b) => a === b
  )
}

/**
 * Returns whether the user is anonymous ot not
 * @example
```js
import { useIsAnonymous } from '@nhost/react';
const isAnonymous = useIsAnonymous();
```
 */
export const useIsAnonymous = () => {
  const service = useAuthInterpreter()
  return useSelector(
    service,
    (state) => state.context.user?.isAnonymous,
    (a, b) => a === b
  )
}

/**
 * Gets the user locale
 * @example
```js
import { useUserLocale } from '@nhost/react';
const locale = useUserLocale();
```
 */
export const useUserLocale = () => {
  const service = useAuthInterpreter()
  return useSelector(
    service,
    (state) => state.context.user?.locale,
    (a, b) => a === b
  )
}

/**
 * Hook to get the current user's roles.
 *
 * @example
 * ```ts
 * const roles = useUserRoles()
 * ```
 *
 * @returns Roles of the current user
 */
export const useUserRoles = () => {
  const service = useAuthInterpreter()
  return useSelector(
    service,
    (state) => state.context.user?.roles || [],
    (a, b) => a.every((i) => b.includes(i) && b.every((i) => a.includes(i)))
  )
}

type SendVerificationEmailHandlerResult = Omit<SendVerificationEmailHookState, 'isLoading'>
interface SendVerificationEmailHandler {
  (
    email: string,
    options?: SendVerificationEmailOptions
  ): Promise<SendVerificationEmailHandlerResult>
  /** @deprecated */
  (
    email?: unknown,
    options?: SendVerificationEmailOptions
  ): Promise<SendVerificationEmailHandlerResult>
}

interface SendVerificationEmailHookState extends CommonActionHookState {
  isSent: boolean
}

interface SendVerificationEmailHookResult extends SendVerificationEmailHookState {
  /** Resend the verification email. Returns a promise with the current context */
  sendEmail: SendVerificationEmailHandler
}

interface SendVerificationEmailHook {
  (options?: SendVerificationEmailOptions): SendVerificationEmailHookResult
  /** @deprecated */
  (email?: string, options?: SendVerificationEmailOptions): SendVerificationEmailHookResult
}

/**
 * Send email verification
 * @example
```js
const { sendEmail, isLoading, isSent, isError, error } =
  useSendVerificationEmail();
```
 * 
 * @example
```jsx
import { useState } from 'react';
import { useSendVerificationEmail } from '@nhost/react';

const Component = () => {
  const [email, setEmail] = useState('');
  const { sendEmail, isLoading, isSent, isError, error } =
    useSendVerificationEmail();

  return (
    <div>
      <input value={email} onChange={(event) => setEmail(event.target.value)} />
      <button onClick={() => sendEmail(email)}>Send email verification</button>
      {isSent && (
        <div>
          Please check your mailbox and follow the verification link to confirm
          your email
        </div>
      )}
    </div>
  );
};
```
 */
export const useSendVerificationEmail: SendVerificationEmailHook = (
  a?: string | SendVerificationEmailOptions,
  b?: SendVerificationEmailOptions
) => {
  const stateEmail = typeof a === 'string' ? a : undefined
  const stateOptions = typeof a !== 'string' ? a : b
  const nhost = useNhostClient()
  const machine = useMemo(() => createSendVerificationEmailMachine(nhost.auth.client), [nhost])
  const [current, send, service] = useMachine(machine)
  const isError = current.matches({ idle: 'error' })
  const isSent = current.matches({ idle: 'success' })
  const error = current.context.error
  const isLoading = current.matches('requesting')

  const sendEmail: SendVerificationEmailHandler = (
    valueEmail?: string | unknown,
    valueOptions = stateOptions
  ) =>
    new Promise<SendVerificationEmailHandlerResult>((resolve) => {
      send({
        type: 'REQUEST',
        email: typeof valueEmail === 'string' ? valueEmail : stateEmail,
        options: valueOptions
      })
      service.onTransition((state) => {
        if (state.matches({ idle: 'error' })) {
          resolve({ error: state.context.error, isError: true, isSent: false })
        } else if (state.matches({ idle: 'success' })) {
          resolve({ error: null, isError: false, isSent: true })
        }
      })
    })
  return { sendEmail, isLoading, isSent, isError, error }
}

interface ActivateMfaHookState {
  isActivating: boolean
  isActivated: boolean
  isError: boolean
  error: ErrorPayload | null
}
interface GenerateQrCodeHookState {
  qrCodeDataUrl: string
  isGenerating: boolean
  isGenerated: boolean
  isError: boolean
  error: ErrorPayload | null
}
type ActivateMfaHandlerResult = Omit<ActivateMfaHookState, 'isActivating'>
type ActivateMfaHandler = (code: string) => Promise<ActivateMfaHandlerResult>

type GenerateQrCodeHandlerResult = Omit<GenerateQrCodeHookState, 'isGenerating'>
type GenerateQrCodeHandler = () => Promise<GenerateQrCodeHandlerResult>

interface ConfigMfaHookState extends ActivateMfaHookState, GenerateQrCodeHookState {
  generateQrCode: GenerateQrCodeHandler
  activateMfa: ActivateMfaHandler
}

type ConfigMfaHook = () => ConfigMfaHookState

// TODO documentation when available in Nhost Cloud - see changelog
export const useConfigMfa: ConfigMfaHook = () => {
  const nhost = useNhostClient()

  const machine = useMemo(() => createEnableMfaMachine(nhost.auth.client), [nhost])
  const [current, send, service] = useMachine(machine)

  const isError = useMemo(
    () => current.matches({ idle: 'error' }) || current.matches({ generated: { idle: 'error' } }),
    [current]
  )
  const isGenerating = current.matches('generating')
  const isGenerated = current.matches('generated')
  const isActivating = current.matches({ generated: 'activating' })
  const isActivated = current.matches({ generated: 'activated' })
  const error = current.context.error
  const qrCodeDataUrl = current.context.imageUrl || ''

  const generateQrCode: GenerateQrCodeHandler = () =>
    new Promise<GenerateQrCodeHandlerResult>((resolve) => {
      send('GENERATE')
      service.onTransition((state) => {
        if (state.matches('generated')) {
          resolve({
            error: null,
            isError: false,
            isGenerated: true,
            qrCodeDataUrl: state.context.imageUrl || ''
          })
        } else if (state.matches({ idle: 'error' })) {
          resolve({
            error: state.context.error || null,
            isError: true,
            isGenerated: false,
            qrCodeDataUrl: ''
          })
        }
      })
    })
  const activateMfa: ActivateMfaHandler = (code: string) =>
    new Promise<ActivateMfaHandlerResult>((resolve) => {
      send({
        type: 'ACTIVATE',
        activeMfaType: 'totp',
        code
      })
      service.onTransition((state) => {
        if (state.matches({ generated: 'activated' })) {
          resolve({ error: null, isActivated: true, isError: false })
        } else if (state.matches({ generated: { idle: 'error' } })) {
          resolve({ error: state.context.error, isActivated: false, isError: true })
        }
      })
    })
  return {
    generateQrCode,
    isGenerating,
    qrCodeDataUrl,
    isGenerated,
    activateMfa,
    isActivating,
    isActivated,
    isError,
    error
  }
}

/**
 * Decode the current decoded access token (JWT), or return `null` if the user is not authenticated (no token)
 * @see {@link https://hasura.io/docs/latest/graphql/core/auth/authentication/jwt/|Hasura documentation}
 * @example
 * ```ts
 * import { useDecodedAccessToken } from '@nhost/react'
 * const Component = () => {
 *    const decodedToken = useDecodedAccessToken()
 *    return <div>Decoded access token: {JSON.stringify(decodedToken)}</div>
 * }
 * ```
 */
export const useDecodedAccessToken = () => {
  const jwt = useAccessToken()
  return useMemo(() => (jwt ? jwt_decode<JWTClaims>(jwt) : null), [jwt])
}

/**
 * Decode the Hasura claims from the current access token (JWT) located in the `https://hasura.io/jwt/claims` namespace, or return `null` if the user is not authenticated (no token)
 * @see {@link https://hasura.io/docs/latest/graphql/core/auth/authentication/jwt/|Hasura documentation}
 * @example
 * ```ts
 * import { useHasuraClaims } from '@nhost/react'
 * const Component = () => {
 *    const hasuraClaims = useHasuraClaims()
 *    return <div>JWT claims in the `https://hasura.io/jwt/claims` namespace: {JSON.stringify(hasuraClaims)}</div>
 * }
 * ```
 */
export const useHasuraClaims = () => {
  const claims = useDecodedAccessToken()
  return useMemo(() => claims?.['https://hasura.io/jwt/claims'] || null, [claims])
}

/**
 * Get the value of a given Hasura claim in the current access token (JWT). Returns null if the user is not authenticated, or if the claim is not in the token.
 * Return `null` if the user is not authenticated (no token)
 * @param name name of the variable. Automatically adds the `x-hasura-` prefix if it is missing
 * @see {@link https://hasura.io/docs/latest/graphql/core/auth/authentication/jwt/|Hasura documentation}
 * @example
 * ```ts
 * import { useHasuraClaim } from '@nhost/react'
 * const Component = () => {
 *    const claim = useHasuraClaim('user-id')
 *    return <div>User id extracted from the JWT access token: {claim}</div>
 * }
 * ```
 */
export const useHasuraClaim = (name: string) => {
  const hasuraClaims = useHasuraClaims()
  return useMemo(
    () => hasuraClaims?.[name.startsWith('x-hasura-') ? name : `x-hasura-${name}`] || null,
    [hasuraClaims, name]
  )
}<|MERGE_RESOLUTION|>--- conflicted
+++ resolved
@@ -11,25 +11,21 @@
   ErrorPayload,
   JWTClaims,
   ResetPasswordOptions,
-  SendVerificationEmailOptions,
-  User
+  SendVerificationEmailOptions
 } from '@nhost/core'
 import { useMachine, useSelector } from '@xstate/react'
 
-<<<<<<< HEAD
-import { ActionHookState, useAccessToken, useAuthInterpreter, useNhostClient } from './common'
-=======
 import {
   ActionHookErrorState,
   ActionHookSuccessState,
   CommonActionHookState,
+  useAccessToken,
   useAuthInterpreter,
   useNhostClient
 } from './common'
 interface ChangeEmailHookState extends CommonActionHookState {
   needsEmailVerification: boolean
 }
->>>>>>> 284890b4
 
 type ChangeEmailHandlerResult = Omit<ChangeEmailHookState, 'isLoading'>
 interface ChangeEmailHandler {
@@ -294,9 +290,6 @@
   return { resetPassword, isLoading, isSent, isError, error }
 }
 
-<<<<<<< HEAD
-export const useUserData = (): User | null => {
-=======
 /**
  * User data
  * @example
@@ -335,7 +328,6 @@
 ```
  */
 export const useUserData = () => {
->>>>>>> 284890b4
   const service = useAuthInterpreter()
   return useSelector(
     service,
@@ -344,9 +336,6 @@
   )
 }
 
-<<<<<<< HEAD
-export const useAvatarUrl = (): string | undefined => {
-=======
 /**
  * User avatar
  * @example
@@ -361,7 +350,6 @@
 ```
  */
 export const useAvatarUrl = () => {
->>>>>>> 284890b4
   const service = useAuthInterpreter()
   return useSelector(
     service,
@@ -370,9 +358,6 @@
   )
 }
 
-<<<<<<< HEAD
-export const useDefaultRole = (): string | undefined => {
-=======
 /**
  * Gets the user's default role
  * @example
@@ -393,7 +378,6 @@
 ```
  */
 export const useDefaultRole = () => {
->>>>>>> 284890b4
   const service = useAuthInterpreter()
   return useSelector(
     service,
@@ -402,9 +386,6 @@
   )
 }
 
-<<<<<<< HEAD
-export const useDisplayName = (): string | undefined => {
-=======
 /**
  * Gets the user's display name
  * @example
@@ -419,7 +400,6 @@
 ```
  */
 export const useDisplayName = () => {
->>>>>>> 284890b4
   const service = useAuthInterpreter()
   return useSelector(
     service,
@@ -428,9 +408,6 @@
   )
 }
 
-<<<<<<< HEAD
-export const useEmail = (): string | undefined => {
-=======
 /**
  * Gets the user's email
  * @example
@@ -440,7 +417,6 @@
 ```
  */
 export const useEmail = () => {
->>>>>>> 284890b4
   const service = useAuthInterpreter()
   return useSelector(
     service,
