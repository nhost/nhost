{
  "name": "@nhost/react",
  "version": "0.17.0",
  "description": "Nhost React library",
  "license": "MIT",
  "keywords": [
    "nhost",
    "hasura",
    "storage",
    "auth",
    "authentication",
    "graphql",
    "postgresql",
    "realtime",
    "react"
  ],
  "author": "Nhost",
  "homepage": "https://nhost.io",
  "bugs": "https://github.com/nhost/nhost/issues",
  "repository": {
    "type": "git",
    "url": "https://github.com/nhost/nhost.git"
  },
  "main": "dist/index.cjs.js",
  "module": "dist/index.esm.js",
  "types": "dist/index.d.ts",
  "source": "src/index.ts",
  "files": [
    "dist",
    "umd",
    "README.md"
  ],
  "exports": {
    "./package.json": "./package.json",
    ".": {
      "import": {
        "node": "./dist/index.cjs.js",
        "default": "./dist/index.esm.js"
      },
      "require": "./dist/index.cjs.js"
    }
  },
  "publishConfig": {
    "access": "public"
  },
  "scripts": {
    "dev": "vite build --config ../../config/vite.react.dev.config.js",
    "build": "run-p build:lib build:umd",
    "build:lib": "vite build --config ../../config/vite.react.config.js",
    "build:umd": "vite build --config ../../config/vite.react.umd.config.js",
    "test": "vitest run --config ../../config/vite.react.config.js",
    "test:watch": "vitest --config ../../config/vite.react.config.js",
    "test:coverage": "vitest run --coverage --config ../../config/vite.lib.config.js",
    "prettier": "prettier --check src/",
    "prettier:fix": "prettier --write src/",
    "lint": "eslint . --ext .ts,.tsx",
    "lint:fix": "eslint . --ext .ts,.tsx --fix",
    "verify": "run-p prettier lint",
    "verify:fix": "run-p prettier:fix lint:fix",
    "typedoc": "typedoc --options ./react.typedoc.json --tsconfig ./typedoc.tsconfig.json",
    "docgen": "pnpm typedoc && docgen --config ./react.docgen.json"
  },
  "dependencies": {
<<<<<<< HEAD
=======
    "@nhost/hasura-auth-js": "workspace:*",
    "@nhost/hasura-storage-js": "workspace:*",
>>>>>>> d457ada4
    "@nhost/nhost-js": "workspace:*",
    "@xstate/react": "^3.0.1",
    "jwt-decode": "^3.1.2",
    "xstate": "^4.33.5"
  },
  "devDependencies": {
    "@nhost/docgen": "workspace:*",
    "@types/react": "^18.0.25",
    "react": "^18.2.0"
  },
  "peerDependencies": {
    "react": "^17.0.0 || ^18.1.0",
    "react-dom": "^17.0.0 || ^18.1.0"
  }
}<|MERGE_RESOLUTION|>--- conflicted
+++ resolved
@@ -61,11 +61,6 @@
     "docgen": "pnpm typedoc && docgen --config ./react.docgen.json"
   },
   "dependencies": {
-<<<<<<< HEAD
-=======
-    "@nhost/hasura-auth-js": "workspace:*",
-    "@nhost/hasura-storage-js": "workspace:*",
->>>>>>> d457ada4
     "@nhost/nhost-js": "workspace:*",
     "@xstate/react": "^3.0.1",
     "jwt-decode": "^3.1.2",
