--- conflicted
+++ resolved
@@ -56,24 +56,12 @@
     "@nhost/nhost-js": "*",
     "@xstate/react": "^2.0.1",
     "immer": "^9.0.12",
-<<<<<<< HEAD
-    "xstate": "^4.30.5"
-=======
-    "jwt-decode": "^3.1.2"
->>>>>>> a3357265
+    "jwt-decode": "^3.1.2",
+    "xstate": "^4.31.0"
   },
   "devDependencies": {
-    "@nhost/core": "workspace:^",
     "@nhost/docgen": "*",
-<<<<<<< HEAD
     "react": "^17.0.2"
-=======
-    "@nhost/hasura-auth-js": "workspace:^",
-    "@xstate/inspect": "^0.6.2",
-    "react": "^17.0.2",
-    "ws": "^8.4.2",
-    "xstate": "^4.31.0"
->>>>>>> a3357265
   },
   "peerDependencies": {
     "react": "^17.0.0 || ^18.0.0",
