{
  "name": "@nhost/nextjs",
  "version": "1.11.0",
  "description": "Nhost NextJS library",
  "license": "MIT",
  "keywords": [
    "nhost",
    "hasura",
    "storage",
    "auth",
    "authentication",
    "graphql",
    "postgresql",
    "realtime",
    "next",
    "nextjs",
    "ssr"
  ],
  "author": "Nhost",
  "homepage": "https://nhost.io",
  "bugs": "https://github.com/nhost/nhost/issues",
  "repository": {
    "type": "git",
    "url": "https://github.com/nhost/nhost.git"
  },
  "main": "dist/index.cjs.js",
  "module": "dist/index.esm.js",
  "types": "dist/index.d.ts",
  "source": "src/index.ts",
  "files": [
    "dist",
    "umd",
    "README.md"
  ],
  "exports": {
    "./package.json": "./package.json",
    ".": {
      "import": {
        "node": "./dist/index.cjs.js",
        "default": "./dist/index.esm.js"
      },
      "require": "./dist/index.cjs.js"
    }
  },
  "publishConfig": {
    "access": "public"
  },
  "scripts": {
    "dev": "vite build --config ../../config/vite.react.dev.config.js",
    "build": "run-p build:lib build:umd",
    "build:lib": "vite build --config ../../config/vite.react.config.js",
    "build:umd": "vite build --config ../../config/vite.react.umd.config.js",
    "test": "vitest run --config ../../config/vite.react.config.js",
    "test:watch": "vitest --config ../../config/vite.react.config.js",
    "test:coverage": "vitest run --coverage --config ../../config/vite.lib.config.js",
    "prettier": "prettier --check src/",
    "prettier:fix": "prettier --write src/",
    "lint": "eslint . --ext .ts,.tsx",
    "lint:fix": "eslint . --ext .ts,.tsx --fix",
    "verify": "run-p prettier lint",
    "verify:fix": "run-p prettier:fix lint:fix",
    "typedoc": "typedoc --options ./nextjs.typedoc.json --tsconfig ./typedoc.tsconfig.json",
    "docgen": "pnpm typedoc && docgen --config ./nextjs.docgen.json"
  },
  "dependencies": {
<<<<<<< HEAD
    "@nhost/react": "workspace:*",
=======
    "@nhost/nhost-js": "workspace:*",
>>>>>>> d457ada4
    "cross-fetch": "^3.1.5",
    "js-cookie": "^3.0.1",
    "xstate": "^4.33.5"
  },
  "peerDependencies": {
    "next": "^12.0.10 || ^13.0.0",
    "react": "^17.0.0 || ^18.0.0",
    "react-dom": "^17.0.0 || ^18.0.0"
  },
  "devDependencies": {
    "@nhost/hasura-auth-js": "workspace:*",
    "@nhost/docgen": "workspace:*",
    "@types/js-cookie": "^3.0.2",
    "next": "12.3.4",
    "react": "^17.0.2",
    "react-dom": "^17.0.2"
  }
}<|MERGE_RESOLUTION|>--- conflicted
+++ resolved
@@ -63,11 +63,7 @@
     "docgen": "pnpm typedoc && docgen --config ./nextjs.docgen.json"
   },
   "dependencies": {
-<<<<<<< HEAD
     "@nhost/react": "workspace:*",
-=======
-    "@nhost/nhost-js": "workspace:*",
->>>>>>> d457ada4
     "cross-fetch": "^3.1.5",
     "js-cookie": "^3.0.1",
     "xstate": "^4.33.5"
@@ -78,7 +74,6 @@
     "react-dom": "^17.0.0 || ^18.0.0"
   },
   "devDependencies": {
-    "@nhost/hasura-auth-js": "workspace:*",
     "@nhost/docgen": "workspace:*",
     "@types/js-cookie": "^3.0.2",
     "next": "12.3.4",
