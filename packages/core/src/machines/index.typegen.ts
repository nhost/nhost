--- conflicted
+++ resolved
@@ -33,27 +33,13 @@
       | 'error.platform.authenticateUserWithPassword'
       | 'error.platform.authenticateAnonymously'
       | 'error.platform.signInMfaTotp'
-<<<<<<< HEAD
-=======
-    saveInvalidEmail: 'SIGNIN_PASSWORD' | 'SIGNIN_PASSWORDLESS_EMAIL'
-    saveInvalidPassword: 'SIGNIN_PASSWORD'
-    saveInvalidPhoneNumber: 'SIGNIN_PASSWORDLESS_SMS' | 'SIGNIN_PASSWORDLESS_SMS_OTP'
-    saveInvalidSignUpEmail: 'SIGNUP_EMAIL_PASSWORD'
-    saveInvalidSignUpPassword: 'SIGNUP_EMAIL_PASSWORD'
-    saveNoMfaTicketError: 'SIGNIN_MFA_TOTP'
-    saveInvalidMfaTicketError: 'SIGNIN_MFA_TOTP'
->>>>>>> aa16ba97
     reportAwaitEmailVerification:
       | 'done.invoke.authenticatePasswordlessEmail'
       | 'error.platform.authenticateUserWithPassword'
       | 'done.invoke.signUpUser'
       | 'error.platform.signUpUser'
     saveMfaTicket: 'done.invoke.authenticateUserWithPassword'
-<<<<<<< HEAD
-    saveRegisrationError: 'error.platform.signUpUser'
-=======
-    saveRegistrationError: 'error.platform.registerUser'
->>>>>>> aa16ba97
+    saveRegistrationError: 'error.platform.signUpUser'
     saveRefreshAttempt: 'error.platform.refreshToken'
     resetErrors:
       | 'SIGNUP_EMAIL_PASSWORD'
@@ -64,7 +50,7 @@
       | 'done.invoke.authenticateUserWithPassword'
       | 'done.invoke.authenticateAnonymously'
       | 'done.invoke.signInMfaTotp'
-      | 'done.invoke.registerUser'
+      | 'done.invoke.signUpUser'
       | 'done.invoke.authenticateWithToken'
     reportSignedOut:
       | 'error.platform.importRefreshToken'
@@ -233,14 +219,6 @@
   eventsCausingGuards: {
     hasSession: 'SESSION_UPDATE' | 'done.invoke.signUpUser'
     isSignedIn: '' | 'error.platform.authenticateWithToken'
-<<<<<<< HEAD
-=======
-    invalidEmail: 'SIGNIN_PASSWORD' | 'SIGNIN_PASSWORDLESS_EMAIL' | 'SIGNUP_EMAIL_PASSWORD'
-    invalidPassword: 'SIGNIN_PASSWORD' | 'SIGNUP_EMAIL_PASSWORD'
-    invalidPhoneNumber: 'SIGNIN_PASSWORDLESS_SMS' | 'SIGNIN_PASSWORDLESS_SMS_OTP'
-    noMfaTicket: 'SIGNIN_MFA_TOTP'
-    invalidMfaTicket: 'SIGNIN_MFA_TOTP'
->>>>>>> aa16ba97
     hasMfaTicket: 'done.invoke.authenticateUserWithPassword'
     unverified: 'error.platform.authenticateUserWithPassword' | 'error.platform.signUpUser'
     noToken: ''
