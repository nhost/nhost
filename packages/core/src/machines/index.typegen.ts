// This file was automatically generated. Edits will be overwritten

export interface Typegen0 {
  '@@xstate/typegen': true
  eventsCausingActions: {
    saveSession:
      | 'SESSION_UPDATE'
      | 'done.invoke.importRefreshToken'
      | 'done.invoke.authenticatePasswordlessSmsOtp'
      | 'done.invoke.authenticateUserWithPassword'
      | 'done.invoke.authenticateAnonymously'
      | 'done.invoke.signInMfaTotp'
      | 'done.invoke.signUpUser'
      | 'done.invoke.refreshToken'
      | 'done.invoke.authenticateWithToken'
    resetTimer: 'SESSION_UPDATE' | 'done.invoke.refreshToken' | ''
    reportTokenChanged:
      | 'SESSION_UPDATE'
      | 'done.invoke.importRefreshToken'
      | 'done.invoke.destroyingRefreshToken'
      | 'done.invoke.authenticatePasswordlessSmsOtp'
      | 'done.invoke.authenticateUserWithPassword'
      | 'done.invoke.authenticateAnonymously'
      | 'done.invoke.signInMfaTotp'
      | 'done.invoke.signUpUser'
      | 'done.invoke.refreshToken'
      | 'done.invoke.authenticateWithToken'
    saveAuthenticationError:
      | 'error.platform.importRefreshToken'
      | 'error.platform.signingOut'
<<<<<<< HEAD
=======
      | 'error.platform.destroyingRefreshToken'
>>>>>>> a6cfdb67
      | 'error.platform.authenticatePasswordlessEmail'
      | 'error.platform.authenticatePasswordlessSms'
      | 'error.platform.authenticatePasswordlessSmsOtp'
      | 'error.platform.authenticateUserWithPassword'
      | 'error.platform.authenticateAnonymously'
      | 'error.platform.signInMfaTotp'
<<<<<<< HEAD
=======
    saveInvalidEmail: 'SIGNIN_PASSWORD' | 'SIGNIN_PASSWORDLESS_EMAIL'
    saveInvalidPassword: 'SIGNIN_PASSWORD'
    saveInvalidPhoneNumber: 'SIGNIN_PASSWORDLESS_SMS' | 'SIGNIN_PASSWORDLESS_SMS_OTP'
    saveInvalidSignUpEmail: 'SIGNUP_EMAIL_PASSWORD'
    saveInvalidSignUpPassword: 'SIGNUP_EMAIL_PASSWORD'
    saveNoMfaTicketError: 'SIGNIN_MFA_TOTP'
    saveInvalidMfaTicketError: 'SIGNIN_MFA_TOTP'
    removeRefreshToken: 'done.invoke.destroyingRefreshToken'
>>>>>>> a6cfdb67
    reportAwaitEmailVerification:
      | 'done.invoke.authenticatePasswordlessEmail'
      | 'error.platform.authenticateUserWithPassword'
      | 'done.invoke.signUpUser'
      | 'error.platform.signUpUser'
    saveMfaTicket: 'done.invoke.authenticateUserWithPassword'
<<<<<<< HEAD
    saveRegistrationError: 'error.platform.signUpUser'
=======
    saveRegistrationError: 'error.platform.registerUser'
>>>>>>> a6cfdb67
    saveRefreshAttempt: 'error.platform.refreshToken'
    resetErrors:
      | 'SIGNUP_EMAIL_PASSWORD'
      | 'SESSION_UPDATE'
      | 'done.invoke.importRefreshToken'
      | ''
      | 'done.invoke.authenticatePasswordlessSmsOtp'
      | 'done.invoke.authenticateUserWithPassword'
      | 'done.invoke.authenticateAnonymously'
      | 'done.invoke.signInMfaTotp'
<<<<<<< HEAD
      | 'done.invoke.signUpUser'
=======
      | 'done.invoke.registerUser'
>>>>>>> a6cfdb67
      | 'done.invoke.authenticateWithToken'
    reportSignedOut:
      | 'error.platform.importRefreshToken'
      | 'done.invoke.authenticatePasswordlessEmail'
      | 'error.platform.authenticateUserWithPassword'
      | 'done.invoke.signUpUser'
      | 'error.platform.signUpUser'
      | 'error.platform.authenticateWithToken'
<<<<<<< HEAD
    destroyRefreshToken: 'xstate.init'
=======
>>>>>>> a6cfdb67
    clearContextExceptRefreshToken: 'SIGNOUT'
    reportSignedIn:
      | 'SESSION_UPDATE'
      | 'done.invoke.importRefreshToken'
      | ''
      | 'done.invoke.authenticatePasswordlessSmsOtp'
      | 'done.invoke.authenticateUserWithPassword'
      | 'done.invoke.authenticateAnonymously'
      | 'done.invoke.signInMfaTotp'
      | 'done.invoke.signUpUser'
      | 'done.invoke.authenticateWithToken'
    cleanUrl:
      | 'SESSION_UPDATE'
      | 'done.invoke.importRefreshToken'
      | ''
      | 'done.invoke.authenticatePasswordlessSmsOtp'
      | 'done.invoke.authenticateUserWithPassword'
      | 'done.invoke.authenticateAnonymously'
      | 'done.invoke.signInMfaTotp'
      | 'done.invoke.signUpUser'
      | 'done.invoke.authenticateWithToken'
    broadcastToken:
      | 'SESSION_UPDATE'
      | 'done.invoke.importRefreshToken'
      | ''
      | 'done.invoke.authenticatePasswordlessSmsOtp'
      | 'done.invoke.authenticateUserWithPassword'
      | 'done.invoke.authenticateAnonymously'
      | 'done.invoke.signInMfaTotp'
      | 'done.invoke.signUpUser'
      | 'done.invoke.authenticateWithToken'
  }
  internalEvents: {
    'done.invoke.importRefreshToken': {
      type: 'done.invoke.importRefreshToken'
      data: unknown
      __tip: 'See the XState TS docs to learn how to strongly type this.'
    }
    'done.invoke.authenticatePasswordlessSmsOtp': {
      type: 'done.invoke.authenticatePasswordlessSmsOtp'
      data: unknown
      __tip: 'See the XState TS docs to learn how to strongly type this.'
    }
    'done.invoke.authenticateUserWithPassword': {
      type: 'done.invoke.authenticateUserWithPassword'
      data: unknown
      __tip: 'See the XState TS docs to learn how to strongly type this.'
    }
    'done.invoke.authenticateAnonymously': {
      type: 'done.invoke.authenticateAnonymously'
      data: unknown
      __tip: 'See the XState TS docs to learn how to strongly type this.'
    }
    'done.invoke.signInMfaTotp': {
      type: 'done.invoke.signInMfaTotp'
      data: unknown
      __tip: 'See the XState TS docs to learn how to strongly type this.'
    }
    'done.invoke.signUpUser': {
      type: 'done.invoke.signUpUser'
      data: unknown
      __tip: 'See the XState TS docs to learn how to strongly type this.'
    }
    'done.invoke.refreshToken': {
      type: 'done.invoke.refreshToken'
      data: unknown
      __tip: 'See the XState TS docs to learn how to strongly type this.'
    }
    'done.invoke.authenticateWithToken': {
      type: 'done.invoke.authenticateWithToken'
      data: unknown
      __tip: 'See the XState TS docs to learn how to strongly type this.'
    }
    '': { type: '' }
    'done.invoke.destroyingRefreshToken': {
      type: 'done.invoke.destroyingRefreshToken'
      data: unknown
      __tip: 'See the XState TS docs to learn how to strongly type this.'
    }
    'error.platform.importRefreshToken': {
      type: 'error.platform.importRefreshToken'
      data: unknown
    }
    'error.platform.signingOut': { type: 'error.platform.signingOut'; data: unknown }
<<<<<<< HEAD
=======
    'error.platform.destroyingRefreshToken': {
      type: 'error.platform.destroyingRefreshToken'
      data: unknown
    }
>>>>>>> a6cfdb67
    'error.platform.authenticatePasswordlessEmail': {
      type: 'error.platform.authenticatePasswordlessEmail'
      data: unknown
    }
    'error.platform.authenticatePasswordlessSms': {
      type: 'error.platform.authenticatePasswordlessSms'
      data: unknown
    }
    'error.platform.authenticatePasswordlessSmsOtp': {
      type: 'error.platform.authenticatePasswordlessSmsOtp'
      data: unknown
    }
    'error.platform.authenticateUserWithPassword': {
      type: 'error.platform.authenticateUserWithPassword'
      data: unknown
    }
    'error.platform.authenticateAnonymously': {
      type: 'error.platform.authenticateAnonymously'
      data: unknown
    }
    'error.platform.signInMfaTotp': { type: 'error.platform.signInMfaTotp'; data: unknown }
    'done.invoke.authenticatePasswordlessEmail': {
      type: 'done.invoke.authenticatePasswordlessEmail'
      data: unknown
      __tip: 'See the XState TS docs to learn how to strongly type this.'
    }
    'error.platform.signUpUser': { type: 'error.platform.signUpUser'; data: unknown }
    'error.platform.refreshToken': { type: 'error.platform.refreshToken'; data: unknown }
    'error.platform.authenticateWithToken': {
      type: 'error.platform.authenticateWithToken'
      data: unknown
    }
    'xstate.after(1000)#nhost.authentication.signedIn.refreshTimer.running.pending': {
      type: 'xstate.after(1000)#nhost.authentication.signedIn.refreshTimer.running.pending'
    }
    'done.invoke.signingOut': {
      type: 'done.invoke.signingOut'
      data: unknown
      __tip: 'See the XState TS docs to learn how to strongly type this.'
    }
<<<<<<< HEAD
=======
    'xstate.init': { type: 'xstate.init' }
>>>>>>> a6cfdb67
    'done.invoke.authenticatePasswordlessSms': {
      type: 'done.invoke.authenticatePasswordlessSms'
      data: unknown
      __tip: 'See the XState TS docs to learn how to strongly type this.'
    }
  }
  invokeSrcNameMap: {
    importRefreshToken: 'done.invoke.importRefreshToken'
    signout: 'done.invoke.signingOut'
    destroyRefreshToken: 'done.invoke.destroyingRefreshToken'
    signInPasswordlessEmail: 'done.invoke.authenticatePasswordlessEmail'
    signInPasswordlessSms: 'done.invoke.authenticatePasswordlessSms'
    signInPasswordlessSmsOtp: 'done.invoke.authenticatePasswordlessSmsOtp'
    signInPassword: 'done.invoke.authenticateUserWithPassword'
    signInAnonymous: 'done.invoke.authenticateAnonymously'
    signInMfaTotp: 'done.invoke.signInMfaTotp'
    signUpUser: 'done.invoke.signUpUser'
    refreshToken: 'done.invoke.refreshToken' | 'done.invoke.authenticateWithToken'
  }
  missingImplementations: {
    actions: never
    services: never
    guards: never
    delays: never
  }
  eventsCausingServices: {
    importRefreshToken: 'xstate.init'
    signInPassword: 'SIGNIN_PASSWORD'
    signInPasswordlessEmail: 'SIGNIN_PASSWORDLESS_EMAIL'
    signInPasswordlessSms: 'SIGNIN_PASSWORDLESS_SMS'
    signInPasswordlessSmsOtp: 'SIGNIN_PASSWORDLESS_SMS_OTP'
    signUpUser: 'SIGNUP_EMAIL_PASSWORD'
    signInAnonymous: 'SIGNIN_ANONYMOUS'
    signInMfaTotp: 'SIGNIN_MFA_TOTP'
    signout: 'SIGNOUT'
    destroyRefreshToken: 'done.invoke.signingOut'
    refreshToken: '' | 'TRY_TOKEN'
  }
  eventsCausingGuards: {
    hasSession: 'SESSION_UPDATE' | 'done.invoke.signUpUser'
    isSignedIn: '' | 'error.platform.authenticateWithToken'
<<<<<<< HEAD
=======
    invalidEmail: 'SIGNIN_PASSWORD' | 'SIGNIN_PASSWORDLESS_EMAIL' | 'SIGNUP_EMAIL_PASSWORD'
    invalidPassword: 'SIGNIN_PASSWORD' | 'SIGNUP_EMAIL_PASSWORD'
    invalidPhoneNumber: 'SIGNIN_PASSWORDLESS_SMS' | 'SIGNIN_PASSWORDLESS_SMS_OTP'
    noMfaTicket: 'SIGNIN_MFA_TOTP'
    invalidMfaTicket: 'SIGNIN_MFA_TOTP'
>>>>>>> a6cfdb67
    hasMfaTicket: 'done.invoke.authenticateUserWithPassword'
    unverified: 'error.platform.authenticateUserWithPassword' | 'error.platform.signUpUser'
    noToken: ''
    isAutoRefreshDisabled: ''
    hasRefreshToken: ''
    refreshTimerShouldRefresh: ''
    needsVerification: 'SIGNED_IN'
  }
  eventsCausingDelays: {}
  matchesStates:
    | 'authentication'
    | 'authentication.starting'
    | 'authentication.signedOut'
    | 'authentication.signedOut.noErrors'
    | 'authentication.signedOut.success'
    | 'authentication.signedOut.needsSmsOtp'
    | 'authentication.signedOut.needsMfa'
    | 'authentication.signedOut.failed'
<<<<<<< HEAD
=======
    | 'authentication.signedOut.failed.server'
    | 'authentication.signedOut.failed.validation'
    | 'authentication.signedOut.failed.validation.password'
    | 'authentication.signedOut.failed.validation.email'
    | 'authentication.signedOut.failed.validation.phoneNumber'
    | 'authentication.signedOut.failed.validation.mfaTicket'
>>>>>>> a6cfdb67
    | 'authentication.signedOut.signingOut'
    | 'authentication.signedOut.signingOut.pending'
    | 'authentication.signedOut.signingOut.destroyingRefreshToken'
    | 'authentication.signedOut.signingOut.destroyingRefreshToken.pending'
    | 'authentication.signedOut.signingOut.destroyingRefreshToken.failed'
    | 'authentication.authenticating'
    | 'authentication.authenticating.passwordlessEmail'
    | 'authentication.authenticating.passwordlessSms'
    | 'authentication.authenticating.passwordlessSmsOtp'
    | 'authentication.authenticating.password'
    | 'authentication.authenticating.anonymous'
    | 'authentication.authenticating.mfa'
    | 'authentication.authenticating.mfa.totp'
    | 'authentication.registering'
    | 'authentication.signedIn'
    | 'authentication.signedIn.refreshTimer'
    | 'authentication.signedIn.refreshTimer.disabled'
    | 'authentication.signedIn.refreshTimer.stopped'
    | 'authentication.signedIn.refreshTimer.idle'
    | 'authentication.signedIn.refreshTimer.running'
    | 'authentication.signedIn.refreshTimer.running.pending'
    | 'authentication.signedIn.refreshTimer.running.refreshing'
    | 'authentication.signedIn.deanonymizing'
    | 'authentication.signedIn.deanonymizing.error'
    | 'authentication.signedIn.deanonymizing.success'
    | 'token'
    | 'token.idle'
    | 'token.idle.noErrors'
    | 'token.idle.error'
    | 'token.running'
    | 'email'
    | 'email.unknown'
    | 'email.awaitingVerification'
    | 'email.valid'
    | {
        authentication?:
          | 'starting'
          | 'signedOut'
          | 'authenticating'
          | 'registering'
          | 'signedIn'
          | {
              signedOut?:
                | 'noErrors'
                | 'success'
                | 'needsSmsOtp'
                | 'needsMfa'
                | 'failed'
                | 'signingOut'
<<<<<<< HEAD
=======
                | {
                    failed?:
                      | 'server'
                      | 'validation'
                      | { validation?: 'password' | 'email' | 'phoneNumber' | 'mfaTicket' }
                    signingOut?:
                      | 'pending'
                      | 'destroyingRefreshToken'
                      | { destroyingRefreshToken?: 'pending' | 'failed' }
                  }
>>>>>>> a6cfdb67
              authenticating?:
                | 'passwordlessEmail'
                | 'passwordlessSms'
                | 'passwordlessSmsOtp'
                | 'password'
                | 'anonymous'
                | 'mfa'
                | { mfa?: 'totp' }
              signedIn?:
                | 'refreshTimer'
                | 'deanonymizing'
                | {
                    refreshTimer?:
                      | 'disabled'
                      | 'stopped'
                      | 'idle'
                      | 'running'
                      | { running?: 'pending' | 'refreshing' }
                    deanonymizing?: 'error' | 'success'
                  }
            }
        token?: 'idle' | 'running' | { idle?: 'noErrors' | 'error' }
        email?: 'unknown' | 'awaitingVerification' | 'valid'
      }
  tags: 'loading'
}<|MERGE_RESOLUTION|>--- conflicted
+++ resolved
@@ -10,56 +10,36 @@
       | 'done.invoke.authenticateUserWithPassword'
       | 'done.invoke.authenticateAnonymously'
       | 'done.invoke.signInMfaTotp'
-      | 'done.invoke.signUpUser'
+      | 'done.invoke.signUp'
       | 'done.invoke.refreshToken'
       | 'done.invoke.authenticateWithToken'
     resetTimer: 'SESSION_UPDATE' | 'done.invoke.refreshToken' | ''
     reportTokenChanged:
       | 'SESSION_UPDATE'
       | 'done.invoke.importRefreshToken'
-      | 'done.invoke.destroyingRefreshToken'
-      | 'done.invoke.authenticatePasswordlessSmsOtp'
-      | 'done.invoke.authenticateUserWithPassword'
-      | 'done.invoke.authenticateAnonymously'
-      | 'done.invoke.signInMfaTotp'
-      | 'done.invoke.signUpUser'
+      | 'done.invoke.authenticatePasswordlessSmsOtp'
+      | 'done.invoke.authenticateUserWithPassword'
+      | 'done.invoke.authenticateAnonymously'
+      | 'done.invoke.signInMfaTotp'
+      | 'done.invoke.signUp'
       | 'done.invoke.refreshToken'
       | 'done.invoke.authenticateWithToken'
     saveAuthenticationError:
       | 'error.platform.importRefreshToken'
       | 'error.platform.signingOut'
-<<<<<<< HEAD
-=======
-      | 'error.platform.destroyingRefreshToken'
->>>>>>> a6cfdb67
       | 'error.platform.authenticatePasswordlessEmail'
       | 'error.platform.authenticatePasswordlessSms'
       | 'error.platform.authenticatePasswordlessSmsOtp'
       | 'error.platform.authenticateUserWithPassword'
       | 'error.platform.authenticateAnonymously'
       | 'error.platform.signInMfaTotp'
-<<<<<<< HEAD
-=======
-    saveInvalidEmail: 'SIGNIN_PASSWORD' | 'SIGNIN_PASSWORDLESS_EMAIL'
-    saveInvalidPassword: 'SIGNIN_PASSWORD'
-    saveInvalidPhoneNumber: 'SIGNIN_PASSWORDLESS_SMS' | 'SIGNIN_PASSWORDLESS_SMS_OTP'
-    saveInvalidSignUpEmail: 'SIGNUP_EMAIL_PASSWORD'
-    saveInvalidSignUpPassword: 'SIGNUP_EMAIL_PASSWORD'
-    saveNoMfaTicketError: 'SIGNIN_MFA_TOTP'
-    saveInvalidMfaTicketError: 'SIGNIN_MFA_TOTP'
-    removeRefreshToken: 'done.invoke.destroyingRefreshToken'
->>>>>>> a6cfdb67
     reportAwaitEmailVerification:
       | 'done.invoke.authenticatePasswordlessEmail'
       | 'error.platform.authenticateUserWithPassword'
-      | 'done.invoke.signUpUser'
-      | 'error.platform.signUpUser'
+      | 'done.invoke.signUp'
+      | 'error.platform.signUp'
     saveMfaTicket: 'done.invoke.authenticateUserWithPassword'
-<<<<<<< HEAD
-    saveRegistrationError: 'error.platform.signUpUser'
-=======
-    saveRegistrationError: 'error.platform.registerUser'
->>>>>>> a6cfdb67
+    saveRegistrationError: 'error.platform.signUp'
     saveRefreshAttempt: 'error.platform.refreshToken'
     resetErrors:
       | 'SIGNUP_EMAIL_PASSWORD'
@@ -70,23 +50,16 @@
       | 'done.invoke.authenticateUserWithPassword'
       | 'done.invoke.authenticateAnonymously'
       | 'done.invoke.signInMfaTotp'
-<<<<<<< HEAD
-      | 'done.invoke.signUpUser'
-=======
-      | 'done.invoke.registerUser'
->>>>>>> a6cfdb67
+      | 'done.invoke.signUp'
       | 'done.invoke.authenticateWithToken'
     reportSignedOut:
       | 'error.platform.importRefreshToken'
       | 'done.invoke.authenticatePasswordlessEmail'
       | 'error.platform.authenticateUserWithPassword'
-      | 'done.invoke.signUpUser'
-      | 'error.platform.signUpUser'
+      | 'done.invoke.signUp'
+      | 'error.platform.signUp'
       | 'error.platform.authenticateWithToken'
-<<<<<<< HEAD
     destroyRefreshToken: 'xstate.init'
-=======
->>>>>>> a6cfdb67
     clearContextExceptRefreshToken: 'SIGNOUT'
     reportSignedIn:
       | 'SESSION_UPDATE'
@@ -96,7 +69,7 @@
       | 'done.invoke.authenticateUserWithPassword'
       | 'done.invoke.authenticateAnonymously'
       | 'done.invoke.signInMfaTotp'
-      | 'done.invoke.signUpUser'
+      | 'done.invoke.signUp'
       | 'done.invoke.authenticateWithToken'
     cleanUrl:
       | 'SESSION_UPDATE'
@@ -106,7 +79,7 @@
       | 'done.invoke.authenticateUserWithPassword'
       | 'done.invoke.authenticateAnonymously'
       | 'done.invoke.signInMfaTotp'
-      | 'done.invoke.signUpUser'
+      | 'done.invoke.signUp'
       | 'done.invoke.authenticateWithToken'
     broadcastToken:
       | 'SESSION_UPDATE'
@@ -116,7 +89,7 @@
       | 'done.invoke.authenticateUserWithPassword'
       | 'done.invoke.authenticateAnonymously'
       | 'done.invoke.signInMfaTotp'
-      | 'done.invoke.signUpUser'
+      | 'done.invoke.signUp'
       | 'done.invoke.authenticateWithToken'
   }
   internalEvents: {
@@ -145,8 +118,8 @@
       data: unknown
       __tip: 'See the XState TS docs to learn how to strongly type this.'
     }
-    'done.invoke.signUpUser': {
-      type: 'done.invoke.signUpUser'
+    'done.invoke.signUp': {
+      type: 'done.invoke.signUp'
       data: unknown
       __tip: 'See the XState TS docs to learn how to strongly type this.'
     }
@@ -161,23 +134,11 @@
       __tip: 'See the XState TS docs to learn how to strongly type this.'
     }
     '': { type: '' }
-    'done.invoke.destroyingRefreshToken': {
-      type: 'done.invoke.destroyingRefreshToken'
-      data: unknown
-      __tip: 'See the XState TS docs to learn how to strongly type this.'
-    }
     'error.platform.importRefreshToken': {
       type: 'error.platform.importRefreshToken'
       data: unknown
     }
     'error.platform.signingOut': { type: 'error.platform.signingOut'; data: unknown }
-<<<<<<< HEAD
-=======
-    'error.platform.destroyingRefreshToken': {
-      type: 'error.platform.destroyingRefreshToken'
-      data: unknown
-    }
->>>>>>> a6cfdb67
     'error.platform.authenticatePasswordlessEmail': {
       type: 'error.platform.authenticatePasswordlessEmail'
       data: unknown
@@ -204,7 +165,7 @@
       data: unknown
       __tip: 'See the XState TS docs to learn how to strongly type this.'
     }
-    'error.platform.signUpUser': { type: 'error.platform.signUpUser'; data: unknown }
+    'error.platform.signUp': { type: 'error.platform.signUp'; data: unknown }
     'error.platform.refreshToken': { type: 'error.platform.refreshToken'; data: unknown }
     'error.platform.authenticateWithToken': {
       type: 'error.platform.authenticateWithToken'
@@ -213,15 +174,12 @@
     'xstate.after(1000)#nhost.authentication.signedIn.refreshTimer.running.pending': {
       type: 'xstate.after(1000)#nhost.authentication.signedIn.refreshTimer.running.pending'
     }
+    'xstate.init': { type: 'xstate.init' }
     'done.invoke.signingOut': {
       type: 'done.invoke.signingOut'
       data: unknown
       __tip: 'See the XState TS docs to learn how to strongly type this.'
     }
-<<<<<<< HEAD
-=======
-    'xstate.init': { type: 'xstate.init' }
->>>>>>> a6cfdb67
     'done.invoke.authenticatePasswordlessSms': {
       type: 'done.invoke.authenticatePasswordlessSms'
       data: unknown
@@ -231,14 +189,13 @@
   invokeSrcNameMap: {
     importRefreshToken: 'done.invoke.importRefreshToken'
     signout: 'done.invoke.signingOut'
-    destroyRefreshToken: 'done.invoke.destroyingRefreshToken'
     signInPasswordlessEmail: 'done.invoke.authenticatePasswordlessEmail'
     signInPasswordlessSms: 'done.invoke.authenticatePasswordlessSms'
     signInPasswordlessSmsOtp: 'done.invoke.authenticatePasswordlessSmsOtp'
     signInPassword: 'done.invoke.authenticateUserWithPassword'
     signInAnonymous: 'done.invoke.authenticateAnonymously'
     signInMfaTotp: 'done.invoke.signInMfaTotp'
-    signUpUser: 'done.invoke.signUpUser'
+    signUp: 'done.invoke.signUp'
     refreshToken: 'done.invoke.refreshToken' | 'done.invoke.authenticateWithToken'
   }
   missingImplementations: {
@@ -253,26 +210,17 @@
     signInPasswordlessEmail: 'SIGNIN_PASSWORDLESS_EMAIL'
     signInPasswordlessSms: 'SIGNIN_PASSWORDLESS_SMS'
     signInPasswordlessSmsOtp: 'SIGNIN_PASSWORDLESS_SMS_OTP'
-    signUpUser: 'SIGNUP_EMAIL_PASSWORD'
+    signUp: 'SIGNUP_EMAIL_PASSWORD'
     signInAnonymous: 'SIGNIN_ANONYMOUS'
     signInMfaTotp: 'SIGNIN_MFA_TOTP'
     signout: 'SIGNOUT'
-    destroyRefreshToken: 'done.invoke.signingOut'
     refreshToken: '' | 'TRY_TOKEN'
   }
   eventsCausingGuards: {
-    hasSession: 'SESSION_UPDATE' | 'done.invoke.signUpUser'
+    hasSession: 'SESSION_UPDATE' | 'done.invoke.signUp'
     isSignedIn: '' | 'error.platform.authenticateWithToken'
-<<<<<<< HEAD
-=======
-    invalidEmail: 'SIGNIN_PASSWORD' | 'SIGNIN_PASSWORDLESS_EMAIL' | 'SIGNUP_EMAIL_PASSWORD'
-    invalidPassword: 'SIGNIN_PASSWORD' | 'SIGNUP_EMAIL_PASSWORD'
-    invalidPhoneNumber: 'SIGNIN_PASSWORDLESS_SMS' | 'SIGNIN_PASSWORDLESS_SMS_OTP'
-    noMfaTicket: 'SIGNIN_MFA_TOTP'
-    invalidMfaTicket: 'SIGNIN_MFA_TOTP'
->>>>>>> a6cfdb67
     hasMfaTicket: 'done.invoke.authenticateUserWithPassword'
-    unverified: 'error.platform.authenticateUserWithPassword' | 'error.platform.signUpUser'
+    unverified: 'error.platform.authenticateUserWithPassword' | 'error.platform.signUp'
     noToken: ''
     isAutoRefreshDisabled: ''
     hasRefreshToken: ''
@@ -289,20 +237,7 @@
     | 'authentication.signedOut.needsSmsOtp'
     | 'authentication.signedOut.needsMfa'
     | 'authentication.signedOut.failed'
-<<<<<<< HEAD
-=======
-    | 'authentication.signedOut.failed.server'
-    | 'authentication.signedOut.failed.validation'
-    | 'authentication.signedOut.failed.validation.password'
-    | 'authentication.signedOut.failed.validation.email'
-    | 'authentication.signedOut.failed.validation.phoneNumber'
-    | 'authentication.signedOut.failed.validation.mfaTicket'
->>>>>>> a6cfdb67
     | 'authentication.signedOut.signingOut'
-    | 'authentication.signedOut.signingOut.pending'
-    | 'authentication.signedOut.signingOut.destroyingRefreshToken'
-    | 'authentication.signedOut.signingOut.destroyingRefreshToken.pending'
-    | 'authentication.signedOut.signingOut.destroyingRefreshToken.failed'
     | 'authentication.authenticating'
     | 'authentication.authenticating.passwordlessEmail'
     | 'authentication.authenticating.passwordlessSms'
@@ -347,19 +282,6 @@
                 | 'needsMfa'
                 | 'failed'
                 | 'signingOut'
-<<<<<<< HEAD
-=======
-                | {
-                    failed?:
-                      | 'server'
-                      | 'validation'
-                      | { validation?: 'password' | 'email' | 'phoneNumber' | 'mfaTicket' }
-                    signingOut?:
-                      | 'pending'
-                      | 'destroyingRefreshToken'
-                      | { destroyingRefreshToken?: 'pending' | 'failed' }
-                  }
->>>>>>> a6cfdb67
               authenticating?:
                 | 'passwordlessEmail'
                 | 'passwordlessSms'
