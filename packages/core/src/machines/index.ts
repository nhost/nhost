import type { AxiosRequestConfig, AxiosResponse } from 'axios'
import { assign, createMachine, send } from 'xstate'

import {
  NHOST_JWT_EXPIRES_AT_KEY,
  NHOST_REFRESH_TOKEN_KEY,
  REFRESH_TOKEN_RETRY_INTERVAL,
  TOKEN_REFRESH_MARGIN
} from '../constants'
import {
  INVALID_EMAIL_ERROR,
  INVALID_MFA_TICKET_ERROR,
  INVALID_PASSWORD_ERROR,
  INVALID_PHONE_NUMBER_ERROR,
  NO_MFA_TICKET_ERROR,
  VALIDATION_ERROR_CODE,
  ValidationErrorPayload
} from '../errors'
import { nhostApiClient } from '../hasura-auth'
import { localStorageGetter, localStorageSetter } from '../storage'
import { AuthOptions, Mfa, NhostSession } from '../types'
import { getParameterByName, removeParameterFromWindow, rewriteRedirectTo } from '../utils'
import { isValidEmail, isValidPassword, isValidPhoneNumber, isValidTicket } from '../validators'

import { AuthContext, INITIAL_MACHINE_CONTEXT, StateErrorTypes } from './context'
import { AuthEvents } from './events'

export * from './change-email'
export * from './change-password'
export * from './enable-mfa'
export * from './reset-password'
export * from './send-verification-email'
export type { AuthContext, AuthEvents, StateErrorTypes }

export interface AuthMachineOptions extends AuthOptions {
  backendUrl: string
  clientUrl: string
}

export type AuthMachine = ReturnType<typeof createAuthMachine>

// TODO actions typings

export const createAuthMachine = ({
  backendUrl,
  clientUrl,
  clientStorageGetter,
  clientStorageSetter,
  clientStorageType = 'web',
  clientStorage,
  refreshIntervalTime,
  autoRefreshToken = true,
  autoSignIn = true
}: AuthMachineOptions) => {
  const storageGetter = clientStorageGetter || localStorageGetter(clientStorageType, clientStorage)
  const storageSetter = clientStorageSetter || localStorageSetter(clientStorageType, clientStorage)
  const api = nhostApiClient(backendUrl)
  const postRequest = async <T = any, R = AxiosResponse<T>, D = any>(
    url: string,
    data?: D,
    config?: AxiosRequestConfig<D>
  ): Promise<R> => {
    const result = await api.post(url, data, config)
    return result.data
  }
  return createMachine(
    {
      schema: {
        context: {} as AuthContext,
        events: {} as AuthEvents
      },
      tsTypes: {} as import('./index.typegen').Typegen0,
      context: INITIAL_MACHINE_CONTEXT,
      preserveActionOrder: true,
      id: 'nhost',
      type: 'parallel',
      states: {
        authentication: {
          initial: 'starting',
          on: {
            SESSION_UPDATE: [
              {
                cond: 'hasSession',
                actions: ['saveSession', 'resetTimer', 'reportTokenChanged'],
                target: '.signedIn'
              }
            ]
          },
          states: {
            starting: {
              entry: 'resetErrors',
              tags: ['loading'],
              always: { cond: 'isSignedIn', target: 'signedIn' },
              invoke: {
                id: 'importRefreshToken',
                src: 'importRefreshToken',
                onDone: {
                  actions: ['saveSession', 'reportTokenChanged'],
                  target: 'signedIn'
                },
                onError: { actions: ['saveAuthenticationError'], target: 'signedOut' }
              }
            },
            signedOut: {
              initial: 'noErrors',
              entry: 'reportSignedOut',
              states: {
                noErrors: {},
                success: {},
                needsSmsOtp: {},
                needsMfa: {},
                failed: {},
                signingOut: {
                  entry: ['clearContextExceptRefreshToken'],
                  exit: ['destroyRefreshToken', 'reportTokenChanged'],
                  invoke: {
                    src: 'signout',
                    id: 'signingOut',
                    onDone: {
                      target: 'success'
                    },
                    onError: {
                      target: 'failed',
                      actions: ['saveAuthenticationError']
                    }
                  }
                }
              },
              on: {
<<<<<<< HEAD
                SIGNIN_PASSWORD: [
                  {
                    cond: 'invalidEmail',
                    actions: ['saveInvalidEmail'],
                    target: '.failed.validation.email'
                  },
                  {
                    cond: 'invalidPassword',
                    actions: ['saveInvalidPassword'],
                    target: '.failed.validation.password'
                  },
                  'authenticating.password'
                ],

                SIGNIN_PASSWORDLESS_SMS: [
                  {
                    cond: 'invalidPhoneNumber',
                    actions: 'saveInvalidPhoneNumber',
                    target: '.failed.validation.phoneNumber'
                  },
                  'authenticating.passwordlessSms'
                ],
                SIGNIN_PASSWORDLESS_SMS_OTP: [
                  {
                    cond: 'invalidPhoneNumber',
                    actions: 'saveInvalidPhoneNumber',
                    target: '.failed.validation.phoneNumber'
                  },
                  'authenticating.passwordlessSmsOtp'
                ],
                SIGNIN_ANONYMOUS: 'authenticating.anonymous',
                SIGNIN_MFA_TOTP: [
                  {
                    cond: 'noMfaTicket',
                    actions: ['saveNoMfaTicketError'],
                    target: '.failed'
                  },
                  {
                    cond: 'invalidMfaTicket',
                    actions: ['saveInvalidMfaTicketError'],
                    target: '.failed'
                  },
                  'authenticating.mfa.totp'
                ]
=======
                SIGNIN_PASSWORD: '#nhost.authentication.authenticating.password',
                SIGNIN_PASSWORDLESS_EMAIL: '#nhost.authentication.authenticating.passwordlessEmail',
                SIGNIN_PASSWORDLESS_SMS: '#nhost.authentication.authenticating.passwordlessSms',
                SIGNIN_PASSWORDLESS_SMS_OTP:
                  '#nhost.authentication.authenticating.passwordlessSmsOtp',
                SIGNUP_EMAIL_PASSWORD: '#nhost.authentication.registering',
                SIGNIN_ANONYMOUS: '#nhost.authentication.authenticating.anonymous',
                SIGNIN_MFA_TOTP: '#nhost.authentication.authenticating.mfa.totp'
>>>>>>> eb136067
              }
            },
            authenticating: {
              entry: 'resetErrors',
              states: {
<<<<<<< HEAD
=======
                passwordlessEmail: {
                  invoke: {
                    src: 'signInPasswordlessEmail',
                    id: 'authenticatePasswordlessEmail',
                    onDone: {
                      target: '#nhost.authentication.signedOut',
                      actions: 'reportAwaitEmailVerification'
                    },
                    onError: {
                      actions: 'saveAuthenticationError',
                      target: '#nhost.authentication.signedOut.failed'
                    }
                  }
                },
>>>>>>> eb136067
                passwordlessSms: {
                  invoke: {
                    src: 'signInPasswordlessSms',
                    id: 'authenticatePasswordlessSms',
                    onDone: '#nhost.authentication.signedOut.needsSmsOtp',
                    onError: {
                      actions: 'saveAuthenticationError',
                      target: '#nhost.authentication.signedOut.failed'
                    }
                  }
                },
                passwordlessSmsOtp: {
                  invoke: {
                    src: 'signInPasswordlessSmsOtp',
                    id: 'authenticatePasswordlessSmsOtp',
                    onDone: {
                      actions: ['saveSession', 'reportTokenChanged'],
                      target: '#nhost.authentication.signedIn'
                    },
                    onError: {
                      actions: 'saveAuthenticationError',
                      target: '#nhost.authentication.signedOut.failed'
                    }
                  }
                },
                password: {
                  invoke: {
                    src: 'signInPassword',
                    id: 'authenticateUserWithPassword',
                    onDone: [
                      {
                        cond: 'hasMfaTicket',
                        actions: ['saveMfaTicket'],
                        target: '#nhost.authentication.signedOut.needsMfa'
                      },
                      {
                        actions: ['saveSession', 'reportTokenChanged'],
                        target: '#nhost.authentication.signedIn'
                      }
                    ],
                    onError: [
                      {
                        cond: 'unverified',
                        actions: 'reportAwaitEmailVerification',
                        target: '#nhost.authentication.signedOut'
                      },
                      {
                        actions: 'saveAuthenticationError',
                        target: '#nhost.authentication.signedOut.failed'
                      }
                    ]
                  }
                },
                anonymous: {
                  invoke: {
                    src: 'signInAnonymous',
                    id: 'authenticateAnonymously',
                    onDone: {
                      actions: ['saveSession', 'reportTokenChanged'],
                      target: '#nhost.authentication.signedIn'
                    },
                    onError: {
                      actions: 'saveAuthenticationError',
                      target: '#nhost.authentication.signedOut.failed'
                    }
                  }
                },
                mfa: {
                  states: {
                    totp: {
                      invoke: {
                        src: 'signInMfaTotp',
                        id: 'signInMfaTotp',
                        onDone: {
                          actions: ['saveSession', 'reportTokenChanged'],
                          target: '#nhost.authentication.signedIn'
                        },
                        onError: {
                          actions: ['saveAuthenticationError'],
                          target: '#nhost.authentication.signedOut.failed'
                        }
                      }
                    }
                  }
                }
              }
            },
<<<<<<< HEAD
=======
            registering: {
              entry: ['resetErrors'],
              invoke: {
                src: 'signUp',
                id: 'signUp',
                onDone: [
                  {
                    cond: 'hasSession',
                    target: 'signedIn',
                    actions: ['saveSession', 'reportTokenChanged']
                  },
                  {
                    actions: 'reportAwaitEmailVerification',
                    target: 'signedOut'
                  }
                ],
                onError: [
                  {
                    cond: 'unverified',
                    actions: 'reportAwaitEmailVerification',
                    target: 'signedOut'
                  },
                  {
                    actions: 'saveRegistrationError',
                    target: 'signedOut.failed'
                  }
                ]
              }
            },
>>>>>>> eb136067
            signedIn: {
              type: 'parallel',
              entry: ['reportSignedIn', 'cleanUrl', 'broadcastToken', 'resetErrors'],
              on: {
                SIGNOUT: 'signedOut.signingOut'
              },
              states: {
                refreshTimer: {
                  id: 'timer',
                  initial: 'idle',
                  states: {
                    disabled: { type: 'final' },
                    stopped: {
                      always: {
                        cond: 'noToken',
                        target: 'idle'
                      }
                    },
                    idle: {
                      always: [
                        { cond: 'isAutoRefreshDisabled', target: 'disabled' },
                        {
                          cond: 'hasRefreshToken',
                          target: 'running'
                        }
                      ]
                    },
                    running: {
                      initial: 'pending',
                      entry: 'resetTimer',
                      states: {
                        pending: {
                          after: {
                            '1000': {
                              internal: false,
                              target: 'pending'
                            }
                          },
                          always: {
                            cond: 'refreshTimerShouldRefresh',
                            target: 'refreshing'
                          }
                        },
                        refreshing: {
                          invoke: {
                            src: 'refreshToken',
                            id: 'refreshToken',
                            onDone: {
                              actions: ['saveSession', 'resetTimer', 'reportTokenChanged'],
                              target: 'pending'
                            },
                            onError: [
                              { actions: 'saveRefreshAttempt', target: 'pending' }
                              // ? stop trying after x attempts?
                              // {
                              //   actions: 'retry',
                              //   cond: 'canRetry',
                              //   target: 'pending'
                              // },
                              // {
                              //   actions: ['sendError', 'resetToken'],
                              //   target: '#timer.stopped'
                              // }
                            ]
                          }
                        }
                      }
                    }
                  }
                }
              }
            }
          }
        },
        token: {
          initial: 'idle',
          states: {
            idle: {
              on: {
                TRY_TOKEN: 'running'
              },
              initial: 'noErrors',
              states: { noErrors: {}, error: {} }
            },
            running: {
              invoke: {
                src: 'refreshToken',
                id: 'authenticateWithToken',
                onDone: {
                  actions: ['saveSession', 'reportTokenChanged'],
                  target: ['#nhost.authentication.signedIn', 'idle.noErrors']
                },
                onError: [
                  { cond: 'isSignedIn', target: 'idle.error' },
                  {
                    actions: 'saveAuthenticationError',
                    target: ['#nhost.authentication.signedOut.failed', 'idle.error']
                  }
                ]
              }
            }
          }
        },
        email: {
          initial: 'unknown',
          on: {
            SIGNED_IN: [
              {
                cond: 'needsVerification',
                target: '.awaitingVerification'
              },
              '.valid'
            ],
            SIGNOUT: '.unknown',
            AWAIT_EMAIL_VERIFICATION: '.awaitingVerification'
          },
          states: {
            unknown: {},
            awaitingVerification: {},
            valid: {}
          }
        },
        registration: {
          initial: 'incomplete',
          on: {
            SIGNED_OUT: '.incomplete',
            SIGNED_IN: [{ cond: 'isNotAnonymous', target: '.complete' }]
          },
          states: {
            incomplete: {
              on: {
                SIGNUP_EMAIL_PASSWORD: 'registering',
                PASSWORDLESS_EMAIL: 'passwordlessEmail'
              }
            },
            registering: {
              entry: ['resetErrors'],
              invoke: {
                src: 'registerUser',
                id: 'registerUser',
                onDone: [
                  {
                    cond: 'hasSession',
                    actions: ['saveSession', 'reportTokenChanged'],
                    target: ['#nhost.authentication.signedIn', 'complete']
                  },
                  {
                    actions: 'reportAwaitEmailVerification',
                    target: ['#nhost.authentication.signedOut', 'incomplete']
                  }
                ],
                onError: [
                  {
                    cond: 'unverified',
                    actions: 'reportAwaitEmailVerification',
                    target: ['#nhost.authentication.signedOut', 'incomplete']
                  },
                  {
                    actions: 'saveRegistrationError',
                    target: ['#nhost.authentication.signedOut.failed', 'incomplete']
                  }
                ]
              }
            },
            passwordlessEmail: {
              invoke: {
                src: 'passwordlessEmail',
                id: 'passwordlessEmail',
                onDone: {
                  actions: 'reportAwaitEmailVerification',
                  target: ['#nhost.authentication.signedOut.noErrors', 'incomplete']
                },
                onError: {
                  actions: 'saveAuthenticationError',
                  target: ['#nhost.authentication.signedOut.failed', 'incomplete']
                }
              }
            },
            complete: {}
          }
        }
      }
    },
    {
      actions: {
        reportSignedIn: send('SIGNED_IN'),
        reportSignedOut: send('SIGNED_OUT'),
        reportAwaitEmailVerification: send('AWAIT_EMAIL_VERIFICATION'),
        reportTokenChanged: send('TOKEN_CHANGED'),
        clearContextExceptRefreshToken: assign(({ refreshToken: { value } }) => {
          storageSetter(NHOST_JWT_EXPIRES_AT_KEY, null)
          return {
            ...INITIAL_MACHINE_CONTEXT,
            refreshToken: { value }
          }
        }),

        // * Save session in the context, and persist the refresh token and the jwt expiration outside of the machine
        saveSession: assign({
          user: (_, { data }: any) => data?.session?.user,
          accessToken: (_, { data }: any) => {
            if (data.session.accessTokenExpiresIn) {
              const nextRefresh = new Date(
                Date.now() + data.session.accessTokenExpiresIn * 1_000
              ).toISOString()
              storageSetter(NHOST_JWT_EXPIRES_AT_KEY, nextRefresh)
            } else {
              storageSetter(NHOST_JWT_EXPIRES_AT_KEY, null)
            }
            return {
              value: data?.session?.accessToken,
              expiresAt: new Date(Date.now() + data?.session?.accessTokenExpiresIn * 1_000)
            }
          },
          refreshToken: (_, { data }: any) => {
            storageSetter(NHOST_REFRESH_TOKEN_KEY, data.session.refreshToken)

            return { value: data?.session?.refreshToken }
          }
        }),
        saveMfaTicket: assign({
          mfa: (_, e: any) => e.data?.mfa ?? null
        }),

        resetTimer: assign({
          refreshTimer: (ctx, e) => ({
            startedAt: new Date(),
            attempts: 0,
            lastAttempt: null
          })
        }),

        saveRefreshAttempt: assign({
          refreshTimer: (ctx, e) => ({
            startedAt: ctx.refreshTimer.startedAt,
            attempts: ctx.refreshTimer.attempts + 1,
            lastAttempt: new Date()
          })
        }),

        // * Authentication errors
        saveAuthenticationError: assign({
          errors: ({ errors }, { data: { error } }: any) => ({ ...errors, authentication: error })
        }),
        resetErrors: assign({
          errors: (_) => ({})
        }),
        saveRegistrationError: assign({
          errors: ({ errors }, { data: { error } }: any) => ({ ...errors, registration: error })
        }),
<<<<<<< HEAD

        removeRefreshToken: assign({
=======
        destroyRefreshToken: assign({
>>>>>>> eb136067
          refreshToken: (_) => {
            storageSetter(NHOST_REFRESH_TOKEN_KEY, null)
            return { value: null }
          }
        }),

        // * Clean the browser url when `autoSignIn` is activated
        cleanUrl: () => {
          if (autoSignIn && getParameterByName('refreshToken')) {
            // * Remove the refresh token from the URL
            removeParameterFromWindow('refreshToken')
            removeParameterFromWindow('type')
          }
        },

        // * Broadcast the token to other tabs when `autoSignIn` is activated
        broadcastToken: (context) => {
          if (autoSignIn) {
            try {
              const channel = new BroadcastChannel('nhost')
              // ? broadcat session instead of token ?
              channel.postMessage(context.refreshToken.value)
            } catch (error) {
              // * BroadcastChannel is not available e.g. react-native
            }
          }
        }
      },

      guards: {
        needsVerification: (ctx, e) => {
          return !ctx.user || ctx.user.isAnonymous
        },
        isNotAnonymous: (ctx, e) => !ctx.user?.isAnonymous,
        isSignedIn: (ctx) => !!ctx.user && !!ctx.refreshToken.value && !!ctx.accessToken.value,
        noToken: (ctx) => !ctx.refreshToken.value,
        hasRefreshToken: (ctx) => !!ctx.refreshToken.value,
        isAutoRefreshDisabled: () => !autoRefreshToken,
        refreshTimerShouldRefresh: (ctx) => {
          const { expiresAt } = ctx.accessToken
          if (!expiresAt) {
            return false
          }
          if (ctx.refreshTimer.lastAttempt) {
            // * If a refesh previously failed, only try to refresh every `REFRESH_TOKEN_RETRY_INTERVAL` seconds
            const elapsed = Date.now() - ctx.refreshTimer.lastAttempt.getTime()
            return elapsed > REFRESH_TOKEN_RETRY_INTERVAL * 1_000
          }
          if (refreshIntervalTime) {
            // * If a refreshIntervalTime has been passed on as an option, it will notify
            // * the token should be refershed when this interval is overdue
            const elapsed = Date.now() - (ctx.refreshTimer.startedAt?.getTime() || 0)
            if (elapsed > refreshIntervalTime * 1_000) {
              return true
            }
          }
          // * In any case, it's time to refresh when there's less than
          // * TOKEN_REFRESH_MARGIN seconds before the JWT exprires
          const expiresIn = expiresAt.getTime() - Date.now()
          const remaining = expiresIn - 1_000 * TOKEN_REFRESH_MARGIN
          return remaining <= 0
        },
        // * Authentication errors
        unverified: (_, { data: { error } }: any) =>
          error.status === 401 &&
          // * legacy: don't use the message contents to determine if the email is unverified, but the error type (error.error)
          (error.message === 'Email is not verified' || error.error === 'unverified-user'),

        // * Event guards
        hasSession: (_, e: any) => !!e.data?.session,
        hasMfaTicket: (_, e: any) => !!e.data?.mfa
      },

      services: {
        signInPassword: (_, { email, password }) => {
          if (!isValidEmail(email)) {
            return Promise.reject({ error: INVALID_EMAIL_ERROR })
          }
          if (!isValidPassword(password)) {
            return Promise.reject({ error: INVALID_PASSWORD_ERROR })
          }
          return postRequest('/signin/email-password', {
            email,
            password
          })
        },
        signInPasswordlessSms: (_, { phoneNumber, options }) => {
          if (!isValidPhoneNumber(phoneNumber)) {
            return Promise.reject({ error: INVALID_PHONE_NUMBER_ERROR })
          }

          return postRequest('/signin/passwordless/sms', {
            phoneNumber,
            options: rewriteRedirectTo(clientUrl, options)
          })
        },
        signInPasswordlessSmsOtp: (_, { phoneNumber, otp }) => {
          if (!isValidPhoneNumber(phoneNumber)) {
            return Promise.reject({ error: INVALID_PHONE_NUMBER_ERROR })
          }
          return postRequest('/signin/passwordless/sms/otp', {
            phoneNumber,
            otp
<<<<<<< HEAD
          }),
        passwordlessEmail: (context, { email, options }) => {
          if (context.user?.isAnonymous) {
            return postRequest(
              '/user/deanonymize',
              {
                signInMethod: 'passwordless',
                connection: 'email',
                email,
                options: rewriteRedirectTo(clientUrl, options)
              },
              {
                headers: {
                  authorization: `Bearer ${context.accessToken.value}`
                }
              }
            )
          } else {
            return postRequest('/signin/passwordless/email', {
              email,
              options: rewriteRedirectTo(clientUrl, options)
            })
          }
=======
          })
        },
        signInPasswordlessEmail: async (_, { email, options }) => {
          if (!isValidEmail(email)) {
            return Promise.reject({ error: INVALID_EMAIL_ERROR })
          }
          return postRequest('/signin/passwordless/email', {
            email,
            options: rewriteRedirectTo(clientUrl, options)
          })
>>>>>>> eb136067
        },
        signInAnonymous: (_) => postRequest('/signin/anonymous'),
        signInMfaTotp: (context, data) => {
          const ticket = data.ticket || context.mfa?.ticket
          if (!ticket) {
            return Promise.reject({ error: NO_MFA_TICKET_ERROR })
          }
          if (!isValidTicket(ticket)) {
            return Promise.reject({ error: INVALID_MFA_TICKET_ERROR })
          }

          return postRequest<
            { mfa: Mfa | null; session: NhostSession | null },
            { mfa: Mfa | null; session: NhostSession | null }
          >('/signin/mfa/totp', {
            ticket,
            otp: data.otp
          })
        },
        refreshToken: async (ctx, event) => {
          const refreshToken = event.type === 'TRY_TOKEN' ? event.token : ctx.refreshToken.value
          const session = await postRequest('/token', {
            refreshToken
          })
          return { session }
        },
        signout: (ctx, e) =>
          postRequest('/signout', {
            refreshToken: ctx.refreshToken.value,
            all: !!e.all
          }),

<<<<<<< HEAD
        destroyRefreshToken: async () => {
          return Promise.resolve(storageSetter(NHOST_REFRESH_TOKEN_KEY, null))
        },

        registerUser: (context, { email, password, options }) => {
          if (context.user?.isAnonymous) {
            // ! TODO add missing tests
            return postRequest(
              '/user/deanonymize',
              {
                signInMethod: 'email-password',
                email,
                password,
                options: rewriteRedirectTo(clientUrl, options)
              },
              {
                headers: {
                  authorization: `Bearer ${context.accessToken.value}`
                }
              }
            )
          } else {
            return postRequest('/signup/email-password', {
              email,
              password,
              options: rewriteRedirectTo(clientUrl, options)
            })
          }
        },
=======
        signUp: (_, { email, password, options }) => {
          if (!isValidEmail(email)) {
            return Promise.reject({ error: INVALID_EMAIL_ERROR })
          }
          if (!isValidPassword(password)) {
            return Promise.reject({ error: INVALID_PASSWORD_ERROR })
          }
          return postRequest('/signup/email-password', {
            email,
            password,
            options: rewriteRedirectTo(clientUrl, options)
          })
        },

>>>>>>> eb136067
        importRefreshToken: async () => {
          let error: ValidationErrorPayload | null = null
          if (autoSignIn) {
            const urlToken = getParameterByName('refreshToken') || null
            if (urlToken) {
              try {
                const session = await postRequest('/token', {
                  refreshToken: urlToken
                })
                return { session }
              } catch (exception) {
                error = (exception as { error: ValidationErrorPayload }).error
              }
            } else {
              const error = getParameterByName('error')
              if (error) {
                return Promise.reject<{ error: ValidationErrorPayload }>({
                  error: {
                    status: VALIDATION_ERROR_CODE,
                    error,
                    message: getParameterByName('errorDescription') || error
                  }
                })
              }
            }
          }
          const storageToken = await storageGetter(NHOST_REFRESH_TOKEN_KEY)
          if (storageToken) {
            try {
              const session = await postRequest('/token', {
                refreshToken: storageToken
              })
              return { session }
            } catch (exception) {
              error = (exception as { error: ValidationErrorPayload }).error
            }
          }

          return Promise.reject<{ error: ValidationErrorPayload }>({ error })
        }
      }
    }
  )
}<|MERGE_RESOLUTION|>--- conflicted
+++ resolved
@@ -127,83 +127,16 @@
                 }
               },
               on: {
-<<<<<<< HEAD
-                SIGNIN_PASSWORD: [
-                  {
-                    cond: 'invalidEmail',
-                    actions: ['saveInvalidEmail'],
-                    target: '.failed.validation.email'
-                  },
-                  {
-                    cond: 'invalidPassword',
-                    actions: ['saveInvalidPassword'],
-                    target: '.failed.validation.password'
-                  },
-                  'authenticating.password'
-                ],
-
-                SIGNIN_PASSWORDLESS_SMS: [
-                  {
-                    cond: 'invalidPhoneNumber',
-                    actions: 'saveInvalidPhoneNumber',
-                    target: '.failed.validation.phoneNumber'
-                  },
-                  'authenticating.passwordlessSms'
-                ],
-                SIGNIN_PASSWORDLESS_SMS_OTP: [
-                  {
-                    cond: 'invalidPhoneNumber',
-                    actions: 'saveInvalidPhoneNumber',
-                    target: '.failed.validation.phoneNumber'
-                  },
-                  'authenticating.passwordlessSmsOtp'
-                ],
+                SIGNIN_PASSWORD: 'authenticating.password',
+                SIGNIN_PASSWORDLESS_SMS: 'authenticating.passwordlessSms',
+                SIGNIN_PASSWORDLESS_SMS_OTP: 'authenticating.passwordlessSmsOtp',
                 SIGNIN_ANONYMOUS: 'authenticating.anonymous',
-                SIGNIN_MFA_TOTP: [
-                  {
-                    cond: 'noMfaTicket',
-                    actions: ['saveNoMfaTicketError'],
-                    target: '.failed'
-                  },
-                  {
-                    cond: 'invalidMfaTicket',
-                    actions: ['saveInvalidMfaTicketError'],
-                    target: '.failed'
-                  },
-                  'authenticating.mfa.totp'
-                ]
-=======
-                SIGNIN_PASSWORD: '#nhost.authentication.authenticating.password',
-                SIGNIN_PASSWORDLESS_EMAIL: '#nhost.authentication.authenticating.passwordlessEmail',
-                SIGNIN_PASSWORDLESS_SMS: '#nhost.authentication.authenticating.passwordlessSms',
-                SIGNIN_PASSWORDLESS_SMS_OTP:
-                  '#nhost.authentication.authenticating.passwordlessSmsOtp',
-                SIGNUP_EMAIL_PASSWORD: '#nhost.authentication.registering',
-                SIGNIN_ANONYMOUS: '#nhost.authentication.authenticating.anonymous',
-                SIGNIN_MFA_TOTP: '#nhost.authentication.authenticating.mfa.totp'
->>>>>>> eb136067
+                SIGNIN_MFA_TOTP: 'authenticating.mfa.totp'
               }
             },
             authenticating: {
               entry: 'resetErrors',
               states: {
-<<<<<<< HEAD
-=======
-                passwordlessEmail: {
-                  invoke: {
-                    src: 'signInPasswordlessEmail',
-                    id: 'authenticatePasswordlessEmail',
-                    onDone: {
-                      target: '#nhost.authentication.signedOut',
-                      actions: 'reportAwaitEmailVerification'
-                    },
-                    onError: {
-                      actions: 'saveAuthenticationError',
-                      target: '#nhost.authentication.signedOut.failed'
-                    }
-                  }
-                },
->>>>>>> eb136067
                 passwordlessSms: {
                   invoke: {
                     src: 'signInPasswordlessSms',
@@ -291,38 +224,6 @@
                 }
               }
             },
-<<<<<<< HEAD
-=======
-            registering: {
-              entry: ['resetErrors'],
-              invoke: {
-                src: 'signUp',
-                id: 'signUp',
-                onDone: [
-                  {
-                    cond: 'hasSession',
-                    target: 'signedIn',
-                    actions: ['saveSession', 'reportTokenChanged']
-                  },
-                  {
-                    actions: 'reportAwaitEmailVerification',
-                    target: 'signedOut'
-                  }
-                ],
-                onError: [
-                  {
-                    cond: 'unverified',
-                    actions: 'reportAwaitEmailVerification',
-                    target: 'signedOut'
-                  },
-                  {
-                    actions: 'saveRegistrationError',
-                    target: 'signedOut.failed'
-                  }
-                ]
-              }
-            },
->>>>>>> eb136067
             signedIn: {
               type: 'parallel',
               entry: ['reportSignedIn', 'cleanUrl', 'broadcastToken', 'resetErrors'],
@@ -454,8 +355,12 @@
           states: {
             incomplete: {
               on: {
-                SIGNUP_EMAIL_PASSWORD: 'registering',
-                PASSWORDLESS_EMAIL: 'passwordlessEmail'
+                SIGNUP_EMAIL_PASSWORD: {
+                  target: ['registering', '#nhost.authentication.signedOut']
+                },
+                PASSWORDLESS_EMAIL: {
+                  target: ['passwordlessEmail', '#nhost.authentication.signedOut']
+                }
               }
             },
             registering: {
@@ -573,12 +478,7 @@
         saveRegistrationError: assign({
           errors: ({ errors }, { data: { error } }: any) => ({ ...errors, registration: error })
         }),
-<<<<<<< HEAD
-
-        removeRefreshToken: assign({
-=======
         destroyRefreshToken: assign({
->>>>>>> eb136067
           refreshToken: (_) => {
             storageSetter(NHOST_REFRESH_TOKEN_KEY, null)
             return { value: null }
@@ -682,9 +582,12 @@
           return postRequest('/signin/passwordless/sms/otp', {
             phoneNumber,
             otp
-<<<<<<< HEAD
-          }),
+          })
+        },
         passwordlessEmail: (context, { email, options }) => {
+          if (!isValidEmail(email)) {
+            return Promise.reject({ error: INVALID_EMAIL_ERROR })
+          }
           if (context.user?.isAnonymous) {
             return postRequest(
               '/user/deanonymize',
@@ -706,18 +609,6 @@
               options: rewriteRedirectTo(clientUrl, options)
             })
           }
-=======
-          })
-        },
-        signInPasswordlessEmail: async (_, { email, options }) => {
-          if (!isValidEmail(email)) {
-            return Promise.reject({ error: INVALID_EMAIL_ERROR })
-          }
-          return postRequest('/signin/passwordless/email', {
-            email,
-            options: rewriteRedirectTo(clientUrl, options)
-          })
->>>>>>> eb136067
         },
         signInAnonymous: (_) => postRequest('/signin/anonymous'),
         signInMfaTotp: (context, data) => {
@@ -750,12 +641,13 @@
             all: !!e.all
           }),
 
-<<<<<<< HEAD
-        destroyRefreshToken: async () => {
-          return Promise.resolve(storageSetter(NHOST_REFRESH_TOKEN_KEY, null))
-        },
-
         registerUser: (context, { email, password, options }) => {
+          if (!isValidEmail(email)) {
+            return Promise.reject({ error: INVALID_EMAIL_ERROR })
+          }
+          if (!isValidPassword(password)) {
+            return Promise.reject({ error: INVALID_PASSWORD_ERROR })
+          }
           if (context.user?.isAnonymous) {
             // ! TODO add missing tests
             return postRequest(
@@ -780,22 +672,6 @@
             })
           }
         },
-=======
-        signUp: (_, { email, password, options }) => {
-          if (!isValidEmail(email)) {
-            return Promise.reject({ error: INVALID_EMAIL_ERROR })
-          }
-          if (!isValidPassword(password)) {
-            return Promise.reject({ error: INVALID_PASSWORD_ERROR })
-          }
-          return postRequest('/signup/email-password', {
-            email,
-            password,
-            options: rewriteRedirectTo(clientUrl, options)
-          })
-        },
-
->>>>>>> eb136067
         importRefreshToken: async () => {
           let error: ValidationErrorPayload | null = null
           if (autoSignIn) {
