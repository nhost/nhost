--- conflicted
+++ resolved
@@ -147,23 +147,7 @@
                   '#nhost.authentication.authenticating.passwordlessSmsOtp',
                 SIGNUP_EMAIL_PASSWORD: '#nhost.authentication.registering',
                 SIGNIN_ANONYMOUS: '#nhost.authentication.authenticating.anonymous',
-<<<<<<< HEAD
                 SIGNIN_MFA_TOTP: '#nhost.authentication.authenticating.mfa.totp'
-=======
-                SIGNIN_MFA_TOTP: [
-                  {
-                    cond: 'noMfaTicket',
-                    actions: ['saveNoMfaTicketError'],
-                    target: '.failed'
-                  },
-                  {
-                    cond: 'invalidMfaTicket',
-                    actions: ['saveInvalidMfaTicketError'],
-                    target: '.failed'
-                  },
-                  '#nhost.authentication.authenticating.mfa.totp'
-                ]
->>>>>>> aa16ba97
               }
             },
             authenticating: {
@@ -499,39 +483,9 @@
         resetErrors: assign({
           errors: (_) => ({})
         }),
-<<<<<<< HEAD
-        saveRegisrationError: assign({
-          errors: ({ errors }, { data: { error } }: any) => ({ ...errors, registration: error })
-=======
-        saveInvalidEmail: assign({
-          errors: ({ errors }) => ({ ...errors, authentication: INVALID_EMAIL_ERROR })
-        }),
-        saveInvalidPassword: assign({
-          errors: ({ errors }) => ({ ...errors, authentication: INVALID_PASSWORD_ERROR })
-        }),
-        saveInvalidPhoneNumber: assign({
-          errors: ({ errors }) => ({ ...errors, authentication: INVALID_PHONE_NUMBER_ERROR })
-        }),
-        saveInvalidMfaTicketError: assign({
-          errors: ({ errors }) => ({ ...errors, authentication: INVALID_MFA_TICKET_ERROR })
->>>>>>> aa16ba97
-        }),
-        saveNoMfaTicketError: assign({
-          errors: ({ errors }) => ({ ...errors, authentication: NO_MFA_TICKET_ERROR })
-        }),
         saveRegistrationError: assign({
           errors: ({ errors }, { data: { error } }: any) => ({ ...errors, registration: error })
         }),
-<<<<<<< HEAD
-=======
-        saveInvalidSignUpPassword: assign({
-          errors: ({ errors }) => ({ ...errors, registration: INVALID_PASSWORD_ERROR })
-        }),
-        saveInvalidSignUpEmail: assign({
-          errors: ({ errors }) => ({ ...errors, registration: INVALID_EMAIL_ERROR })
-        }),
->>>>>>> aa16ba97
-
         destroyRefreshToken: assign({
           refreshToken: (_) => {
             storageSetter(NHOST_REFRESH_TOKEN_KEY, null)
@@ -602,15 +556,7 @@
 
         // * Event guards
         hasSession: (_, e: any) => !!e.data?.session,
-<<<<<<< HEAD
         hasMfaTicket: (_, e: any) => !!e.data?.mfa
-=======
-        hasMfaTicket: (_, e: any) => !!e.data?.mfa,
-        invalidEmail: (_, { email }) => !isValidEmail(email),
-        invalidPassword: (_, { password }) => !isValidPassword(password),
-        invalidPhoneNumber: (_, { phoneNumber }) => !isValidPhoneNumber(phoneNumber),
-        invalidMfaTicket: (ctx, { ticket }) => !isValidTicket(ticket || ctx.mfa?.ticket)
->>>>>>> aa16ba97
       },
 
       services: {
