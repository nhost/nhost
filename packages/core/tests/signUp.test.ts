import faker from '@faker-js/faker'
import { interpret } from 'xstate'
import { waitFor } from 'xstate/lib/waitFor'
import { INVALID_EMAIL_ERROR, INVALID_PASSWORD_ERROR } from '../src/errors'
import { createAuthMachine } from '../src/machines'
import { Typegen0 } from '../src/machines/index.typegen'
import { BASE_URL } from './helpers/config'
import {
  signUpConflictErrorHandler,
  signUpInternalErrorHandler,
  signUpNetworkErrorHandler,
  signUpWithSessionHandler
} from './helpers/handlers'
import server from './helpers/server'
import CustomClientStorage from './helpers/storage'
import { GeneralAuthState } from './helpers/types'

type AuthState = GeneralAuthState<Typegen0>

const customStorage = new CustomClientStorage(new Map())

const authMachine = createAuthMachine({
  backendUrl: BASE_URL,
  clientUrl: 'http://localhost:3000',
  clientStorage: customStorage,
  clientStorageType: 'custom',
  refreshIntervalTime: 1
})

const authService = interpret(authMachine)

beforeAll(() => server.listen({ onUnhandledRequest: 'error' }))
afterAll(() => server.close())

beforeEach(() => {
  authService.start()
})

afterEach(() => {
  authService.stop()
  customStorage.clear()
  server.resetHandlers()
})

test(`should fail if network is unavailable`, async () => {
  server.use(signUpNetworkErrorHandler)

  authService.send({
    type: 'SIGNUP_EMAIL_PASSWORD',
    email: faker.internet.email(),
    password: faker.internet.password(15)
  })

  const state: AuthState = await waitFor(authService, (state: AuthState) =>
    state.matches('authentication.signedOut.failed')
  )

  expect(state.context.errors).toMatchInlineSnapshot(`
    {
      "registration": {
        "error": "OK",
        "message": "Network Error",
        "status": 200,
      },
    }
  `)
})

test(`should fail if server returns an error`, async () => {
  server.use(signUpInternalErrorHandler)

  authService.send({
    type: 'SIGNUP_EMAIL_PASSWORD',
    email: faker.internet.email(),
    password: faker.internet.password(15)
  })

  const state: AuthState = await waitFor(authService, (state: AuthState) =>
    state.matches('authentication.signedOut.failed')
  )

  expect(state.context.errors).toMatchInlineSnapshot(`
    {
      "registration": {
        "error": "internal-error",
        "message": "Internal error",
        "status": 500,
      },
    }
  `)
})

test(`should fail if either email or password is incorrectly formatted`, async () => {
  // Scenario 1: Providing an invalid email address with a valid password
  authService.send({
    type: 'SIGNUP_EMAIL_PASSWORD',
    email: faker.internet.userName(),
    password: faker.internet.password(15)
  })

  const emailErrorSignInState: AuthState = await waitFor(authService, (state: AuthState) =>
<<<<<<< HEAD
    state.matches('authentication.signedOut.failed')
  )

  expect(emailErrorSignInState.context.errors).toMatchInlineSnapshot(`
      {
        "registration": {
          "error": "invalid-email",
          "message": "Email is incorrectly formatted",
          "status": 10,
        },
      }
    `)
=======
    state.matches({
      authentication: { signedOut: { failed: { validation: 'email' } } }
    })
  )

  expect(emailErrorSignInState.context.errors).toMatchObject({ registration: INVALID_EMAIL_ERROR })
>>>>>>> df02e25d

  // Scenario 2: Providing a valid email address with an invalid password
  authService.send({
    type: 'SIGNUP_EMAIL_PASSWORD',
    email: faker.internet.email(),
    password: faker.internet.password(2)
  })

  const passwordErrorSignInState: AuthState = await waitFor(authService, (state: AuthState) =>
<<<<<<< HEAD
    state.matches('authentication.signedOut.failed')
  )

  expect(passwordErrorSignInState.context.errors).toMatchInlineSnapshot(`
      {
        "registration": {
          "error": "invalid-password",
          "message": "Password is incorrectly formatted",
          "status": 10,
        },
      }
    `)
=======
    state.matches({
      authentication: { signedOut: { failed: { validation: 'password' } } }
    })
  )

  expect(passwordErrorSignInState.context.errors).toMatchObject({
    registration: INVALID_PASSWORD_ERROR
  })
>>>>>>> df02e25d
})

test(`should fail if email has already been taken`, async () => {
  server.use(signUpConflictErrorHandler)

  authService.send({
    type: 'SIGNUP_EMAIL_PASSWORD',
    email: faker.internet.email(),
    password: faker.internet.password(15)
  })

  const state: AuthState = await waitFor(authService, (state: AuthState) =>
    state.matches('authentication.signedOut.failed')
  )

  expect(state.context.errors).toMatchInlineSnapshot(`
    {
      "registration": {
        "error": "email-already-in-use",
        "message": "Email already in use",
        "status": 409,
      },
    }
  `)
})

test(`should succeed if email and password are correctly formatted`, async () => {
  authService.send({
    type: 'SIGNUP_EMAIL_PASSWORD',
    email: faker.internet.email(),
    password: faker.internet.password(15)
  })

  const state: AuthState = await waitFor(authService, (state: AuthState) =>
    state.matches({ email: 'awaitingVerification', authentication: { signedOut: 'noErrors' } })
  )

  expect(state.context.user).toBeNull()
  expect(state.context.errors).toMatchInlineSnapshot('{}')
})

test(`should succeed if email and password are correctly formatted and user is already signed up`, async () => {
  server.use(signUpWithSessionHandler)

  authService.send({
    type: 'SIGNUP_EMAIL_PASSWORD',
    email: faker.internet.email(),
    password: faker.internet.password(15)
  })

  const state: AuthState = await waitFor(authService, (state: AuthState) =>
    state.matches({ authentication: { signedIn: { refreshTimer: { running: 'pending' } } } })
  )

  expect(state.context.user).not.toBeNull()
})<|MERGE_RESOLUTION|>--- conflicted
+++ resolved
@@ -99,7 +99,6 @@
   })
 
   const emailErrorSignInState: AuthState = await waitFor(authService, (state: AuthState) =>
-<<<<<<< HEAD
     state.matches('authentication.signedOut.failed')
   )
 
@@ -112,14 +111,6 @@
         },
       }
     `)
-=======
-    state.matches({
-      authentication: { signedOut: { failed: { validation: 'email' } } }
-    })
-  )
-
-  expect(emailErrorSignInState.context.errors).toMatchObject({ registration: INVALID_EMAIL_ERROR })
->>>>>>> df02e25d
 
   // Scenario 2: Providing a valid email address with an invalid password
   authService.send({
@@ -129,7 +120,6 @@
   })
 
   const passwordErrorSignInState: AuthState = await waitFor(authService, (state: AuthState) =>
-<<<<<<< HEAD
     state.matches('authentication.signedOut.failed')
   )
 
@@ -142,16 +132,6 @@
         },
       }
     `)
-=======
-    state.matches({
-      authentication: { signedOut: { failed: { validation: 'password' } } }
-    })
-  )
-
-  expect(passwordErrorSignInState.context.errors).toMatchObject({
-    registration: INVALID_PASSWORD_ERROR
-  })
->>>>>>> df02e25d
 })
 
 test(`should fail if email has already been taken`, async () => {
