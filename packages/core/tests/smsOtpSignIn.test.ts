import faker from '@faker-js/faker'
import { interpret } from 'xstate'
import { waitFor } from 'xstate/lib/waitFor'
import { INVALID_PHONE_NUMBER_ERROR } from '../src/errors'
import { createAuthMachine } from '../src/machines'
import { Typegen0 } from '../src/machines/index.typegen'
import { BASE_URL } from './helpers/config'
import {
  passwordlessSmsOtpInternalErrorHandler,
  passwordlessSmsOtpInvalidOtpHandler,
  passwordlessSmsOtpNetworkErrorHandler
} from './helpers/handlers'
import server from './helpers/server'
import CustomClientStorage from './helpers/storage'
import { GeneralAuthState } from './helpers/types'

type AuthState = GeneralAuthState<Typegen0>

const customStorage = new CustomClientStorage(new Map())

const authMachine = createAuthMachine({
  backendUrl: BASE_URL,
  clientUrl: 'http://localhost:3000',
  clientStorage: customStorage,
  clientStorageType: 'custom',
  refreshIntervalTime: 1
})

const authService = interpret(authMachine)

beforeAll(() => server.listen({ onUnhandledRequest: 'error' }))
afterAll(() => server.close())

beforeEach(() => {
  authService.start()
})

afterEach(() => {
  authService.stop()
  customStorage.clear()
  server.resetHandlers()
})

test(`should fail if network is unavailable`, async () => {
  server.use(passwordlessSmsOtpNetworkErrorHandler)

  authService.send({
    type: 'SIGNIN_PASSWORDLESS_SMS_OTP',
    phoneNumber: faker.phone.phoneNumber(),
    otp: faker.random.numeric(6).toString()
  })

  const state: AuthState = await waitFor(authService, (state: AuthState) =>
    state.matches('authentication.signedOut.failed')
  )

  expect(state.context.errors).toMatchInlineSnapshot(`
    {
      "authentication": {
        "error": "OK",
        "message": "Network Error",
        "status": 200,
      },
    }
  `)
})

test(`should fail if server returns an error`, async () => {
  server.use(passwordlessSmsOtpInternalErrorHandler)

  authService.send({
    type: 'SIGNIN_PASSWORDLESS_SMS_OTP',
    phoneNumber: faker.phone.phoneNumber(),
    otp: faker.random.numeric(6).toString()
  })

  const state: AuthState = await waitFor(authService, (state: AuthState) =>
    state.matches('authentication.signedOut.failed')
  )

  expect(state.context.errors).toMatchInlineSnapshot(`
    {
      "authentication": {
        "error": "internal-error",
        "message": "Internal error",
        "status": 500,
      },
    }
  `)
})

test(`should fail if the provided phone number was invalid`, async () => {
  authService.send({
    type: 'SIGNIN_PASSWORDLESS_SMS_OTP',
    // TODO: Phone number validation is not implemented yet
    phoneNumber: '',
    otp: faker.random.numeric(6).toString()
  })

  const state: AuthState = await waitFor(authService, (state: AuthState) =>
<<<<<<< HEAD
    state.matches('authentication.signedOut.failed')
  )

  expect(state.context.errors).toMatchInlineSnapshot(`
      {
        "authentication": {
          "error": "invalid-phone-number\",
          "message": "Phone number is incorrectly formatted\",
          "status": 10,
        },
      }
    `)
=======
    state.matches({
      authentication: { signedOut: { failed: { validation: 'phoneNumber' } } }
    })
  )

  expect(state.context.errors).toMatchObject({ authentication: INVALID_PHONE_NUMBER_ERROR })
>>>>>>> df02e25d
})

test(`should fail if the provided OTP was invalid`, async () => {
  server.use(passwordlessSmsOtpInvalidOtpHandler)

  authService.send({
    type: 'SIGNIN_PASSWORDLESS_SMS_OTP',
    phoneNumber: faker.phone.phoneNumber(),
    otp: faker.random.numeric(6).toString()
  })

  const state: AuthState = await waitFor(authService, (state: AuthState) =>
    state.matches('authentication.signedOut.failed')
  )

  expect(state.context.errors).toMatchInlineSnapshot(`
    {
      "authentication": {
        "error": "invalid-otp",
        "message": "Invalid or expired OTP",
        "status": 401,
      },
    }
  `)
})

test(`should succeed if the provided phone number and OTP were valid`, async () => {
  authService.send({
    type: 'SIGNIN_PASSWORDLESS_SMS_OTP',
    phoneNumber: faker.phone.phoneNumber(),
    otp: faker.random.numeric(6).toString()
  })

  const state: AuthState = await waitFor(authService, (state: AuthState) =>
    state.matches({ authentication: { signedIn: { refreshTimer: { running: 'pending' } } } })
  )

  expect(state.context.user).not.toBeNull()
})<|MERGE_RESOLUTION|>--- conflicted
+++ resolved
@@ -98,7 +98,6 @@
   })
 
   const state: AuthState = await waitFor(authService, (state: AuthState) =>
-<<<<<<< HEAD
     state.matches('authentication.signedOut.failed')
   )
 
@@ -111,14 +110,6 @@
         },
       }
     `)
-=======
-    state.matches({
-      authentication: { signedOut: { failed: { validation: 'phoneNumber' } } }
-    })
-  )
-
-  expect(state.context.errors).toMatchObject({ authentication: INVALID_PHONE_NUMBER_ERROR })
->>>>>>> df02e25d
 })
 
 test(`should fail if the provided OTP was invalid`, async () => {
