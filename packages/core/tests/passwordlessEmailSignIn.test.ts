import faker from '@faker-js/faker'
import { interpret } from 'xstate'
import { waitFor } from 'xstate/lib/waitFor'
import { INVALID_EMAIL_ERROR } from '../src/errors'
import { createAuthMachine } from '../src/machines'
import { Typegen0 } from '../src/machines/index.typegen'
import { BASE_URL } from './helpers/config'
import {
  passwordlessEmailInternalErrorHandler,
  passwordlessEmailNetworkErrorHandler
} from './helpers/handlers'
import server from './helpers/server'
import CustomClientStorage from './helpers/storage'
import { GeneralAuthState } from './helpers/types'

type AuthState = GeneralAuthState<Typegen0>

const customStorage = new CustomClientStorage(new Map())

const authMachine = createAuthMachine({
  backendUrl: BASE_URL,
  clientUrl: 'http://localhost:3000',
  clientStorage: customStorage,
  clientStorageType: 'custom',
  refreshIntervalTime: 1
})

const authService = interpret(authMachine)

beforeAll(() => server.listen({ onUnhandledRequest: 'error' }))
afterAll(() => server.close())

beforeEach(() => {
  authService.start()
})

afterEach(() => {
  authService.stop()
  customStorage.clear()
  server.resetHandlers()
})

test('should fail if network is unavailable', async () => {
  server.use(passwordlessEmailNetworkErrorHandler)

  authService.send({
    type: 'SIGNIN_PASSWORDLESS_EMAIL',
    email: faker.internet.email()
  })

  const state: AuthState = await waitFor(authService, (state: AuthState) =>
    state.matches('authentication.signedOut.failed')
  )

  expect(state.context.errors).toMatchInlineSnapshot(`
    {
      "authentication": {
        "error": "OK",
        "message": "Network Error",
        "status": 200,
      },
    }
  `)
})

test(`should fail if server returns an error`, async () => {
  server.use(passwordlessEmailInternalErrorHandler)

  authService.send({
    type: 'SIGNIN_PASSWORDLESS_EMAIL',
    email: faker.internet.email()
  })

  const state: AuthState = await waitFor(authService, (state: AuthState) =>
    state.matches('authentication.signedOut.failed')
  )

  expect(state.context.errors).toMatchInlineSnapshot(`
    {
      "authentication": {
        "error": "internal-error",
        "message": "Internal error",
        "status": 500,
      },
    }
  `)
})

test(`should fail if the provided email address was invalid`, async () => {
  authService.send({
    type: 'SIGNIN_PASSWORDLESS_EMAIL',
    email: faker.internet.userName()
  })

  const state: AuthState = await waitFor(authService, (state: AuthState) =>
<<<<<<< HEAD
    state.matches({ authentication: { signedOut: 'failed' } })
  )

  expect(state.context.errors).toMatchInlineSnapshot(`
      {
        "authentication": {
          "error": "invalid-email",
          "message": "Email is incorrectly formatted",
          "status": 10,
        },
      }
    `)
=======
    state.matches({
      authentication: { signedOut: { failed: { validation: 'email' } } }
    })
  )

  expect(state.context.errors).toMatchObject({ authentication: INVALID_EMAIL_ERROR })
>>>>>>> df02e25d
})

test(`should succeed if the provided email address was valid`, async () => {
  authService.send({
    type: 'SIGNIN_PASSWORDLESS_EMAIL',
    email: faker.internet.email()
  })

  const state: AuthState = await waitFor(authService, (state: AuthState) =>
    state.matches({ authentication: { signedOut: 'noErrors' } })
  )

  expect(state.context.user).toBeNull()
})<|MERGE_RESOLUTION|>--- conflicted
+++ resolved
@@ -93,7 +93,6 @@
   })
 
   const state: AuthState = await waitFor(authService, (state: AuthState) =>
-<<<<<<< HEAD
     state.matches({ authentication: { signedOut: 'failed' } })
   )
 
@@ -106,14 +105,6 @@
         },
       }
     `)
-=======
-    state.matches({
-      authentication: { signedOut: { failed: { validation: 'email' } } }
-    })
-  )
-
-  expect(state.context.errors).toMatchObject({ authentication: INVALID_EMAIL_ERROR })
->>>>>>> df02e25d
 })
 
 test(`should succeed if the provided email address was valid`, async () => {
