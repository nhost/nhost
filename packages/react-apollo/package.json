{
  "name": "@nhost/react-apollo",
  "version": "4.1.1",
  "description": "Nhost React Apollo client",
  "license": "MIT",
  "keywords": [
    "nhost",
    "hasura",
    "storage",
    "auth",
    "authentication",
    "graphql",
    "postgresql",
    "realtime",
    "react",
    "apollo"
  ],
  "author": "Nhost",
  "homepage": "https://nhost.io",
  "bugs": "https://github.com/nhost/nhost/issues",
  "repository": {
    "type": "git",
    "url": "git+https://github.com/nhost/nhost.git"
  },
  "main": "dist/index.cjs.js",
  "module": "dist/index.es.js",
  "types": "dist/index.d.ts",
  "source": "src/index.ts",
  "files": [
    "dist",
    "umd",
    "README.md"
  ],
  "exports": {
    ".": {
      "import": "./dist/index.es.js",
      "require": "./dist/index.cjs.js"
    }
  },
  "publishConfig": {
    "access": "public"
  },
  "scripts": {
    "dev": "vite build --config ../../config/vite.react.dev.config.js",
    "build": "run-p build:lib build:umd",
    "build:lib": "vite build --config ../../config/vite.react.config.js",
    "build:umd": "vite build --config ../../config/vite.react.umd.config.js",
    "test": "pnpm jest --runInBand --config ../../config/jest.config.js",
    "prettier": "prettier --check src/",
    "prettier:fix": "prettier --write src/",
    "lint": "eslint . --ext .ts,.tsx",
    "lint:fix": "eslint . --ext .ts,.tsx --fix",
    "verify": "run-p prettier lint",
    "verify:fix": "run-p prettier:fix lint:fix"
  },
  "dependencies": {
    "@nhost/apollo": "workspace:*"
  },
  "peerDependencies": {
<<<<<<< HEAD
    "@apollo/client": "^3.5.8",
    "@nhost/react": "workspace:*",
=======
    "@apollo/client": "^3.6.2",
    "@nhost/react": "workspace:^",
>>>>>>> 8cedafc8
    "graphql": "^16.0.0",
    "react": "^17.0.0 || ^18.0.0",
    "react-dom": "^17.0.0 || ^18.0.0"
  },
  "devDependencies": {
<<<<<<< HEAD
    "@apollo/client": "^3.5.8",
    "@nhost/react": "workspace:*",
    "@types/react": "^17.0.39",
=======
    "@apollo/client": "^3.6.2",
    "@nhost/core": "workspace:^",
    "@nhost/react": "workspace:^",
    "@types/react": "^18.0.8",
>>>>>>> 8cedafc8
    "@types/ws": "^8.2.2",
    "graphql": "16",
    "react": "^18.1.0",
    "react-dom": "^18.1.0",
    "ws": "^8.6.0",
    "xstate": "^4.31.0"
  }
}<|MERGE_RESOLUTION|>--- conflicted
+++ resolved
@@ -57,33 +57,18 @@
     "@nhost/apollo": "workspace:*"
   },
   "peerDependencies": {
-<<<<<<< HEAD
-    "@apollo/client": "^3.5.8",
+    "@apollo/client": "^3.6.2",
     "@nhost/react": "workspace:*",
-=======
-    "@apollo/client": "^3.6.2",
-    "@nhost/react": "workspace:^",
->>>>>>> 8cedafc8
     "graphql": "^16.0.0",
     "react": "^17.0.0 || ^18.0.0",
     "react-dom": "^17.0.0 || ^18.0.0"
   },
   "devDependencies": {
-<<<<<<< HEAD
-    "@apollo/client": "^3.5.8",
+    "@apollo/client": "^3.6.2",
     "@nhost/react": "workspace:*",
-    "@types/react": "^17.0.39",
-=======
-    "@apollo/client": "^3.6.2",
-    "@nhost/core": "workspace:^",
-    "@nhost/react": "workspace:^",
     "@types/react": "^18.0.8",
->>>>>>> 8cedafc8
-    "@types/ws": "^8.2.2",
     "graphql": "16",
     "react": "^18.1.0",
-    "react-dom": "^18.1.0",
-    "ws": "^8.6.0",
-    "xstate": "^4.31.0"
+    "react-dom": "^18.1.0"
   }
 }