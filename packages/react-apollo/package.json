--- conflicted
+++ resolved
@@ -1,10 +1,6 @@
 {
   "name": "@nhost/react-apollo",
-<<<<<<< HEAD
-  "version": "2.2.0",
-=======
   "version": "2.1.2",
->>>>>>> 764b8818
   "description": "Nhost React Apollo client",
   "license": "MIT",
   "keywords": [
@@ -39,27 +35,11 @@
   "main": "src/index.ts",
   "access": "public",
   "publishConfig": {
-<<<<<<< HEAD
-    "main": "dist/index.umd.js",
-    "module": "dist/index.es.js",
-    "typings": "./dist/index.d.ts",
-    "exports": {
-      ".": {
-        "import": "./dist/index.es.js",
-        "require": "./dist/index.umd.js"
-      }
-    }
-  },
-  "files": [
-    "dist"
-  ],
-=======
     "access": "public",
     "main": "dist/index.cjs.js",
     "module": "dist/index.es.js",
     "typings": "dist/index.d.ts"
   },
->>>>>>> 764b8818
   "dependencies": {
     "@nhost/apollo": "workspace:*",
     "@nhost/react": "workspace:*"
