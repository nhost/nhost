--- conflicted
+++ resolved
@@ -1,17 +1,10 @@
 # @nhost/react-apollo
 
-<<<<<<< HEAD
 ## 4.7.4
 
 ### Patch Changes
 
-=======
-## 5.0.0
-
-### Patch Changes
-
 - 74758f2c: fix (react-apollo): broken Next.js SSG when client was not available
->>>>>>> d4ee6cc7
 - Updated dependencies [739a3c45]
   - @nhost/react@0.13.0
   - @nhost/apollo@0.5.30
