<<<<<<< HEAD
import { App, warn } from 'vue'

=======
>>>>>>> 85afe3d2
import {
  BackendUrl,
  NhostAuthConstructorParams,
  NhostClient as VanillaClient,
  removeParameterFromWindow,
  Subdomain
} from '@nhost/nhost-js'
import { App, warn } from 'vue'
import { DefaultNhostClient } from './useNhostClient'

export interface NhostVueClientConstructorParams
  extends Partial<BackendUrl>,
    Partial<Subdomain>,
    Omit<NhostAuthConstructorParams, 'url' | 'start' | 'client'> {}

export class NhostClient extends VanillaClient {
  private autoSignIn: boolean
  constructor(params: NhostVueClientConstructorParams) {
    super({ ...params, start: true })
    this.autoSignIn = params.autoSignIn ?? true
  }

  /**
   * @internal
   * This method transforms the NhostClient class into a Vue plugin
   */
  install(app: App) {
    const autoSignIn = this.autoSignIn
    app.provide(DefaultNhostClient, this)
    // * Remove the refreshToken & type from the hash when using Vue Router
    if (autoSignIn) {
      const router = app.config.globalProperties.$router
      if (!router) {
        // * Vue-router is not set. Do nothing.
        return
      }
      if (router.options.history.base) {
        warn(
          '[Nhost]: Vue-router is configured with a history Hash Mode. Refresh tokens will not be removed from the hash.'
        )
        return
      }
      router.afterEach(() => {
        removeParameterFromWindow('refreshToken')
        removeParameterFromWindow('type')
      })
    }
  }
}<|MERGE_RESOLUTION|>--- conflicted
+++ resolved
@@ -1,8 +1,3 @@
-<<<<<<< HEAD
-import { App, warn } from 'vue'
-
-=======
->>>>>>> 85afe3d2
 import {
   BackendUrl,
   NhostAuthConstructorParams,
