<<<<<<< HEAD
import { unref } from 'vue'

=======
>>>>>>> 85afe3d2
import { signOutPromise } from '@nhost/nhost-js'
import { useSelector } from '@xstate/vue'
import { unref } from 'vue'
import { RefOrValue } from './helpers'
import { useAuthInterpreter } from './useAuthInterpreter'
import { useError } from './useError'

/**
 * Use the composable `useSignOut` to sign out the user.
 *
 * @example
 * ```jsx
 * import { useSignOut } from '@nhost/vue'
 *
 * const { signOut, isSuccess } = useSignOut()
 *
 * const handleSignOut = async (e) => {
 *   e.preventDefault()
 *   await signOut()
 * }
 * ```
 *
 * @docs https://docs.nhost.io/reference/vue/use-sign-out
 */
export const useSignOut = () => {
  const service = useAuthInterpreter()
  const signOut = (
    /** Sign out on all devices */
    all?: RefOrValue<boolean | undefined>
  ) => signOutPromise(service.value, typeof unref(all) === 'boolean' ? unref(all) : false)

  const isSuccess = useSelector(service.value, (state) =>
    state.matches({ authentication: { signedOut: 'success' } })
  )

  const error = useError('signout')

  return { signOut, isSuccess, error }
}<|MERGE_RESOLUTION|>--- conflicted
+++ resolved
@@ -1,8 +1,3 @@
-<<<<<<< HEAD
-import { unref } from 'vue'
-
-=======
->>>>>>> 85afe3d2
 import { signOutPromise } from '@nhost/nhost-js'
 import { useSelector } from '@xstate/vue'
 import { unref } from 'vue'
