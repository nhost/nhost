--- conflicted
+++ resolved
@@ -1,12 +1,6 @@
 import { JWTClaims } from '@nhost/nhost-js'
 import jwt_decode from 'jwt-decode'
 import { computed } from 'vue'
-<<<<<<< HEAD
-
-import { JWTClaims } from '@nhost/nhost-js'
-
-=======
->>>>>>> 85afe3d2
 import { useAccessToken } from './useAccessToken'
 
 /**
