{
  "name": "@nhost/vue",
  "version": "0.6.2",
  "description": "Nhost Vue library",
  "license": "MIT",
  "keywords": [
    "nhost",
    "hasura",
    "storage",
    "auth",
    "authentication",
    "graphql",
    "postgresql",
    "realtime",
    "vue"
  ],
  "author": "Nhost",
  "homepage": "https://nhost.io",
  "bugs": "https://github.com/nhost/nhost/issues",
  "repository": {
    "type": "git",
    "url": "https://github.com/nhost/nhost.git"
  },
  "main": "dist/index.cjs.js",
  "module": "dist/index.esm.js",
  "types": "dist/index.d.ts",
  "source": "src/index.ts",
  "files": [
    "dist",
    "umd",
    "README.md"
  ],
  "exports": {
    "./package.json": "./package.json",
    ".": {
      "import": {
        "node": "./dist/index.cjs.js",
        "default": "./dist/index.esm.js"
      },
      "require": "./dist/index.cjs.js"
    }
  },
  "publishConfig": {
    "access": "public"
  },
  "scripts": {
    "dev": "vite build --config ../../config/vite.vue.dev.config.js",
    "build": "run-p build:lib build:umd",
    "build:lib": "vite build --config ../../config/vite.vue.config.js",
    "build:umd": "vite build --config ../../config/vite.vue.umd.config.js",
    "test": "vitest run --config ../../config/vite.vue.config.js",
    "test:watch": "vitest --config ../../config/vite.vue.config.js",
    "test:coverage": "vitest run --coverage --config ../../config/vite.lib.config.js",
    "prettier": "prettier --check src/",
    "prettier:fix": "prettier --write src/",
    "lint": "eslint . --ext .ts,.vue",
    "lint:fix": "eslint . --ext .ts,.vue --fix",
    "verify": "run-p prettier lint",
    "verify:fix": "run-p prettier:fix lint:fix",
    "typedoc": "typedoc --options ./vue.typedoc.json --tsconfig ./typedoc.tsconfig.json",
    "docgen": "pnpm typedoc && docgen --config ./vue.docgen.json"
  },
  "peerDependencies": {
    "vue": "^3.2.31"
  },
  "dependencies": {
    "@nhost/core": "workspace:*",
    "@nhost/hasura-storage-js": "workspace:*",
    "@nhost/nhost-js": "workspace:*",
<<<<<<< HEAD
    "@vueuse/core": "^8.9.4",
    "@xstate/vue": "^1.0.0",
=======
    "@vueuse/core": "^9.0.0",
    "@xstate/vue": "^2.0.0",
    "immer": "^9.0.15",
>>>>>>> b403b0d6
    "jwt-decode": "^3.1.2"
  },
  "devDependencies": {
    "@nhost/docgen": "workspace:*",
    "@nhost/hasura-auth-js": "workspace:*",
    "@vitejs/plugin-vue": "^3.2.0",
    "@xstate/inspect": "^0.7.0",
    "vue": "^3.2.41",
    "vue-router": "^4.1.6",
    "ws": "^8.10.0",
    "xstate": "^4.33.5"
  }
}<|MERGE_RESOLUTION|>--- conflicted
+++ resolved
@@ -67,14 +67,8 @@
     "@nhost/core": "workspace:*",
     "@nhost/hasura-storage-js": "workspace:*",
     "@nhost/nhost-js": "workspace:*",
-<<<<<<< HEAD
-    "@vueuse/core": "^8.9.4",
-    "@xstate/vue": "^1.0.0",
-=======
     "@vueuse/core": "^9.0.0",
     "@xstate/vue": "^2.0.0",
-    "immer": "^9.0.15",
->>>>>>> b403b0d6
     "jwt-decode": "^3.1.2"
   },
   "devDependencies": {
