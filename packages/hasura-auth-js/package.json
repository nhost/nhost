--- conflicted
+++ resolved
@@ -70,12 +70,8 @@
   },
   "devDependencies": {
     "@nhost/docgen": "workspace:*",
-<<<<<<< HEAD
     "@simplewebauthn/typescript-types": "^6.0.0",
-    "@types/faker": "5",
     "@types/js-cookie": "^3.0.2",
-=======
->>>>>>> 1666ca2e
     "cheerio": "1.0.0-rc.12",
     "mailhog": "^4.16.0",
     "msw": "^0.47.4",
