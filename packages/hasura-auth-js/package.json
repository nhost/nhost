{
  "name": "@nhost/hasura-auth-js",
  "version": "1.1.1",
  "description": "Hasura-auth client",
  "license": "MIT",
  "keywords": [
    "nhost",
    "hasura",
    "auth",
    "authentication",
    "graphql",
    "postgresql",
    "realtime"
  ],
  "author": "Nhost",
  "homepage": "https://nhost.io",
  "bugs": "https://github.com/nhost/nhost/issues",
  "repository": {
    "type": "git",
    "url": "https://github.com/nhost/nhost.git"
  },
  "main": "dist/index.cjs.js",
  "module": "dist/index.es.js",
  "types": "dist/index.d.ts",
  "source": "src/index.ts",
  "files": [
    "dist",
    "README.md"
  ],
  "exports": {
    ".": {
      "import": "./dist/index.es.js",
      "require": "./dist/index.cjs.js"
    }
  },
  "publishConfig": {
    "access": "public"
  },
  "scripts": {
    "dev": "vite build --config ./vite.config.dev.js",
    "build": "vite build",
    "test": "pnpm jest --runInBand --config ../../jest.config.base.js",
    "prettier": "prettier --check src/",
    "prettier:fix": "prettier --write src/",
    "lint": "eslint . --ext .ts,.tsx",
    "lint:fix": "eslint . --ext .ts,.tsx --fix",
    "verify": "run-p prettier lint",
    "verify:fix": "run-p prettier:fix lint:fix",
    "typedoc": "typedoc --options ./auth.typedoc.json",
    "docgen": "pnpm typedoc && docgen --config ./auth.docgen.json"
  },
  "dependencies": {
<<<<<<< HEAD
    "@nhost/core": "*",
    "xstate": "^4.30.5"
=======
    "@nhost/core": "workspace:^",
    "jwt-decode": "^3.1.2"
>>>>>>> a3357265
  },
  "devDependencies": {
    "@nhost/docgen": "*",
    "@types/faker": "5",
    "axios": "^0.26.0",
    "faker": "5",
    "html-urls": "^2.4.27",
<<<<<<< HEAD
    "mailhog": "^4.16.0"
=======
    "mailhog": "^4.16.0",
    "xstate": "^4.31.0"
>>>>>>> a3357265
  }
}<|MERGE_RESOLUTION|>--- conflicted
+++ resolved
@@ -50,13 +50,9 @@
     "docgen": "pnpm typedoc && docgen --config ./auth.docgen.json"
   },
   "dependencies": {
-<<<<<<< HEAD
     "@nhost/core": "*",
-    "xstate": "^4.30.5"
-=======
-    "@nhost/core": "workspace:^",
-    "jwt-decode": "^3.1.2"
->>>>>>> a3357265
+    "jwt-decode": "^3.1.2",
+    "xstate": "^4.31.0"
   },
   "devDependencies": {
     "@nhost/docgen": "*",
@@ -64,11 +60,6 @@
     "axios": "^0.26.0",
     "faker": "5",
     "html-urls": "^2.4.27",
-<<<<<<< HEAD
     "mailhog": "^4.16.0"
-=======
-    "mailhog": "^4.16.0",
-    "xstate": "^4.31.0"
->>>>>>> a3357265
   }
 }