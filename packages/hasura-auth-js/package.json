--- conflicted
+++ resolved
@@ -32,12 +32,8 @@
   "main": "src/index.ts",
   "access": "public",
   "publishConfig": {
-<<<<<<< HEAD
-    "main": "dist/index.umd.js",
-=======
     "access": "public",
     "main": "dist/index.cjs.js",
->>>>>>> 764b8818
     "module": "dist/index.es.js",
     "typings": "./dist/index.d.ts"
   },
