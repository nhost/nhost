{
  "name": "@nhost/hasura-auth-js",
  "version": "1.6.2",
  "description": "Hasura-auth client",
  "license": "MIT",
  "keywords": [
    "nhost",
    "hasura",
    "auth",
    "authentication",
    "graphql",
    "postgresql",
    "realtime"
  ],
  "author": "Nhost",
  "homepage": "https://nhost.io",
  "bugs": "https://github.com/nhost/nhost/issues",
  "repository": {
    "type": "git",
    "url": "https://github.com/nhost/nhost.git"
  },
  "main": "dist/index.cjs.js",
  "module": "dist/index.esm.js",
  "types": "dist/index.d.ts",
  "source": "src/index.ts",
  "files": [
    "dist",
    "umd",
    "README.md"
  ],
  "exports": {
    "./package.json": "./package.json",
    ".": {
      "import": {
        "node": "./dist/index.cjs.js",
        "default": "./dist/index.esm.js"
      },
      "require": "./dist/index.cjs.js"
    }
  },
  "publishConfig": {
    "access": "public"
  },
  "scripts": {
    "dev": "vite build --config ./vite.dev.config.js",
    "build": "run-p build:lib build:umd",
    "build:lib": "vite build",
    "build:umd": "vite build --config ../../config/vite.lib.umd.config.js",
    "test": "vitest run",
    "test:watch": "vitest",
    "e2e": "start-test e2e:backend http-get://localhost:9695 ci:test",
    "ci:test": "vitest run --config vite.config.e2e.js",
    "e2e:backend": "nhost dev --no-browser",
    "test:coverage": "vitest run --coverage",
    "prettier": "prettier --check src/",
    "prettier:fix": "prettier --write src/",
    "lint": "eslint . --ext .ts,.tsx",
    "lint:fix": "eslint . --ext .ts,.tsx --fix",
    "verify": "run-p prettier lint",
    "verify:fix": "run-p prettier:fix lint:fix",
    "typedoc": "typedoc --options ./auth.typedoc.json --tsconfig ./typedoc.tsconfig.json",
    "docgen": "pnpm typedoc && docgen --config ./auth.docgen.json"
  },
  "dependencies": {
    "@simplewebauthn/browser": "^6.0.0",
    "js-cookie": "^3.0.1",
    "axios": "^1.1.3",
    "jwt-decode": "^3.1.2",
    "xstate": "^4.33.5"
  },
  "devDependencies": {
    "@nhost/docgen": "workspace:*",
    "@simplewebauthn/typescript-types": "^6.0.0",
    "@types/faker": "5",
<<<<<<< HEAD
    "@types/js-cookie": "^3.0.2",
    "html-urls": "^2.4.38",
=======
    "cheerio": "1.0.0-rc.12",
>>>>>>> ba83475c
    "mailhog": "^4.16.0",
    "msw": "^0.47.4",
    "start-server-and-test": "^1.14.0"
  }
}<|MERGE_RESOLUTION|>--- conflicted
+++ resolved
@@ -72,12 +72,8 @@
     "@nhost/docgen": "workspace:*",
     "@simplewebauthn/typescript-types": "^6.0.0",
     "@types/faker": "5",
-<<<<<<< HEAD
     "@types/js-cookie": "^3.0.2",
-    "html-urls": "^2.4.38",
-=======
     "cheerio": "1.0.0-rc.12",
->>>>>>> ba83475c
     "mailhog": "^4.16.0",
     "msw": "^0.47.4",
     "start-server-and-test": "^1.14.0"
