--- conflicted
+++ resolved
@@ -63,11 +63,7 @@
   },
   "dependencies": {
     "@simplewebauthn/browser": "^6.0.0",
-<<<<<<< HEAD
     "cross-fetch": "^3.1.5",
-=======
-    "axios": "^1.2.0",
->>>>>>> 3c78d0ef
     "js-cookie": "^3.0.1",
     "jwt-decode": "^3.1.2",
     "xstate": "^4.33.5"
