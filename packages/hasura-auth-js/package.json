--- conflicted
+++ resolved
@@ -62,13 +62,9 @@
     "docgen": "pnpm typedoc && docgen --config ./auth.docgen.json"
   },
   "dependencies": {
-<<<<<<< HEAD
     "@simplewebauthn/browser": "^6.0.0",
-    "axios": "^0.27.2",
     "js-cookie": "^3.0.1",
-=======
     "axios": "^1.1.3",
->>>>>>> cb6cb0e9
     "jwt-decode": "^3.1.2",
     "xstate": "^4.33.5"
   },
