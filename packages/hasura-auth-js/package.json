--- conflicted
+++ resolved
@@ -62,13 +62,9 @@
     "docgen": "pnpm typedoc && docgen --config ./auth.docgen.json"
   },
   "dependencies": {
-<<<<<<< HEAD
     "@simplewebauthn/browser": "^6.0.0",
     "js-cookie": "^3.0.1",
-    "axios": "^1.1.3",
-=======
     "axios": "^1.2.0",
->>>>>>> ff40b99f
     "jwt-decode": "^3.1.2",
     "xstate": "^4.33.5"
   },
