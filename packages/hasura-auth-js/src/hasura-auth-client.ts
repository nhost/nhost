--- conflicted
+++ resolved
@@ -603,22 +603,6 @@
   }> {
     try {
       const interpreter = await this.waitUntilReady()
-<<<<<<< HEAD
-      if (interpreter.state.matches({ token: 'idle' })) {
-        return
-      }
-      return new Promise((resolve) => {
-        const token = refreshToken || interpreter.state.context.refreshToken.value
-        if (!token) {
-          return resolve()
-        }
-        interpreter?.onTransition((state) => {
-          if (state.matches({ token: { idle: 'error' } })) {
-            resolve()
-          } else if (state.event.type === 'TOKEN_CHANGED') {
-            resolve()
-          }
-=======
       if (interpreter.state.matches({ token: 'idle' }))
         return { session: null, error: TOKEN_REFRESHER_RUNNING_ERROR }
       return new Promise((resolve) => {
@@ -633,7 +617,6 @@
             })
           else if (state.event.type === 'TOKEN_CHANGED')
             resolve({ session: getSession(state.context), error: null })
->>>>>>> 24469138
         })
         interpreter.send({
           type: 'TRY_TOKEN',
