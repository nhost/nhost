import jwt_decode from 'jwt-decode'
import { interpret } from 'xstate'

import {
  AuthClient,
  AuthInterpreter,
  createChangeEmailMachine,
  createChangePasswordMachine,
  createResetPasswordMachine,
  createSendVerificationEmailMachine,
  encodeQueryParameters,
  JWTClaims,
  JWTHasuraClaims,
  NO_REFRESH_TOKEN,
  rewriteRedirectTo,
  TOKEN_REFRESHER_RUNNING_ERROR
} from '@nhost/core'

import { getSession, isBrowser } from './utils/helpers'
import {
  ApiChangeEmailResponse,
  ApiChangePasswordResponse,
  ApiDeanonymizeResponse,
  ApiError,
  ApiResetPasswordResponse,
  ApiSendVerificationEmailResponse,
  ApiSignOutResponse,
  AuthChangedFunction,
  ChangeEmailParams,
  ChangePasswordParams,
  DeanonymizeParams,
  NhostAuthConstructorParams,
  OnTokenChangedFunction,
  ResetPasswordParams,
  SendVerificationEmailParams,
  Session,
  SignInParams,
  SignUpParams,
  SignUpResponse
} from './utils/types'

const USER_ALREADY_SIGNED_IN: ApiError = {
  message: 'User is already signed in',
  status: 100
}

const USER_UNAUTHENTICATED: ApiError = {
  message: 'User is not authenticated',
  status: 101
}

const USER_NOT_ANONYMOUS: ApiError = {
  message: 'User is not anonymous',
  status: 101
}
const EMAIL_NEEDS_VERIFICATION: ApiError = {
  message: 'Email needs verification',
  status: 102
}

/**
 * @alias Auth
 */
export class HasuraAuthClient {
  private _client: AuthClient

  constructor({
    url,
    autoRefreshToken = true,
    autoSignIn = true,
    autoLogin,
    clientStorage,
    clientStorageType,
    clientStorageGetter,
    clientStorageSetter,
    refreshIntervalTime,
<<<<<<< HEAD
    devTools,
    start = true,
    Client = AuthClient
=======
    start = true
>>>>>>> f26e8c36
  }: NhostAuthConstructorParams) {
    this._client = new AuthClient({
      backendUrl: url,
      clientUrl: (typeof window !== 'undefined' && window.location?.origin) || '',
      autoRefreshToken,
      autoSignIn: typeof autoLogin === 'boolean' ? autoLogin : autoSignIn,
      start,
<<<<<<< HEAD
      clientStorageGetter:
        clientStorageGetter || localStorageGetter(clientStorageType, clientStorage),
      clientStorageSetter:
        clientStorageSetter || localStorageSetter(clientStorageType, clientStorage),
      refreshIntervalTime,
      devTools
=======
      clientStorage,
      clientStorageType,
      clientStorageGetter,
      clientStorageSetter,
      refreshIntervalTime
>>>>>>> f26e8c36
    })
  }

  /**
   * Use `signUp` to sign up users using email an password.
   *
   * If you want to sign up a user using magic link or a social provider, use
   * the `signIn` function instead.
   *
   * @example
   * ```ts
   * auth.signIn({email, password}); // email password
   * ```
   *
   * @docs https://docs.nhost.io/reference/javascript/auth#nhost-auth-signup
   */
  async signUp(params: SignUpParams): Promise<SignUpResponse> {
    const interpreter = await this.waitUntilReady()

    const { email, password, options } = params

    // * Raise an error if the user is already authenticated
    if (this.isAuthenticated()) {
      return {
        session: null,
        error: USER_ALREADY_SIGNED_IN
      }
    }

    return new Promise((resolve) => {
      interpreter.send('SIGNUP_EMAIL_PASSWORD', { email, password, options })
      interpreter.onTransition((state) => {
        if (state.matches({ authentication: { signedOut: 'needsEmailVerification' } })) {
          return resolve({ session: null, error: null })
        } else if (state.matches({ authentication: { signedOut: 'failed' } })) {
          return resolve({ session: null, error: state.context.errors.registration || null })
        } else if (state.matches({ authentication: 'signedIn' })) {
          return resolve({ session: getSession(state.context), error: null })
        }
      })
    })
  }

  /**
   * Use `signIn` to sign in users using email and password, passwordless
   * (email or sms) or an external provider.
   * `signIn` can be used in various ways depending on the parameters.
   *
   * @example
   * ### Sign in with email and password
   * ```ts
   * signIn({ email, password });
   * ```
   *
   * @example
   * ### Sign in with an external provider (e.g: Google or Facebook)
   * ```ts
   * signIn({ provider });
   * ```
   *
   * @example
   * ### Passwordless sign in with email (magic link)
   * ```ts
   * signIn({ email }); // [step 1/2] Passwordless sign in with Email (Magic Link)
   * signIn({ email, otp }); // [step 2/2] Finish passwordless sign in with email (OTP)
   * ```
   *
   * @example
   * ### Passwordless sign in with SMS
   * ```ts
   * signIn({ phoneNumber }); // [step 1/2] Passwordless sign in with SMS
   * signIn({ phoneNumber, otp }); // [step 2/2] Finish passwordless sign in with SMS (OTP)
   * ```
   *
   * @docs https://docs.nhost.io/reference/javascript/auth#nhost-auth-signin
   */
  async signIn(params: SignInParams): Promise<{
    session: Session | null
    mfa: {
      ticket: string
    } | null
    error: ApiError | null
    providerUrl?: string
    provider?: string
  }> {
    const interpreter = await this.waitUntilReady()

    // * Raise an error if the user is already authenticated
    if (this.isAuthenticated()) {
      return {
        session: null,
        mfa: null,
        error: USER_ALREADY_SIGNED_IN
      }
    }

    if ('provider' in params) {
      const { provider, options } = params
      const providerUrl = encodeQueryParameters(
        `${this._client.backendUrl}/signin/provider/${provider}`,
        rewriteRedirectTo(this._client.clientUrl, options as any)
      )
      if (isBrowser()) {
        window.location.href = providerUrl
      }
      return { providerUrl, provider, session: null, mfa: null, error: null }
    }

    // email password
    if ('email' in params && 'password' in params) {
      return new Promise((resolve) => {
        interpreter.send('SIGNIN_PASSWORD', params)
        interpreter.onTransition((state) => {
          if (state.matches({ authentication: 'signedIn' })) {
            resolve({
              session: getSession(state.context),
              mfa: null,
              error: null
            })
          } else if (state.matches({ authentication: { signedOut: 'needsEmailVerification' } })) {
            resolve({
              session: null,
              mfa: null,
              error: EMAIL_NEEDS_VERIFICATION
            })
          } else if (state.matches({ authentication: { signedOut: 'needsMfa' } })) {
            resolve({
              session: null,
              mfa: state.context.mfa,
              error: null
            })
          } else if (state.matches({ authentication: { signedOut: 'failed' } })) {
            resolve({
              session: null,
              mfa: null,
              error: state.context.errors.authentication || null
            })
          }
        })
      })
    }

    // passwordless Email (magic link)
    if ('email' in params && !('otp' in params)) {
      return new Promise((resolve) => {
        interpreter.send('SIGNIN_PASSWORDLESS_EMAIL', params)
        interpreter.onTransition((state) => {
          if (state.matches({ authentication: { signedOut: 'needsEmailVerification' } })) {
            resolve({
              session: null,
              mfa: null,
              error: null
            })
          } else if (state.matches({ authentication: { signedOut: 'failed' } })) {
            resolve({
              session: null,
              mfa: null,
              error: state.context.errors.authentication || null
            })
          }
        })
      })
    }

    // passwordless SMS
    if ('phoneNumber' in params && !('otp' in params)) {
      return new Promise((resolve) => {
        interpreter.send('SIGNIN_PASSWORDLESS_SMS', params)
        interpreter.onTransition((state) => {
          if (state.matches({ authentication: { signedOut: 'needsSmsOtp' } })) {
            resolve({
              session: null,
              mfa: null,
              error: null
            })
          } else if (state.matches({ authentication: { signedOut: 'failed' } })) {
            resolve({
              session: null,
              mfa: null,
              error: state.context.errors.authentication || null
            })
          }
        })
      })
    }

    // sign in using SMS OTP
    if ('otp' in params) {
      return new Promise((resolve) => {
        interpreter.send('SIGNIN_PASSWORDLESS_SMS_OTP', params)
        interpreter.onTransition((state) => {
          if (state.matches({ authentication: 'signedIn' })) {
            resolve({
              session: getSession(state.context),
              mfa: null,
              error: null
            })
          } else if (state.matches({ authentication: { signedOut: 'failed' } })) {
            resolve({
              session: null,
              mfa: null,
              error: state.context.errors.authentication || null
            })
          }
        })
      })
    }
    // TODO anonymous sign-in
    return {
      session: null,
      mfa: null,
      error: { message: 'Incorrect parameters', status: 500 }
    }
  }

  /**
   * Use `signOut` to sign out a user
   *
   * @example
   * ```ts
   * signOut();
   * ```
   *
   * @docs https://docs.nhost.io/reference/javascript/auth#nhost-auth-signout
   */
  async signOut(params?: { all?: boolean }): Promise<ApiSignOutResponse> {
    const interpreter = await this.waitUntilReady()
    if (!this.isAuthenticated()) {
      return { error: USER_UNAUTHENTICATED }
    }
    return new Promise((resolve) => {
      interpreter.send('SIGNOUT', { all: params?.all })
      interpreter.onTransition((state) => {
        if (state.matches({ authentication: { signedOut: 'success' } })) {
          resolve({ error: null })
        } else if (state.matches({ authentication: { signedOut: { failed: 'server' } } })) {
          resolve({ error: state.context.errors.signout || null })
        }
      })
    })
  }

  /**
   * Use `resetPassword` to reset a user's password.
   *
   * @example
   * ```ts
   * auth.resetPassword({email})
   * ```
   *
   * @docs https://docs.nhost.io/reference/javascript/auth#nhost-auth-resetpassword
   */
  async resetPassword({ email, options }: ResetPasswordParams): Promise<ApiResetPasswordResponse> {
    return new Promise((resolve) => {
      const service = interpret(createResetPasswordMachine(this._client))
      service.onTransition(({ event }) => {
        if (event.type === 'ERROR') {
          return resolve({ error: event.error })
        } else if (event.type === 'SUCCESS') {
          return resolve({ error: null })
        }
      })
      service.start()
      service.send('REQUEST', { email, options })
    })
  }

  /**
   * Use `changePassword` to change a user's password.
   *
   * @example
   * ```ts
   * auth.changePassword({ newPassword })
   * ```
   *
   * @docs https://docs.nhost.io/reference/javascript/auth#nhost-auth-changepassword
   */
  async changePassword(params: ChangePasswordParams): Promise<ApiChangePasswordResponse> {
    return new Promise((resolve) => {
      const service = interpret(createChangePasswordMachine(this._client))
      service.onTransition(({ event }) => {
        if (event.type === 'ERROR') {
          return resolve({ error: event.error })
        } else if (event.type === 'SUCCESS') {
          return resolve({ error: null })
        }
      })
      service.start()
      service.send('REQUEST', { password: params.newPassword })
    })
  }

  /**
   * Use `sendVerificationEmail` to send a verification email
   * to the specified email.
   *
   * @example
   * ```ts
   * auth.sendVerificationEmail({email})
   * ```
   *
   * @docs https://docs.nhost.io/TODO
   */
  async sendVerificationEmail(
    params: SendVerificationEmailParams
  ): Promise<ApiSendVerificationEmailResponse> {
    return new Promise((resolve) => {
      const service = interpret(createSendVerificationEmailMachine(this._client))
      service.onTransition(({ event }) => {
        if (event.type === 'ERROR') {
          return resolve({ error: event.error })
        } else if (event.type === 'SUCCESS') {
          return resolve({ error: null })
        }
      })
      service.start()
      service.send('REQUEST', { email: params.email, options: params.options })
    })
  }

  /**
   * Use `changeEmail` to change a user's email
   *
   * @example
   * ```ts
   * auth.changeEmail({newEmail})
   * ```
   *
   * @docs https://docs.nhost.io/reference/javascript/auth#nhost-auth-changeemail
   */
  async changeEmail({ newEmail, options }: ChangeEmailParams): Promise<ApiChangeEmailResponse> {
    return new Promise((resolve) => {
      const service = interpret(createChangeEmailMachine(this._client))
      service.onTransition(({ event }) => {
        if (event.type === 'ERROR') {
          return resolve({ error: event.error })
        } else if (event.type === 'SUCCESS') {
          return resolve({ error: null })
        }
      })
      service.start()
      service.send('REQUEST', { email: newEmail, options })
    })
  }

  /**
   * Use `deanonymize` to deanonymize a user
   *
   * @example
   * ```ts
   * auth.deanonymize({signInMethod: 'email-password', email})
   * ```
   *
   * @docs https://docs.nhost.io/TODO
   */
  async deanonymize(params: DeanonymizeParams): Promise<ApiDeanonymizeResponse> {
    const interpreter = await this.waitUntilReady()
    return new Promise((resolve) => {
      if (!this.isAuthenticated() || !interpreter.state.context.user?.isAnonymous) {
        return { error: USER_NOT_ANONYMOUS }
      }
      const { signInMethod, connection, ...options } = params
      interpreter.send('DEANONYMIZE', {
        signInMethod,
        connection,
        options
      })
      interpreter.onTransition((state) => {
        if (state.matches({ authentication: { signedIn: { deanonymizing: 'success' } } })) {
          resolve({ error: null })
        } else if (state.matches({ authentication: { signedIn: { deanonymizing: 'error' } } })) {
          resolve({ error: state.context.errors.authentication || null })
        }
      })
      interpreter.start()
    })
  }

  /**
   * Use `onTokenChanged` to add a custom function that will trigger whenever
   * the access and refresh token is changed.
   *
   * @example
   * ```ts
   * auth.onTokenChanged(() => console.log('access token changed'));
   * ```
   *
   * @docs https://docs.nhost.io/TODO
   */
  onTokenChanged(fn: OnTokenChangedFunction): Function {
    const listen = (interpreter: AuthInterpreter) =>
      interpreter.onTransition(({ event, context }) => {
        if (event.type === 'TOKEN_CHANGED') {
          fn(getSession(context))
        }
      })

    if (this._client.interpreter) {
      const subscription = listen(this._client.interpreter)
      return () => subscription.stop()
    } else {
      this._client.onStart((client) => {
        listen(client.interpreter as AuthInterpreter)
      })
      return () => {
        console.log(
          'onTokenChanged was added before the interpreter started. Cannot unsubscribe listener.'
        )
      }
    }
  }

  /**
   * Use `onAuthStateChanged` to add a custom function that will trigger
   * whenever the state of the user changed. Ex from signed in to signed out or
   * vice versa.
   *
   * @example
   * ```ts
   * auth.onAuthStateChanged((event, session) => {
   *   console.log(`Auth state changed. State is now ${event} with session: ${session}`)
   * });
   * ```
   *
   * @docs https://docs.nhost.io/reference/javascript/auth#nhost-auth-onauthstatechangedevent,-session
   */
  onAuthStateChanged(fn: AuthChangedFunction): Function {
    const listen = (interpreter: AuthInterpreter) =>
      interpreter.onTransition(({ event, context }) => {
        if (event.type === 'SIGNED_IN' || event.type === 'SIGNED_OUT') {
          fn(event.type, getSession(context))
        }
      })
    if (this._client.interpreter) {
      const subscription = listen(this._client.interpreter)
      return () => subscription.stop()
    } else {
      this._client.onStart((client) => {
        listen(client.interpreter as AuthInterpreter)
      })
      return () => {
        console.log(
          'onAuthStateChanged was added before the interpreter started. Cannot unsubscribe listener.'
        )
      }
    }
  }

  /**
   * Use `isAuthenticated` to check if the user is authenticated or not.
   *
   * Note that `isAuthenticated` can return `false` before the auth status has
   * been resolved. Use `getAuthenticationStatus` to get both loading and auth status.
   *
   *
   * @example
   * ```ts
   * const  = auth.isAuthenticated();
   *
   * if (authenticated) {
   *   console.log('User is authenticated');
   * }
   * ```
   *
   * @docs https://docs.nhost.io/TODO
   */
  isAuthenticated(): boolean {
    return !!this._client.interpreter?.state.matches({ authentication: 'signedIn' })
  }

  /**
   * Use `isAuthenticatedAsync` to wait and check if the user is authenticated or not.
   *
   * @example
   * ```ts
   * const isAuthenticated  = awiat auth.isAuthenticatedAsync();
   *
   * if (isAuthenticated) {
   *   console.log('User is authenticated');
   * }
   * ```
   *
   * @docs https://docs.nhost.io/TODO
   */
  async isAuthenticatedAsync(): Promise<boolean> {
    const interpreter = await this.waitUntilReady()
    return interpreter.state.matches({ authentication: 'signedIn' })
  }

  /**
   * Use `getAuthenticationStatus` to get the authentication status of the user.
   *
   * if `isLoading` is true, the auth request is in transit and the SDK does not
   * yet know if the user will be logged in or not.
   *
   *
   * @example
   * ```ts
   * const { isAuthenticated, isLoading } = auth.getAuthenticationStatus();
   *
   * if (isLoading) {
   *   console.log('Loading...')
   * }
   *
   * if (isAuthenticated) {
   *   console.log('User is authenticated');
   * }
   * ```
   *
   * @docs https://docs.nhost.io/TODO
   */
  getAuthenticationStatus(): {
    isAuthenticated: boolean
    isLoading: boolean
  } {
    if (!this.isReady()) {
      return { isAuthenticated: false, isLoading: true }
    }
    return { isAuthenticated: this.isAuthenticated(), isLoading: false }
  }

  /**
   * @deprecated Use `getAccessToken()` instead.
   */

  getJWTToken(): string | undefined {
    return this.getAccessToken()
  }

  /**
   * Use `getAccessToken` to get the logged in user's access token.
   *
   * @example
   * ```ts
   * const accessToken = auth.getAccessToken();
   * ```
   *
   * @docs https://docs.nhost.io/TODO
   */
  getAccessToken(): string | undefined {
    return this._client.interpreter?.state.context.accessToken.value ?? undefined
  }

  /**
   * Decode the current decoded access token (JWT), or return `null` if the user is not authenticated (no token)
   * @see {@link https://hasura.io/docs/latest/graphql/core/auth/authentication/jwt/|Hasura documentation}
   */
  public getDecodedAccessToken(): JWTClaims | null {
    const jwt = this.getAccessToken()
    if (!jwt) return null
    return jwt_decode<JWTClaims>(jwt)
  }

  /**
   * Decode the Hasura claims from the current access token (JWT) located in the `https://hasura.io/jwt/claims` namespace, or return `null` if the user is not authenticated (no token)
   * @see {@link https://hasura.io/docs/latest/graphql/core/auth/authentication/jwt/|Hasura documentation}
   */
  public getHasuraClaims(): JWTHasuraClaims | null {
    return this.getDecodedAccessToken()?.['https://hasura.io/jwt/claims'] || null
  }

  /**
   * Get the value of a given Hasura claim in the current access token (JWT). Returns null if the user is not authenticated, or if the claim is not in the token.
   * Return `null` if the user is not authenticated (no token)
   * @param name name of the variable. Automatically adds the `x-hasura-` prefix if it is missing
   * @see {@link https://hasura.io/docs/latest/graphql/core/auth/authentication/jwt/|Hasura documentation}
   */
  public getHasuraClaim(name: string): string | string[] | null {
    return (
      this.getHasuraClaims()?.[name.startsWith('x-hasura-') ? name : `x-hasura-${name}`] || null
    )
  }

  /**
   *
   * Use `refreshSession()` to refresh the current session or refresh the
   * session with an provided `refreshToken`.
   *
   * @example
   * ```ts
   * refreshToken();
   * refreshToken(refreshToken);
   * ```
   *
   * @docs https://docs.nhost.io/TODO
   */
  async refreshSession(refreshToken?: string): Promise<{
    session: Session | null
    error: ApiError | null
  }> {
    try {
      const interpreter = await this.waitUntilReady()
      if (!interpreter.state.matches({ token: 'idle' })) {
        return { session: null, error: TOKEN_REFRESHER_RUNNING_ERROR }
      }
      return new Promise((resolve) => {
        const token = refreshToken || interpreter.state.context.refreshToken.value
        if (!token) {
          return resolve({ session: null, error: NO_REFRESH_TOKEN })
        }
        interpreter.send('TRY_TOKEN', { token })
        interpreter?.onTransition((state) => {
          if (state.matches({ token: { idle: 'error' } })) {
            resolve({
              session: null,
              // * TODO get the error from xstate once it is implemented
              error: { status: 400, message: 'Invalid refresh token' }
            })
          } else if (state.event.type === 'TOKEN_CHANGED') {
            resolve({ session: getSession(state.context), error: null })
          }
        })
      })
    } catch (error: any) {
      return { session: null, error: error.message }
    }
  }

  /**
   *
   * Use `getSession()` to get the current session.
   *
   * @example
   * ```ts
   * const session = getSession();
   * ```
   *
   * @docs https://docs.nhost.io/TODO
   */
  getSession() {
    return getSession(this._client.interpreter?.state?.context)
  }

  /**
   *
   * Use `getUser()` to get the current user.
   *
   * @example
   * ```ts
   * const user = getUser();
   * ```
   *
   * @docs https://docs.nhost.io/reference/javascript/auth#nhost-auth-getuser
   */
  getUser() {
    return this._client.interpreter?.state?.context?.user || null
  }

  /**
   * Make sure the state machine is set, and wait for it to be ready
   * @returns
   */
  private waitUntilReady(): Promise<AuthInterpreter> {
    const TIMEOUT_IN_SECONS = 15
    const interpreter = this._client.interpreter
    if (!interpreter) {
      throw Error('Auth interpreter not set')
    }
    if (interpreter.state.hasTag('ready')) {
      return Promise.resolve(interpreter)
    }
    return new Promise((resolve, reject) => {
      let timer: ReturnType<typeof setTimeout> = setTimeout(
        () => reject(`The state machine is not yet ready after ${TIMEOUT_IN_SECONS} seconds.`),
        TIMEOUT_IN_SECONS * 1_000
      )
      interpreter.onTransition((state) => {
        if (state.hasTag('ready')) {
          clearTimeout(timer)
          return resolve(interpreter)
        }
      })
    })
  }

  private isReady() {
    return !!this._client.interpreter?.state?.hasTag('ready')
  }

  get client() {
    return this._client
  }
}<|MERGE_RESOLUTION|>--- conflicted
+++ resolved
@@ -74,13 +74,7 @@
     clientStorageGetter,
     clientStorageSetter,
     refreshIntervalTime,
-<<<<<<< HEAD
-    devTools,
-    start = true,
-    Client = AuthClient
-=======
     start = true
->>>>>>> f26e8c36
   }: NhostAuthConstructorParams) {
     this._client = new AuthClient({
       backendUrl: url,
@@ -88,20 +82,11 @@
       autoRefreshToken,
       autoSignIn: typeof autoLogin === 'boolean' ? autoLogin : autoSignIn,
       start,
-<<<<<<< HEAD
-      clientStorageGetter:
-        clientStorageGetter || localStorageGetter(clientStorageType, clientStorage),
-      clientStorageSetter:
-        clientStorageSetter || localStorageSetter(clientStorageType, clientStorage),
-      refreshIntervalTime,
-      devTools
-=======
       clientStorage,
       clientStorageType,
       clientStorageGetter,
       clientStorageSetter,
       refreshIntervalTime
->>>>>>> f26e8c36
     })
   }
 
