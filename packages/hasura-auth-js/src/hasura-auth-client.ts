import jwt_decode from 'jwt-decode'
import { interpret } from 'xstate'

import {
  AuthClient,
  AuthInterpreter,
  changeEmailPromise,
  changePasswordPromise,
  createChangeEmailMachine,
  createChangePasswordMachine,
  createResetPasswordMachine,
  createSendVerificationEmailMachine,
  EMAIL_NEEDS_VERIFICATION,
  encodeQueryParameters,
  ErrorPayload,
  INVALID_REFRESH_TOKEN,
  JWTClaims,
  JWTHasuraClaims,
  NO_REFRESH_TOKEN,
  resetPasswordPromise,
  rewriteRedirectTo,
  sendVerificationEmailPromise,
  signInAnonymousPromise,
  signInEmailPasswordlessPromise,
  signInEmailPasswordPromise,
  signOutPromise,
  signUpEmailPasswordPromise,
  TOKEN_REFRESHER_RUNNING_ERROR,
  USER_ALREADY_SIGNED_IN,
  USER_NOT_ANONYMOUS
} from '@nhost/core'

import { getAuthenticationResult, getSession, isBrowser } from './utils/helpers'
import {
  ApiChangeEmailResponse,
  ApiChangePasswordResponse,
  ApiDeanonymizeResponse,
  ApiResetPasswordResponse,
  ApiSendVerificationEmailResponse,
  ApiSignOutResponse,
  AuthChangedFunction,
  ChangeEmailParams,
  ChangePasswordParams,
  DeanonymizeParams,
  NhostAuthConstructorParams,
  OnTokenChangedFunction,
  ResetPasswordParams,
  SendVerificationEmailParams,
  Session,
  SignInParams,
  SignInResponse,
  SignUpParams,
  SignUpResponse
} from './utils/types'

/**
 * @alias Auth
 */
export class HasuraAuthClient {
  private _client: AuthClient

  constructor({
    url,
    autoRefreshToken = true,
    autoSignIn = true,
    autoLogin,
    clientStorage,
    clientStorageType,
    clientStorageGetter,
    clientStorageSetter,
    refreshIntervalTime,
    start = true
  }: NhostAuthConstructorParams) {
    this._client = new AuthClient({
      backendUrl: url,
      clientUrl: (typeof window !== 'undefined' && window.location?.origin) || '',
      autoRefreshToken,
      autoSignIn: typeof autoLogin === 'boolean' ? autoLogin : autoSignIn,
      start,
      clientStorage,
      clientStorageType,
      clientStorageGetter,
      clientStorageSetter,
      refreshIntervalTime
    })
  }

  /**
   * Use `nhost.auth.signUp` to sign up users using email and password. If you want to sign up users using passwordless email (Magic Link), SMS, or an OAuth provider, use the `signIn` function instead.
   *
   * @example
   * ```ts
   * nhost.auth.signUp({email, password})
   * ```
   *
   * @docs https://docs.nhost.io/reference/javascript/auth/sign-up
   */
  async signUp({ email, password, options }: SignUpParams): Promise<SignUpResponse> {
    const interpreter = await this.waitUntilReady()
    return getAuthenticationResult(
      await signUpEmailPasswordPromise(interpreter, email, password, options)
    )
  }

  /**
   * Use `nhost.auth.signIn` to sign in users using email and password, passwordless (email or sms) or an external provider. `signIn` can be used to sign in users in various ways depending on the parameters.
   *
   * @example
   * ### Sign in a user using email and password
   * ```ts
   * nhost.auth.signIn({
   *   email: 'joe@example.com',
   *   password: 'secret-password'
   * })
   * ```
   *
   * @example
   * ### Sign in a user using an OAuth provider (e.g: Google or Facebook)
   * ```ts
   * nhost.auth.signIn({ provider: 'google' })
   * ```
   *
   * @example
   * ### Sign in a user using passwordless email (Magic Link)
   * ```ts
   * nhost.auth.signIn({ email: 'joe@example.com' })
   * ```
   *
   * @example
   * ### Sign in a user using passwordless SMS
   * ```ts
   * // [step 1/2] Passwordless sign in using SMS
   * nhost.auth.signIn({ phoneNumber: '001122334455' })
   *
   * // [step 2/2] Finish passwordless sign in using SMS (OTP)
   * nhost.auth.signIn({ phoneNumber: '001122334455', otp: '123456' })
   * ```
   *
   * @docs https://docs.nhost.io/reference/javascript/auth/sign-in
   */
  async signIn(params: SignInParams): Promise<SignInResponse> {
    const interpreter = await this.waitUntilReady()

    if ('provider' in params) {
      const { provider, options } = params
      const providerUrl = encodeQueryParameters(
        `${this._client.backendUrl}/signin/provider/${provider}`,
        rewriteRedirectTo(this._client.clientUrl, options as any)
      )
      if (isBrowser()) {
        window.location.href = providerUrl
      }
      return { providerUrl, provider, session: null, mfa: null, error: null }
    }

    // email password
    if ('email' in params && 'password' in params) {
      const res = await signInEmailPasswordPromise(interpreter, params.email, params.password)
      if (res.needsEmailVerification) {
        return { session: null, mfa: null, error: EMAIL_NEEDS_VERIFICATION }
      }
      if (res.needsMfaOtp) {
        return {
          session: null,
          mfa: res.mfa,
          error: null
        }
      }
      return { ...getAuthenticationResult(res), mfa: null }
    }

    // passwordless Email (magic link)
    if ('email' in params && !('otp' in params)) {
      const { error } = await signInEmailPasswordlessPromise(interpreter, params.email)
      return {
        session: null,
        mfa: null,
        error
      }
    }

    // passwordless SMS
    if ('phoneNumber' in params && !('otp' in params)) {
      return new Promise((resolve) => {
        const { changed } = interpreter.send('SIGNIN_PASSWORDLESS_SMS', params)
        if (!changed) {
          return resolve({ session: null, mfa: null, error: USER_ALREADY_SIGNED_IN })
        }
        interpreter.onTransition((state) => {
          if (state.matches({ authentication: { signedOut: 'needsSmsOtp' } })) {
            resolve({
              session: null,
              mfa: null,
              error: null
            })
          } else if (state.matches({ authentication: { signedOut: 'failed' } })) {
            resolve({
              session: null,
              mfa: null,
              error: state.context.errors.authentication || null
            })
          }
        })
      })
    }

    // sign in using SMS OTP
    if ('otp' in params) {
      return new Promise((resolve) => {
        const { changed } = interpreter.send('SIGNIN_PASSWORDLESS_SMS_OTP', params)
        if (!changed) {
          return resolve({ session: null, mfa: null, error: USER_ALREADY_SIGNED_IN })
        }
        interpreter.onTransition((state) => {
          if (state.matches({ authentication: 'signedIn' })) {
            resolve({
              session: getSession(state.context),
              mfa: null,
              error: null
            })
          } else if (state.matches({ authentication: { signedOut: 'failed' } })) {
            resolve({
              session: null,
              mfa: null,
              error: state.context.errors.authentication || null
            })
          }
        })
      })
    }
    // * Anonymous sign-in
    const anonymousResult = await signInAnonymousPromise(interpreter)
    return { ...getAuthenticationResult(anonymousResult), mfa: null }
  }

  /**
   * Use `nhost.auth.signOut` to sign out the user.
   *
   * @example
   * ```ts
   * nhost.auth.signOut()
   * ```
   *
   * @docs https://docs.nhost.io/reference/javascript/auth/sign-out
   */
  async signOut(params?: { all?: boolean }): Promise<ApiSignOutResponse> {
    const interpreter = await this.waitUntilReady()
    const { error } = await signOutPromise(interpreter, params?.all)
    return { error }
  }

  /**
   * Use `nhost.auth.resetPassword` to reset the password for a user. This will send a reset-password link in an email to the user. When the user clicks the reset-password link the user is automatically signed-in. Once signed-in, the user can change their password using `nhost.auth.changePassword()`.
   *
   * @example
   * ```ts
   * nhost.auth.resetPassword({email: 'joe@example.com' })
   * ```
   *
   * @docs https://docs.nhost.io/reference/javascript/auth/reset-password
   */
  async resetPassword({ email, options }: ResetPasswordParams): Promise<ApiResetPasswordResponse> {
    const service = interpret(createResetPasswordMachine(this._client)).start()
    const { error } = await resetPasswordPromise(service, email, options)
    return { error }
  }

  /**
   * Use `nhost.auth.changePassword` to change the password for the user. The old password is not needed.
   *
   * @example
   * ```ts
   * nhost.auth.changePassword({ newPassword: 'new-secret-password' })
   * ```
   *
   * @docs https://docs.nhost.io/reference/javascript/auth/change-password
   */
  async changePassword({ newPassword }: ChangePasswordParams): Promise<ApiChangePasswordResponse> {
    const service = interpret(createChangePasswordMachine(this._client)).start()
    const { error } = await changePasswordPromise(service, newPassword)
    return { error }
  }

  /**
   * Use `nhost.auth.sendVerificationEmail` to send a verification email to the specified email. The email contains a verification-email link. When the user clicks the verification-email link their email is verified.
   *
   * @example
   * ```ts
   * nhost.auth.sendVerificationEmail({ email: 'joe@example.com' })
   * ```
   *
   * @docs https://docs.nhost.io/reference/javascript/auth/send-verification-email
   */
  async sendVerificationEmail({
    email,
    options
  }: SendVerificationEmailParams): Promise<ApiSendVerificationEmailResponse> {
    const service = interpret(createSendVerificationEmailMachine(this._client)).start()
    const { error } = await sendVerificationEmailPromise(service, email, options)
    return { error }
  }

  /**
   * Use `nhost.auth.changeEmail` to change a user's email. This will send a confirm-email-change link in an email to the new email. Once the user clicks on the confirm-email-change link the email will be change to the new email.
   *
   * @example
   * ```ts
   * nhost.auth.changeEmail({ newEmail: 'doe@example.com' })
   * ```
   *
   * @docs https://docs.nhost.io/reference/javascript/auth/change-email
   */
  async changeEmail({ newEmail, options }: ChangeEmailParams): Promise<ApiChangeEmailResponse> {
    const service = interpret(createChangeEmailMachine(this._client)).start()
    const { error } = await changeEmailPromise(service, newEmail, options)
    return { error }
  }

  /**
   * Use `nhost.auth.deanonymize` to deanonymize a user.
   *
   * @example
   * ```ts
   * nhost.auth.deanonymize({signInMethod: 'email-password', email: 'joe@example.com' })
   * ```
   *
   * @docs https://docs.nhost.io/reference/javascript/auth/deanonymize
   */
  async deanonymize(params: DeanonymizeParams): Promise<ApiDeanonymizeResponse> {
    const interpreter = await this.waitUntilReady()
    return new Promise((resolve) => {
      if (!this.isAuthenticated() || !interpreter.state.context.user?.isAnonymous) {
        return { error: USER_NOT_ANONYMOUS }
      }
      const { signInMethod, connection, ...options } = params
      interpreter.send('DEANONYMIZE', {
        signInMethod,
        connection,
        options
      })
      interpreter.onTransition((state) => {
        if (state.matches({ authentication: { signedIn: { deanonymizing: 'success' } } })) {
          resolve({ error: null })
        } else if (state.matches({ authentication: { signedIn: { deanonymizing: 'error' } } })) {
          resolve({ error: state.context.errors.authentication || null })
        }
      })
      interpreter.start()
    })
  }

  /**
   * Use `nhost.auth.onTokenChanged` to add a custom function that runs every time the access or refresh token is changed.
   *
   *
   * @example
   * ```ts
   * nhost.auth.onTokenChanged(() => console.log('The access and refresh token has changed'));
   * ```
   *
   * @docs https://docs.nhost.io/reference/javascript/auth/on-token-changed
   */
  onTokenChanged(fn: OnTokenChangedFunction): Function {
    const listen = (interpreter: AuthInterpreter) =>
      interpreter.onTransition(({ event, context }) => {
        if (event.type === 'TOKEN_CHANGED') {
          fn(getSession(context))
        }
      })

    if (this._client.interpreter) {
      const subscription = listen(this._client.interpreter)
      return () => subscription.stop()
    } else {
      this._client.onStart((client) => {
        listen(client.interpreter as AuthInterpreter)
      })
      return () => {
        console.log(
          'onTokenChanged was added before the interpreter started. Cannot unsubscribe listener.'
        )
      }
    }
  }

  /**
   * Use `nhost.auth.onAuthStateChanged` to add a custom function that runs every time the authentication status of the user changes. E.g. add a custom function that runs every time the authentication status changes from signed-in to signed-out.
   *
   * @example
   * ```ts
   * nhost.auth.onAuthStateChanged((event, session) => {
   *   console.log(`The auth state has changed. State is now ${event} with session: ${session}`)
   * });
   * ```
   *
   * @docs https://docs.nhost.io/reference/javascript/auth/on-auth-state-changed
   */
  onAuthStateChanged(fn: AuthChangedFunction): Function {
    const listen = (interpreter: AuthInterpreter) =>
      interpreter.onTransition(({ event, context }) => {
        if (event.type === 'SIGNED_IN' || event.type === 'SIGNED_OUT') {
          fn(event.type, getSession(context))
        }
      })
    if (this._client.interpreter) {
      const subscription = listen(this._client.interpreter)
      return () => subscription.stop()
    } else {
      this._client.onStart((client) => {
        listen(client.interpreter as AuthInterpreter)
      })
      return () => {
        console.log(
          'onAuthStateChanged was added before the interpreter started. Cannot unsubscribe listener.'
        )
      }
    }
  }

  /**
   * Use `nhost.auth.isAuthenticated` to check if the user is authenticated or not.
   *
   * Note: `nhsot.auth.isAuthenticated()` can return `false` for two reasons:
   * 1. The user is not authenticated
   * 2. The user is not authenticated but _might_ be authenticated soon (loading) because there is a network request in transit.
   *
   * Use `nhost.auth.getAuthenticationStatus` to get both authentication and loading status.
   *
   * @example
   * ```ts
   * const isAuthenticated = nhost.auth.isAuthenticated();
   *
   * if (isAuthenticated) {
   *   console.log('User is authenticated');
   * }
   * ```
   *
   * @docs https://docs.nhost.io/reference/javascript/auth/is-authenticated
   */
  isAuthenticated(): boolean {
    return !!this._client.interpreter?.state.matches({ authentication: 'signedIn' })
  }

  /**
   * Use `nhost.auth.isAuthenticatedAsync` to wait (await) for any internal authentication network requests to finish and then return the authentication status.
   *
   * @example
   * ```ts
   * const isAuthenticated  = await nhost.auth.isAuthenticatedAsync();
   *
   * if (isAuthenticated) {
   *   console.log('User is authenticated');
   * }
   * ```
   *
   * @docs https://docs.nhost.io/reference/javascript/auth/is-authenticated-async
   */
  async isAuthenticatedAsync(): Promise<boolean> {
    const interpreter = await this.waitUntilReady()
    return interpreter.state.matches({ authentication: 'signedIn' })
  }

  /**
   * Use `nhost.auth.getAuthenticationStatus` to get the authentication status of the user.
   *
   * if `isLoading` is `true`, the client does not yet know if the user is authenticated or not because any internal authentication network requests has not yet finished.
   *
   * @example
   * ```ts
   * const { isAuthenticated, isLoading } = nhost.auth.getAuthenticationStatus();
   *
   * if (isLoading) {
   *   console.log('Loading...')
   * }
   *
   * if (isAuthenticated) {
   *   console.log('User is authenticated');
   * }
   * ```
   *
   * @docs https://docs.nhost.io/reference/javascript/auth/get-authentication-status
   */
  getAuthenticationStatus(): {
    isAuthenticated: boolean
    isLoading: boolean
  } {
    if (!this.isReady()) {
      return { isAuthenticated: false, isLoading: true }
    }
    return { isAuthenticated: this.isAuthenticated(), isLoading: false }
  }

  /**
<<<<<<< HEAD
   * @internal
   * @deprecated Use `getAccessToken()` instead.
   * @docs https://docs.nhost.io/reference/javascript/auth/get-access-token
=======
   * @deprecated Use `nhost.auth.getAccessToken()` instead.
>>>>>>> 21a9da79
   */

  getJWTToken(): string | undefined {
    return this.getAccessToken()
  }

  /**
   * Use `nhost.auth.getAccessToken` to get the access token of the user.
   *
   * @example
   * ```ts
   * const accessToken = nhost.auth.getAccessToken();
   * ```
   *
   * @docs https://docs.nhost.io/reference/javascript/auth/get-access-token
   */
  getAccessToken(): string | undefined {
    return this._client.interpreter?.state.context.accessToken.value ?? undefined
  }

  /**
<<<<<<< HEAD
   * Decode the current decoded access token (JWT), or return `null` if the user is not authenticated (no token)
   * @see {@link https://hasura.io/docs/latest/graphql/core/auth/authentication/jwt/| Hasura documentation}
=======
   * Use `nhost.auth.getDecodedAccessToken` to get the decoded access token of the user.
   *
   * @example
   * ```ts
   * const decodedAccessToken = nhost.auth.getDecodedAccessToken();
   * ```
   *
>>>>>>> 21a9da79
   * @docs https://docs.nhost.io/reference/javascript/auth/get-decoded-access-token
   */
  public getDecodedAccessToken(): JWTClaims | null {
    const jwt = this.getAccessToken()
    if (!jwt) return null
    return jwt_decode<JWTClaims>(jwt)
  }

  /**
<<<<<<< HEAD
   * Decode the Hasura claims from the current access token (JWT) located in the `https://hasura.io/jwt/claims` namespace, or return `null` if the user is not authenticated (no token)
   * @see {@link https://hasura.io/docs/latest/graphql/core/auth/authentication/jwt/| Hasura documentation}
=======
   * Use `nhost.auth.getHasuraClaims` to get the Hasura claims of the user.
   *
   * @example
   * ```ts
   * const hasuraClaims = nhost.auth.getHasuraClaims();
   * ```
   *
>>>>>>> 21a9da79
   * @docs https://docs.nhost.io/reference/javascript/auth/get-hasura-claims
   */
  public getHasuraClaims(): JWTHasuraClaims | null {
    return this.getDecodedAccessToken()?.['https://hasura.io/jwt/claims'] || null
  }

  /**
<<<<<<< HEAD
   * Get the value of a given Hasura claim in the current access token (JWT). Returns null if the user is not authenticated, or if the claim is not in the token.
   * Return `null` if the user is not authenticated (no token)
   * @param name name of the variable. Automatically adds the `x-hasura-` prefix if it is missing
   * @see {@link https://hasura.io/docs/latest/graphql/core/auth/authentication/jwt/| Hasura documentation}
=======
   * Use `nhost.auth.getHasuraClaim` to get the value of a specific Hasura claim of the user.
   *
   * @example
   * ```ts
   * // if `x-hasura-company-id` exists as a custom claim
   * const companyId = nhost.auth.getHsauraClaim('company-id')
   * ```
   *
   * @param name Name of the variable. You don't have to specify `x-hasura-`.
   *
>>>>>>> 21a9da79
   * @docs https://docs.nhost.io/reference/javascript/auth/get-hasura-claim
   */
  public getHasuraClaim(name: string): string | string[] | null {
    return (
      this.getHasuraClaims()?.[name.startsWith('x-hasura-') ? name : `x-hasura-${name}`] || null
    )
  }

  /**
   *
   * Use `nhost.auth.refreshSession` to refresh the session with either the current internal refresh token or an external refresh token.
   *
   * Note: The Nhost client automatically refreshes the session when the user is authenticated but `nhost.auth.refreshSession` can be useful in some special cases.
   *
   * @example
   * ```ts
   * // Refresh the session with the the current internal refresh token.
   * nhost.auth.refreshToken();
   *
   * // Refresh the session with an external refresh token.
   * nhost.auth.refreshToken(refreshToken);
   * ```
   *
   * @docs https://docs.nhost.io/reference/javascript/auth/refresh-session
   */
  async refreshSession(refreshToken?: string): Promise<{
    session: Session | null
    error: ErrorPayload | null
  }> {
    try {
      const interpreter = await this.waitUntilReady()
      return new Promise((resolve) => {
        const token = refreshToken || interpreter.state.context.refreshToken.value
        if (!token) {
          return resolve({ session: null, error: NO_REFRESH_TOKEN })
        }
        const { changed } = interpreter.send('TRY_TOKEN', { token })
        if (!changed) {
          return resolve({ session: null, error: TOKEN_REFRESHER_RUNNING_ERROR })
        }
        interpreter.onTransition((state) => {
          if (state.matches({ token: { idle: 'error' } })) {
            resolve({
              session: null,
              // * TODO get the error from xstate once it is implemented
              error: INVALID_REFRESH_TOKEN
            })
          } else if (state.event.type === 'TOKEN_CHANGED') {
            resolve({ session: getSession(state.context), error: null })
          }
        })
      })
    } catch (error: any) {
      // TODO return error in the correct format
      return { session: null, error: error.message }
    }
  }

  /**
   *
   * Use `nhost.auth.getSession()` to get the session of the user.
   *
   * @example
   * ```ts
   * const session = nhost.auth.getSession();
   * ```
   *
   * @docs https://docs.nhost.io/reference/javascript/auth/get-session
   */
  getSession() {
    return getSession(this._client.interpreter?.state?.context)
  }

  /**
   *
   * Use `nhost.auth.getUser()` to get the signed-in user.
   *
   * @example
   * ```ts
   * const user = nhsot.auth.getUser();
   * ```
   *
   * @docs https://docs.nhost.io/reference/javascript/auth/get-user
   */
  getUser() {
    return this._client.interpreter?.state?.context?.user || null
  }

  /**
   * Make sure the state machine is set, and wait for it to be ready
   * @returns
   */
  private waitUntilReady(): Promise<AuthInterpreter> {
    const TIMEOUT_IN_SECONS = 15
    const interpreter = this._client.interpreter
    if (!interpreter) {
      throw Error('Auth interpreter not set')
    }
    if (!interpreter.state.hasTag('loading')) {
      return Promise.resolve(interpreter)
    }
    return new Promise((resolve, reject) => {
      let timer: ReturnType<typeof setTimeout> = setTimeout(
        () => reject(`The state machine is not yet ready after ${TIMEOUT_IN_SECONS} seconds.`),
        TIMEOUT_IN_SECONS * 1_000
      )
      interpreter.onTransition((state) => {
        if (!state.hasTag('loading')) {
          clearTimeout(timer)
          return resolve(interpreter)
        }
      })
    })
  }

  private isReady() {
    return !this._client.interpreter?.state?.hasTag('loading')
  }

  get client() {
    return this._client
  }
}<|MERGE_RESOLUTION|>--- conflicted
+++ resolved
@@ -491,13 +491,9 @@
   }
 
   /**
-<<<<<<< HEAD
    * @internal
-   * @deprecated Use `getAccessToken()` instead.
+   * @deprecated Use `nhost.auth.getAccessToken()` instead.
    * @docs https://docs.nhost.io/reference/javascript/auth/get-access-token
-=======
-   * @deprecated Use `nhost.auth.getAccessToken()` instead.
->>>>>>> 21a9da79
    */
 
   getJWTToken(): string | undefined {
@@ -519,18 +515,14 @@
   }
 
   /**
-<<<<<<< HEAD
-   * Decode the current decoded access token (JWT), or return `null` if the user is not authenticated (no token)
+   * Use `nhost.auth.getDecodedAccessToken` to get the decoded access token of the user.
+   *
+   * @example
+   * ```ts
+   * const decodedAccessToken = nhost.auth.getDecodedAccessToken();
+   * ```
+   *
    * @see {@link https://hasura.io/docs/latest/graphql/core/auth/authentication/jwt/| Hasura documentation}
-=======
-   * Use `nhost.auth.getDecodedAccessToken` to get the decoded access token of the user.
-   *
-   * @example
-   * ```ts
-   * const decodedAccessToken = nhost.auth.getDecodedAccessToken();
-   * ```
-   *
->>>>>>> 21a9da79
    * @docs https://docs.nhost.io/reference/javascript/auth/get-decoded-access-token
    */
   public getDecodedAccessToken(): JWTClaims | null {
@@ -540,18 +532,14 @@
   }
 
   /**
-<<<<<<< HEAD
-   * Decode the Hasura claims from the current access token (JWT) located in the `https://hasura.io/jwt/claims` namespace, or return `null` if the user is not authenticated (no token)
+   * Use `nhost.auth.getHasuraClaims` to get the Hasura claims of the user.
+   *
+   * @example
+   * ```ts
+   * const hasuraClaims = nhost.auth.getHasuraClaims();
+   * ```
+   *
    * @see {@link https://hasura.io/docs/latest/graphql/core/auth/authentication/jwt/| Hasura documentation}
-=======
-   * Use `nhost.auth.getHasuraClaims` to get the Hasura claims of the user.
-   *
-   * @example
-   * ```ts
-   * const hasuraClaims = nhost.auth.getHasuraClaims();
-   * ```
-   *
->>>>>>> 21a9da79
    * @docs https://docs.nhost.io/reference/javascript/auth/get-hasura-claims
    */
   public getHasuraClaims(): JWTHasuraClaims | null {
@@ -559,12 +547,6 @@
   }
 
   /**
-<<<<<<< HEAD
-   * Get the value of a given Hasura claim in the current access token (JWT). Returns null if the user is not authenticated, or if the claim is not in the token.
-   * Return `null` if the user is not authenticated (no token)
-   * @param name name of the variable. Automatically adds the `x-hasura-` prefix if it is missing
-   * @see {@link https://hasura.io/docs/latest/graphql/core/auth/authentication/jwt/| Hasura documentation}
-=======
    * Use `nhost.auth.getHasuraClaim` to get the value of a specific Hasura claim of the user.
    *
    * @example
@@ -575,7 +557,7 @@
    *
    * @param name Name of the variable. You don't have to specify `x-hasura-`.
    *
->>>>>>> 21a9da79
+   * @see {@link https://hasura.io/docs/latest/graphql/core/auth/authentication/jwt/| Hasura documentation}
    * @docs https://docs.nhost.io/reference/javascript/auth/get-hasura-claim
    */
   public getHasuraClaim(name: string): string | string[] | null {
