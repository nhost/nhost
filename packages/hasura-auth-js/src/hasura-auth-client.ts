--- conflicted
+++ resolved
@@ -294,18 +294,10 @@
         })
       })
     }
-<<<<<<< HEAD
-    // TODO anonymous sign-in
-    return {
-      session: null,
-      mfa: null,
-      error: INVALID_AUTHENTICATION_METHOD
-=======
     // * Anonymous sign-in
     const { changed } = interpreter.send('SIGNIN_ANONYMOUS')
     if (!changed) {
-      return { session: null, mfa: null, error: { message: 'already signed in', status: 1 } }
->>>>>>> a7535b26
+      return { session: null, mfa: null, error: INVALID_AUTHENTICATION_METHOD }
     }
     return new Promise((resolve) => {
       interpreter.onTransition((state) => {
