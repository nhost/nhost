import {
  AuthClient,
  AuthOptions,
  PasswordlessOptions,
  Provider,
  ProviderOptions,
  RedirectOption,
  SignUpOptions,
  StorageGetter,
  StorageSetter,
  User
} from '@nhost/core'
export type { AuthClient, Provider, StorageGetter, StorageSetter, User }
export interface NhostAuthConstructorParams extends AuthOptions {
  url: string
  start?: boolean
<<<<<<< HEAD
  Client?: typeof AuthClient
  devTools?: boolean
=======
  /** @deprecated @alias autoSignIn - use autoSignIn instead */
  autoLogin?: boolean
>>>>>>> f26e8c36
}

export interface Session {
  accessToken: string
  accessTokenExpiresIn: number
  refreshToken: string
  user: User | null
}
export interface ApiError {
  message: string
  status: number
}

// Sign Up
export interface SignUpEmailPasswordParams {
  email: string
  password: string
  options?: SignUpOptions
}

export type SignUpParams = SignUpEmailPasswordParams

export type SignUpResponse =
  | { session: null; error: ApiError }
  | { session: Session | null; error: null }

// Sign In
export interface SignInEmailPasswordParams {
  email: string
  password: string
}

export interface SignInPasswordlessEmailParams {
  email: string
  options?: PasswordlessOptions
}

export interface SignInPasswordlessSmsParams {
  phoneNumber: string
  options?: PasswordlessOptions
}

export interface SignInPasswordlessSmsOtpParams {
  phoneNumber: string
  otp: string
}
export interface SignInWithProviderOptions {
  provider: Provider
  options?: ProviderOptions
}

export type SignInParams =
  | SignInEmailPasswordParams
  | SignInPasswordlessEmailParams
  | SignInPasswordlessSmsOtpParams
  | SignInPasswordlessSmsParams
  | SignInWithProviderOptions

export interface ResetPasswordParams {
  email: string
  options?: RedirectOption
}

export interface ChangePasswordParams {
  newPassword: string
}

export interface SendVerificationEmailParams {
  email: string
  options?: RedirectOption
}

export interface ChangeEmailParams {
  newEmail: string
  options?: RedirectOption
}

// TODO define type in @nhost/core
export interface DeanonymizeParams {
  signInMethod: 'email-password' | 'passwordless'
  email: string
  password?: string
  connection?: 'email' | 'sms'
  defaultRole?: string
  allowedRoles?: string[]
}

export interface SignInReponse {
  session: Session | null
  error: ApiError | null
  mfa?: {
    enabled: boolean
    ticket: string
  }
  providerUrl?: string
  provider?: string
}

export type AuthChangeEvent = 'SIGNED_IN' | 'SIGNED_OUT'

export type AuthChangedFunction = (event: AuthChangeEvent, session: Session | null) => void

export type OnTokenChangedFunction = (session: Session | null) => void

export interface LoginData {
  mfa?: boolean
  ticket?: string
}

export interface Headers {
  Authorization?: string
}
export interface Mfa {
  ticket: string
}

export type ApiSignUpEmailPasswordResponse =
  | { session: null; error: ApiError }
  | { session: Session; error: null }

export interface ApiSignInData {
  session: Session
  mfa: Mfa | null
}
export type ApiSignInResponse =
  | {
      data: ApiSignInData
      error: null
    }
  | { data: null; error: ApiError }

export type ApiRefreshTokenResponse =
  | { session: null; error: ApiError }
  | { session: Session; error: null }

export interface ApiSignOutResponse {
  error: ApiError | null
}

export interface ApiResetPasswordResponse {
  error: ApiError | null
}

export interface ApiChangePasswordResponse {
  error: ApiError | null
}

export interface ApiSendVerificationEmailResponse {
  error: ApiError | null
}

export interface ApiChangeEmailResponse {
  error: ApiError | null
}

export interface ApiDeanonymizeResponse {
  error: ApiError | null
}<|MERGE_RESOLUTION|>--- conflicted
+++ resolved
@@ -14,13 +14,8 @@
 export interface NhostAuthConstructorParams extends AuthOptions {
   url: string
   start?: boolean
-<<<<<<< HEAD
-  Client?: typeof AuthClient
-  devTools?: boolean
-=======
   /** @deprecated @alias autoSignIn - use autoSignIn instead */
   autoLogin?: boolean
->>>>>>> f26e8c36
 }
 
 export interface Session {
