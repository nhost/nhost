import {
  AuthClient,
  PasswordlessOptions,
  Provider,
  ProviderOptions,
  RedirectOption,
  SignUpOptions,
  StorageGetter,
  StorageSetter,
  User
} from '@nhost/core'
export type { AuthClient, Provider, StorageGetter, StorageSetter, User }
export interface NhostAuthConstructorParams {
  url: string
<<<<<<< HEAD
  /** When autoLogin is enabled, minimum interval between now and the token expiration limit, in seconds */
=======
  /** Time interval until token refreshes, in seconds */
>>>>>>> bebf9e1f
  refreshIntervalTime?: number
  /** @deprecated Use clientStorageGetter and clientStorageSetter options instead */
  clientStorage?: ClientStorage
  /** @deprecated Use clientStorageGetter and clientStorageSetter options instead */
  clientStorageType?: ClientStorageType
<<<<<<< HEAD
  /** Custom function to get a refresh token and expiration date stored in the client */
  clientStorageGetter?: StorageGetter
  /** Custom function to set a refresh token and expiration date stored in the client */
  clientStorageSetter?: StorageSetter
  /** When set to `true`, will set a timer to refresh the access token before it expires */
  autoRefreshToken?: boolean
  /** When autoLogin is enabled, minimum interval between now and the token expiration limit, in seconds */
=======
  /** Define a way to get information about the refresh token and its exipration date */
  clientStorageGetter?: StorageGetter
  /** Define a way to set information about the refresh token and its exipration date */
  clientStorageSetter?: StorageSetter
  /** When set to true, will automatically refresh token before it expires */
  autoRefreshToken?: boolean
  /** When set to true, will parse the url on startup to check if it contains a refresh token to start the session with */
>>>>>>> bebf9e1f
  autoLogin?: boolean
  start?: boolean
  Client?: typeof AuthClient
}

export interface Session {
  accessToken: string
  accessTokenExpiresIn: number
  refreshToken: string
  user: User | null
}
export interface ApiError {
  message: string
  status: number
}

// Sign Up
export interface SignUpEmailPasswordParams {
  email: string
  password: string
  options?: SignUpOptions
}

export type SignUpParams = SignUpEmailPasswordParams

export type SignUpResponse =
  | { session: null; error: ApiError }
  | { session: Session | null; error: null }

// Sign In
export interface SignInEmailPasswordParams {
  email: string
  password: string
}

export interface SignInPasswordlessEmailParams {
  email: string
  options?: PasswordlessOptions
}

export interface SignInPasswordlessSmsParams {
  phoneNumber: string
  options?: PasswordlessOptions
}

export interface SignInPasswordlessSmsOtpParams {
  phoneNumber: string
  otp: string
}
export interface SignInWithProviderOptions {
  provider: Provider
  options?: ProviderOptions
}

export type SignInParams =
  | SignInEmailPasswordParams
  | SignInPasswordlessEmailParams
  | SignInPasswordlessSmsOtpParams
  | SignInPasswordlessSmsParams
  | SignInWithProviderOptions

export interface ResetPasswordParams {
  email: string
  options?: {
    redirectTo?: string
  }
}

export interface ChangePasswordParams {
  newPassword: string
}

export interface SendVerificationEmailParams {
  email: string
  options?: RedirectOption
}

export interface ChangeEmailParams {
  newEmail: string
  options?: RedirectOption
}

// TODO define type in @nhost/core
export interface DeanonymizeParams {
  signInMethod: 'email-password' | 'passwordless'
  email: string
  password?: string
  connection?: 'email' | 'sms'
  defaultRole?: string
  allowedRoles?: string[]
}

export interface SignInReponse {
  session: Session | null
  error: ApiError | null
  mfa?: {
    enabled: boolean
    ticket: string
  }
  providerUrl?: string
  provider?: string
}

export interface ClientStorage {
  // custom
  // localStorage
  // AsyncStorage
  // https://react-native-community.github.io/async-storage/docs/usage
  setItem?: (_key: string, _value: string) => void
  // eslint-disable-next-line @typescript-eslint/no-explicit-any
  getItem?: (key: string) => any
  removeItem?: (key: string) => void

  // capacitor
  set?: (options: { key: string; value: string }) => void
  // eslint-disable-next-line @typescript-eslint/no-explicit-any
  get?: (options: { key: string }) => any
  remove?: (options: { key: string }) => void

  // expo-secure-storage
  setItemAsync?: (key: string, value: string) => void
  // eslint-disable-next-line @typescript-eslint/no-explicit-any
  getItemAsync?: (key: string) => any
  deleteItemAsync?: (key: string) => void
}

// supported client storage types
export type ClientStorageType =
  | 'capacitor'
  | 'custom'
  | 'expo-secure-storage'
  | 'localStorage'
  | 'react-native'
  | 'web'

export type AuthChangeEvent = 'SIGNED_IN' | 'SIGNED_OUT'

export type AuthChangedFunction = (event: AuthChangeEvent, session: Session | null) => void

export type OnTokenChangedFunction = (session: Session | null) => void

export interface LoginData {
  mfa?: boolean
  ticket?: string
}

export interface Headers {
  Authorization?: string
}

export interface JWTHasuraClaims {
  [claim: string]: string[] | string
  'x-hasura-allowed-roles': string[]
  'x-hasura-default-role': string
  'x-hasura-user-id': string
}

// https://hasura.io/docs/1.0/graphql/core/auth/authentication/jwt.html#the-spec
export interface JWTClaims {
  sub?: string
  iat?: number
  'https://hasura.io/jwt/claims': JWTHasuraClaims
}

/// //////////////////
/// // API
/// //////////////////

export interface Mfa {
  ticket: string
}

export type ApiSignUpEmailPasswordResponse =
  | { session: null; error: ApiError }
  | { session: Session; error: null }

export interface ApiSignInData {
  session: Session
  mfa: Mfa | null
}
export type ApiSignInResponse =
  | {
      data: ApiSignInData
      error: null
    }
  | { data: null; error: ApiError }

export type ApiRefreshTokenResponse =
  | { session: null; error: ApiError }
  | { session: Session; error: null }

export interface ApiSignOutResponse {
  error: ApiError | null
}

export interface ApiResetPasswordResponse {
  error: ApiError | null
}

export interface ApiChangePasswordResponse {
  error: ApiError | null
}

export interface ApiSendVerificationEmailResponse {
  error: ApiError | null
}

export interface ApiChangeEmailResponse {
  error: ApiError | null
}

export interface ApiDeanonymizeResponse {
  error: ApiError | null
}<|MERGE_RESOLUTION|>--- conflicted
+++ resolved
@@ -12,17 +12,12 @@
 export type { AuthClient, Provider, StorageGetter, StorageSetter, User }
 export interface NhostAuthConstructorParams {
   url: string
-<<<<<<< HEAD
   /** When autoLogin is enabled, minimum interval between now and the token expiration limit, in seconds */
-=======
-  /** Time interval until token refreshes, in seconds */
->>>>>>> bebf9e1f
   refreshIntervalTime?: number
   /** @deprecated Use clientStorageGetter and clientStorageSetter options instead */
   clientStorage?: ClientStorage
   /** @deprecated Use clientStorageGetter and clientStorageSetter options instead */
   clientStorageType?: ClientStorageType
-<<<<<<< HEAD
   /** Custom function to get a refresh token and expiration date stored in the client */
   clientStorageGetter?: StorageGetter
   /** Custom function to set a refresh token and expiration date stored in the client */
@@ -30,15 +25,7 @@
   /** When set to `true`, will set a timer to refresh the access token before it expires */
   autoRefreshToken?: boolean
   /** When autoLogin is enabled, minimum interval between now and the token expiration limit, in seconds */
-=======
-  /** Define a way to get information about the refresh token and its exipration date */
-  clientStorageGetter?: StorageGetter
-  /** Define a way to set information about the refresh token and its exipration date */
-  clientStorageSetter?: StorageSetter
-  /** When set to true, will automatically refresh token before it expires */
-  autoRefreshToken?: boolean
   /** When set to true, will parse the url on startup to check if it contains a refresh token to start the session with */
->>>>>>> bebf9e1f
   autoLogin?: boolean
   start?: boolean
   Client?: typeof AuthClient
