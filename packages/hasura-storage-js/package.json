{
  "name": "@nhost/hasura-storage-js",
  "version": "0.7.1",
  "description": "Hasura-storage client",
  "license": "MIT",
  "keywords": [
    "nhost",
    "hasura",
    "storage",
    "graphql",
    "s3"
  ],
  "author": "Nhost",
  "homepage": "https://nhost.io",
  "bugs": "https://github.com/nhost/hasura-storage-js/issues",
  "repository": {
    "type": "git",
    "url": "https://github.com/nhost/hasura-storage-js.git"
  },
  "main": "dist/index.cjs.js",
  "module": "dist/index.esm.js",
  "types": "dist/index.d.ts",
  "source": "src/index.ts",
  "files": [
    "dist",
    "umd",
    "README.md"
  ],
  "exports": {
    "./package.json": "./package.json",
    ".": {
      "import": {
        "node": "./dist/index.cjs.js",
        "default": "./dist/index.esm.js"
      },
      "require": "./dist/index.cjs.js"
    }
  },
  "publishConfig": {
    "access": "public"
  },
  "scripts": {
    "dev": "vite build --config ../../config/vite.lib.dev.config.js",
    "build": "run-p build:lib build:umd",
    "build:lib": "vite build",
    "build:umd": "vite build --config ../../config/vite.lib.umd.config.js",
    "e2e": "start-test e2e:backend http-get://localhost:9695 ci:test",
    "ci:test": "vitest run",
    "e2e:backend": "nhost dev --no-browser",
    "test:watch": "vitest",
    "test:coverage": "vitest run --coverage",
    "prettier": "prettier --check src/",
    "prettier:fix": "prettier --write src/",
    "lint": "eslint . --ext .ts,.tsx",
    "lint:fix": "eslint . --ext .ts,.tsx --fix",
    "verify": "run-p prettier lint",
    "verify:fix": "run-p prettier:fix lint:fix",
    "typedoc": "typedoc --options ./storage.typedoc.json --tsconfig ./typedoc.tsconfig.json",
    "docgen": "pnpm typedoc && docgen --config ./storage.docgen.json"
  },
  "dependencies": {
<<<<<<< HEAD
    "@nhost/hasura-auth-js": "workspace:*",
    "axios": "^0.27.2",
=======
    "axios": "^1.1.3",
>>>>>>> cb6cb0e9
    "form-data": "^4.0.0",
    "xstate": "^4.33.5"
  },
  "devDependencies": {
    "@nhost/docgen": "workspace:*",
    "cross-fetch": "^3.1.5",
    "start-server-and-test": "^1.14.0",
    "uuid": "^8.3.2"
  }
}<|MERGE_RESOLUTION|>--- conflicted
+++ resolved
@@ -59,12 +59,8 @@
     "docgen": "pnpm typedoc && docgen --config ./storage.docgen.json"
   },
   "dependencies": {
-<<<<<<< HEAD
     "@nhost/hasura-auth-js": "workspace:*",
-    "axios": "^0.27.2",
-=======
     "axios": "^1.1.3",
->>>>>>> cb6cb0e9
     "form-data": "^4.0.0",
     "xstate": "^4.33.5"
   },
