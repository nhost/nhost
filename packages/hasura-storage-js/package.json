{
  "name": "@nhost/hasura-storage-js",
  "version": "0.2.0",
  "description": "Hasura-storage client",
  "license": "MIT",
  "keywords": [
    "nhost",
    "hasura",
    "storage",
    "graphql",
    "s3"
  ],
  "author": "Nhost",
  "homepage": "https://nhost.io",
  "bugs": "https://github.com/nhost/hasura-storage-js/issues",
  "repository": {
    "type": "git",
    "url": "https://github.com/nhost/hasura-storage-js.git"
  },
  "main": "dist/index.cjs.js",
  "module": "dist/index.es.js",
  "types": "dist/index.d.ts",
  "source": "src/index.ts",
  "files": [
    "dist",
    "README.md"
  ],
  "exports": {
    ".": {
      "import": "./dist/index.es.js",
      "require": "./dist/index.cjs.js"
    }
  },
  "publishConfig": {
    "access": "public"
  },
  "scripts": {
    "dev": "vite build --config ./vite.config.dev.js",
    "build": "vite build",
    "test": "pnpm jest --runInBand --config ../../jest.config.base.js",
    "prettier": "prettier --check src/",
    "prettier:fix": "prettier --write src/",
    "lint": "eslint . --ext .ts,.tsx",
    "lint:fix": "eslint . --ext .ts,.tsx --fix",
    "verify": "run-p prettier lint",
    "verify:fix": "run-p prettier:fix lint:fix",
    "typedoc": "typedoc --options ./storage.typedoc.json",
    "docgen": "pnpm typedoc && docgen --config ./storage.docgen.json"
  },
  "dependencies": {
    "axios": "^0.21.1"
  },
  "devDependencies": {
<<<<<<< HEAD
    "@nhost/config": "*"
=======
    "@nhost/docgen": "*"
>>>>>>> 284890b4
  }
}<|MERGE_RESOLUTION|>--- conflicted
+++ resolved
@@ -51,10 +51,7 @@
     "axios": "^0.21.1"
   },
   "devDependencies": {
-<<<<<<< HEAD
-    "@nhost/config": "*"
-=======
+    "@nhost/config": "*",
     "@nhost/docgen": "*"
->>>>>>> 284890b4
   }
 }