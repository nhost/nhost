--- conflicted
+++ resolved
@@ -1,26 +1,14 @@
-<<<<<<< HEAD
 import fetch from 'cross-fetch'
-=======
-/* eslint-disable @typescript-eslint/no-unsafe-assignment */
-import axios, { AxiosInstance } from 'axios'
-import { toIso88591 } from './utils'
 
->>>>>>> 3c78d0ef
 import {
   ApiDeleteParams,
   ApiDeleteResponse,
   ApiGetPresignedUrlParams,
   ApiGetPresignedUrlResponse,
   ApiUploadParams,
-<<<<<<< HEAD
   StorageUploadResponse
 } from './utils/types'
 import { fetchUpload } from './utils/upload'
-=======
-  ApiUploadResponse,
-  UploadHeaders
-} from './utils'
->>>>>>> 3c78d0ef
 
 /**
  * @internal
@@ -50,23 +38,9 @@
   async getPresignedUrl(params: ApiGetPresignedUrlParams): Promise<ApiGetPresignedUrlResponse> {
     try {
       const { fileId } = params
-<<<<<<< HEAD
       const response = await fetch(`${this.url}/files/${fileId}/presignedurl`, {
         method: 'GET',
         headers: this.generateAuthHeaders()
-=======
-      const url = `/files/${fileId}/presignedurl`
-      // TODO not implemented yet in hasura-storage
-      // const { fileId, ...imageTransformationParams } = params
-      // const url = appendImageTransformationParameters(
-      //   `/files/${fileId}/presignedurl`,
-      //   imageTransformationParams
-      // )
-      const res = await this.httpClient.get(url, {
-        headers: {
-          ...this.generateAuthHeaders()
-        }
->>>>>>> 3c78d0ef
       })
       if (!response.ok) {
         throw new Error(await response.text())
@@ -118,31 +92,7 @@
     return this
   }
 
-<<<<<<< HEAD
   private generateAuthHeaders(): HeadersInit | undefined {
-=======
-  private generateUploadHeaders(params: ApiUploadParams): UploadHeaders {
-    const { bucketId, name, id } = params
-    const uploadheaders: UploadHeaders = {}
-
-    if (bucketId) {
-      uploadheaders['x-nhost-bucket-id'] = bucketId
-    }
-    if (id) {
-      uploadheaders['x-nhost-file-id'] = id
-    }
-    if (name) {
-      uploadheaders['x-nhost-file-name'] = toIso88591(name)
-    }
-
-    return uploadheaders
-  }
-
-  private generateAuthHeaders():
-    | { Authorization: string }
-    | { 'x-hasura-admin-secret': string }
-    | null {
->>>>>>> 3c78d0ef
     if (!this.adminSecret && !this.accessToken) {
       return undefined
     }
