--- conflicted
+++ resolved
@@ -1,13 +1,7 @@
 import FormData from 'form-data'
 import { assign, createMachine } from 'xstate'
-<<<<<<< HEAD
-import { ErrorPayload, FileUploadConfig } from '../utils/types'
+import { ErrorPayload, FileUploadConfig } from '../utils'
 import { fetchUpload } from '../utils/upload'
-=======
-import { toIso88591 } from '../utils'
-
-import { ErrorPayload, FileUploadConfig } from '../utils'
->>>>>>> 3c78d0ef
 
 export type FileUploadContext = {
   progress: number | null
@@ -123,10 +117,6 @@
       services: {
         uploadFile: (context, event) => (callback) => {
           const file = (event.file || context.file)!
-<<<<<<< HEAD
-=======
-          headers['x-nhost-file-name'] = toIso88591(event.name || file.name)
->>>>>>> 3c78d0ef
           const data = new FormData()
           data.append('file', file)
 
