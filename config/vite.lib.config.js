--- conflicted
+++ resolved
@@ -31,14 +31,7 @@
     globals: true,
     environment: 'jsdom',
     reporters: 'verbose',
-<<<<<<< HEAD
     include: [`${PWD}/src/**/*.{spec,test}.{ts,tsx}`, `${PWD}/tests/**/**/*.{spec,test}.{ts,tsx}`],
-    // Note: temporarily disabled threads, because of a bug in vitest
-    // https://github.com/vitest-dev/vitest/issues/1171
-    threads: false,
-=======
-    include: [`${PWD}/src/**/*.{spec,test}.{ts,tsx}`, `${PWD}/tests/**/*.{spec,test}.{ts,tsx}`],
->>>>>>> 1570ce0b
     coverage: {
       enabled: process.env.CI === 'true',
       reporter: ['json']
