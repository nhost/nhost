import { useDialog } from '@/components/common/DialogProvider';
import { UpgradeToProBanner } from '@/components/common/UpgradeToProBanner';
import { AISidebar } from '@/components/layout/AISidebar';
import { RetryableErrorBoundary } from '@/components/presentational/RetryableErrorBoundary';
import { Alert } from '@/components/ui/v2/Alert';
import { Box } from '@/components/ui/v2/Box';
import { Button } from '@/components/ui/v2/Button';
import { PlusIcon } from '@/components/ui/v2/icons/PlusIcon';
import { Link } from '@/components/ui/v2/Link';
import { Text } from '@/components/ui/v2/Text';
import { AssistantForm } from '@/features/ai/AssistantForm';
import { AssistantsList } from '@/features/ai/AssistantsList';
<<<<<<< HEAD
import { useIsFileStoreSupported } from '@/features/ai/common/hooks/useIsFileStoreSupported';
=======
import { ProjectLayout } from '@/features/orgs/layout/ProjectLayout';
>>>>>>> c3e200c5
import { useAdminApolloClient } from '@/features/projects/common/hooks/useAdminApolloClient';
import { useCurrentWorkspaceAndProject } from '@/features/projects/common/hooks/useCurrentWorkspaceAndProject';
import { useIsGraphiteEnabled } from '@/features/projects/common/hooks/useIsGraphiteEnabled';
import { useIsPlatform } from '@/features/projects/common/hooks/useIsPlatform';
import {
  useGetAssistantsQuery,
  useGetGraphiteFileStoresQuery,
} from '@/utils/__generated__/graphite.graphql';
import { useMemo, type ReactElement } from 'react';

export default function AssistantsPage() {
  const { openDrawer } = useDialog();
  const isPlatform = useIsPlatform();
  const { currentWorkspace, currentProject } = useCurrentWorkspaceAndProject();
  const { adminClient } = useAdminApolloClient();
  const { isGraphiteEnabled } = useIsGraphiteEnabled();

  const { isFileStoreSupported, loading: fileStoreLoading } = useIsFileStoreSupported();

  const {
    data: assistantsData,
    loading: assistantsLoading,
    refetch: assistantsRefetch,
  } = useGetAssistantsQuery({
    client: adminClient,
    variables: {
      isFileStoresSupported: isFileStoreSupported ?? false,
    },
    skip: isFileStoreSupported === null || fileStoreLoading,
  });
  const { data: fileStoresData } = useGetGraphiteFileStoresQuery({
    client: adminClient,
  });

  const assistants = useMemo(
    () => assistantsData?.graphite?.assistants || [],
    [assistantsData],
  );
  const fileStores = useMemo(
    () => fileStoresData?.graphite?.fileStores || [],
    [fileStoresData],
  );

  const openCreateAssistantForm = () => {
    openDrawer({
      title: 'Create a new Assistant',
      component: (
        <AssistantForm 
          onSubmit={assistantsRefetch} 
          fileStores={isFileStoreSupported ? fileStores : undefined}
        />
      ),
    });
  };

  if (isPlatform && currentProject?.legacyPlan?.isFree) {
    return (
      <Box
        className="w-full p-4"
        sx={{ backgroundColor: 'background.default' }}
      >
        <UpgradeToProBanner
          title="Upgrade to Nhost Pro."
          description={
            <Text>
              Graphite is an addon to the Pro plan. To unlock it, please upgrade
              to Pro first.
            </Text>
          }
        />
      </Box>
    );
  }

  if (
    (isPlatform &&
      !currentProject?.legacyPlan?.isFree &&
      !currentProject?.config?.ai) ||
    !isGraphiteEnabled
  ) {
    return (
<<<<<<< HEAD
      <Box className="p-4" sx={{ backgroundColor: 'background.default' }}>
=======
      <Box
        className="w-full p-4"
        sx={{ backgroundColor: 'background.default' }}
      >
>>>>>>> c3e200c5
        <Alert className="grid w-full grid-flow-col place-content-between items-center gap-2">
          <Text className="grid grid-flow-row justify-items-start gap-0.5">
            <Text component="span">
              To enable graphite, configure the service first in{' '}
              <Link
                href={`/${currentWorkspace?.slug}/${currentProject?.subdomain}/settings/ai`}
                target="_blank"
                rel="noopener noreferrer"
                underline="hover"
              >
                AI Settings
              </Link>
              .
            </Text>
          </Text>
        </Alert>
      </Box>
    );
  }

  if (assistantsLoading) {
    return <Box className="p-4">Loading...</Box>;
  }

  if (assistants.length === 0) {
    return (
<<<<<<< HEAD
      <Box className="p-6" sx={{ backgroundColor: 'background.default' }}>
=======
      <Box
        className="w-full p-6"
        sx={{ backgroundColor: 'background.default' }}
      >
>>>>>>> c3e200c5
        <Box className="flex flex-col items-center justify-center space-y-5 rounded-lg border px-48 py-12 shadow-sm">
          <span className="text-6xl">🤖</span>
          <div className="flex flex-col space-y-1">
            <Text className="text-center font-medium" variant="h3">
              No Assistants are configured
            </Text>
            <Text variant="subtitle1" className="text-center">
              All your assistants will be listed here.
            </Text>
          </div>
<<<<<<< HEAD
          <div className="flex flex-row place-content-between rounded-lg ">
=======
          <div className="flex flex-row place-content-between rounded-lg">
>>>>>>> c3e200c5
            <Button
              variant="contained"
              color="primary"
              className="w-full"
              onClick={openCreateAssistantForm}
              startIcon={<PlusIcon className="h-4 w-4" />}
            >
              Create a new assistant
            </Button>
          </div>
        </Box>
      </Box>
    );
  }

  return (
<<<<<<< HEAD
    <Box className="flex flex-col overflow-hidden">
=======
    <Box className="flex w-full flex-col overflow-hidden">
>>>>>>> c3e200c5
      <Box className="flex flex-row place-content-end border-b-1 p-4">
        <Button
          variant="contained"
          color="primary"
          onClick={openCreateAssistantForm}
          startIcon={<PlusIcon className="h-4 w-4" />}
        >
          New
        </Button>
      </Box>
      <AssistantsList
        assistants={assistants}
        fileStores={isFileStoreSupported ? fileStores : undefined}
        onDelete={() => assistantsRefetch()}
        onCreateOrUpdate={() => assistantsRefetch()}
      />
    </Box>
  );
}

AssistantsPage.getLayout = function getLayout(page: ReactElement) {
  return (
    <ProjectLayout
      mainContainerProps={{ className: 'flex flex-row w-full h-full' }}
    >
      <AISidebar className="w-full max-w-sidebar" />
      <RetryableErrorBoundary>{page}</RetryableErrorBoundary>
    </ProjectLayout>
  );
};<|MERGE_RESOLUTION|>--- conflicted
+++ resolved
@@ -10,11 +10,8 @@
 import { Text } from '@/components/ui/v2/Text';
 import { AssistantForm } from '@/features/ai/AssistantForm';
 import { AssistantsList } from '@/features/ai/AssistantsList';
-<<<<<<< HEAD
 import { useIsFileStoreSupported } from '@/features/ai/common/hooks/useIsFileStoreSupported';
-=======
 import { ProjectLayout } from '@/features/orgs/layout/ProjectLayout';
->>>>>>> c3e200c5
 import { useAdminApolloClient } from '@/features/projects/common/hooks/useAdminApolloClient';
 import { useCurrentWorkspaceAndProject } from '@/features/projects/common/hooks/useCurrentWorkspaceAndProject';
 import { useIsGraphiteEnabled } from '@/features/projects/common/hooks/useIsGraphiteEnabled';
@@ -96,14 +93,10 @@
     !isGraphiteEnabled
   ) {
     return (
-<<<<<<< HEAD
-      <Box className="p-4" sx={{ backgroundColor: 'background.default' }}>
-=======
       <Box
         className="w-full p-4"
         sx={{ backgroundColor: 'background.default' }}
       >
->>>>>>> c3e200c5
         <Alert className="grid w-full grid-flow-col place-content-between items-center gap-2">
           <Text className="grid grid-flow-row justify-items-start gap-0.5">
             <Text component="span">
@@ -130,14 +123,10 @@
 
   if (assistants.length === 0) {
     return (
-<<<<<<< HEAD
-      <Box className="p-6" sx={{ backgroundColor: 'background.default' }}>
-=======
       <Box
         className="w-full p-6"
         sx={{ backgroundColor: 'background.default' }}
       >
->>>>>>> c3e200c5
         <Box className="flex flex-col items-center justify-center space-y-5 rounded-lg border px-48 py-12 shadow-sm">
           <span className="text-6xl">🤖</span>
           <div className="flex flex-col space-y-1">
@@ -148,11 +137,7 @@
               All your assistants will be listed here.
             </Text>
           </div>
-<<<<<<< HEAD
-          <div className="flex flex-row place-content-between rounded-lg ">
-=======
           <div className="flex flex-row place-content-between rounded-lg">
->>>>>>> c3e200c5
             <Button
               variant="contained"
               color="primary"
@@ -169,11 +154,7 @@
   }
 
   return (
-<<<<<<< HEAD
-    <Box className="flex flex-col overflow-hidden">
-=======
     <Box className="flex w-full flex-col overflow-hidden">
->>>>>>> c3e200c5
       <Box className="flex flex-row place-content-end border-b-1 p-4">
         <Button
           variant="contained"
