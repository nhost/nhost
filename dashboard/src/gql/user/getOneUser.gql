<<<<<<< HEAD
fragment Project on apps {
  id
  slug
  name
  repositoryProductionBranch
  subdomain
  isProvisioned
  createdAt
  desiredState
  nhostBaseFolder
  providersUpdated
  config(resolve: true) {
    hasura {
      adminSecret
    }
  }
  featureFlags {
    description
    id
    name
    value
  }
  appStates(order_by: { createdAt: desc }, limit: 1) {
    id
    appId
    message
    stateId
    createdAt
  }
  region {
    id
    countryCode
    awsName
    city
  }
  plan {
    id
    name
    isFree
    price
  }
  githubRepository {
    fullName
  }
  deployments(limit: 4, order_by: { deploymentEndedAt: desc }) {
    id
    commitSHA
    commitMessage
    commitUserName
    deploymentStartedAt
    deploymentEndedAt
    commitUserAvatarUrl
    deploymentStatus
  }
}

=======
>>>>>>> 8e432975
query getOneUser($userId: uuid!) {
  user(id: $userId) {
    id
    displayName
    avatarUrl
    workspaceMembers {
      id
      userId
      workspaceId
      type
      workspace {
        creatorUserId
        id
        slug
        name
        apps {
          ...Project
        }
      }
    }
  }
}<|MERGE_RESOLUTION|>--- conflicted
+++ resolved
@@ -1,62 +1,3 @@
-<<<<<<< HEAD
-fragment Project on apps {
-  id
-  slug
-  name
-  repositoryProductionBranch
-  subdomain
-  isProvisioned
-  createdAt
-  desiredState
-  nhostBaseFolder
-  providersUpdated
-  config(resolve: true) {
-    hasura {
-      adminSecret
-    }
-  }
-  featureFlags {
-    description
-    id
-    name
-    value
-  }
-  appStates(order_by: { createdAt: desc }, limit: 1) {
-    id
-    appId
-    message
-    stateId
-    createdAt
-  }
-  region {
-    id
-    countryCode
-    awsName
-    city
-  }
-  plan {
-    id
-    name
-    isFree
-    price
-  }
-  githubRepository {
-    fullName
-  }
-  deployments(limit: 4, order_by: { deploymentEndedAt: desc }) {
-    id
-    commitSHA
-    commitMessage
-    commitUserName
-    deploymentStartedAt
-    deploymentEndedAt
-    commitUserAvatarUrl
-    deploymentStatus
-  }
-}
-
-=======
->>>>>>> 8e432975
 query getOneUser($userId: uuid!) {
   user(id: $userId) {
     id
