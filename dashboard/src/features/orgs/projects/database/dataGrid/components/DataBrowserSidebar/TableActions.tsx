import { Button } from '@/components/ui/v3/button';
import {
  DropdownMenu,
  DropdownMenuContent,
  DropdownMenuItem,
  DropdownMenuTrigger,
} from '@/components/ui/v3/dropdown-menu';
import { useProject } from '@/features/orgs/projects/hooks/useProject';
import { cn } from '@/lib/utils';
import {
  Anchor,
  Ellipsis,
  Settings,
  SquarePen,
  Trash2,
  Users,
} from 'lucide-react';

const menuItemClassName =
  'flex hover:cursor-pointer hover:bg-data-cell-bg h-9 font-medium items-center justify-start gap-2 rounded-none border border-b-1 text-sm+ leading-4';

type Props = {
  tableName: string;
  open: boolean;
  className?: string;
  onOpen: () => void;
  onClose: () => void;
  disabled: boolean;
  isSelectedNotSchemaLocked: boolean;
  onDelete: () => void;
  onEditPermissions: () => void;
  onViewPermissions: () => void;
  onEditTable: () => void;
  onEditSettings: () => void;
<<<<<<< HEAD
  onEditRelationships: () => void;
=======
  onViewSettings: () => void;
>>>>>>> 52dd08b3
};

function TableActions({
  tableName,
  open,
  className,
  onClose,
  onOpen,
  disabled,
  isSelectedNotSchemaLocked,
  onDelete,
  onEditPermissions,
  onViewPermissions,
  onEditTable,
  onEditSettings,
<<<<<<< HEAD
  onEditRelationships,
=======
  onViewSettings,
>>>>>>> 52dd08b3
}: Props) {
  const { project } = useProject();
  const isGitHubConnected = !!project?.githubRepository;

  function handleOnOpenChange(newOpenState: boolean) {
    if (newOpenState) {
      onOpen();
    } else {
      onClose();
    }
  }
  return (
    <DropdownMenu open={open} onOpenChange={handleOnOpenChange}>
      <DropdownMenuTrigger
        className={cn(className)}
        disabled={disabled}
        asChild
      >
        <Button
          id={`table-management-menu-${tableName}`}
          variant="outline"
          size="icon"
          className="h-6 w-6 border-none bg-transparent px-0 hover:bg-transparent"
        >
          <Ellipsis />
        </Button>
      </DropdownMenuTrigger>
      <DropdownMenuContent side="bottom" align="start" className="w-52 p-0">
        {isGitHubConnected ? (
          <>
            <DropdownMenuItem
              className={menuItemClassName}
              onClick={onViewPermissions}
            >
              <Users className="h-4 w-4" /> <span>View Permissions</span>
            </DropdownMenuItem>
            <DropdownMenuItem
              className={menuItemClassName}
              onClick={onViewSettings}
            >
              <Settings className="h-4 w-4" /> <span>View Settings</span>
            </DropdownMenuItem>
          </>
        ) : (
          <>
            {isSelectedNotSchemaLocked && (
              <DropdownMenuItem
                className={menuItemClassName}
                onClick={onEditTable}
              >
                <SquarePen className="h-4 w-4" /> <span>Edit Table</span>
              </DropdownMenuItem>
            )}
            <DropdownMenuItem
              className={menuItemClassName}
              onClick={onEditPermissions}
            >
              <Users className="h-4 w-4" /> <span>Edit Permissions</span>
            </DropdownMenuItem>
            <DropdownMenuItem
              className={menuItemClassName}
              onClick={onEditRelationships}
            >
              <Anchor className="h-4 w-4" /> <span>Edit Relationships</span>
            </DropdownMenuItem>
            <DropdownMenuItem
              className={menuItemClassName}
              onClick={onEditSettings}
            >
              <Settings className="h-4 w-4" /> <span>Edit Settings</span>
            </DropdownMenuItem>
            {isSelectedNotSchemaLocked && (
              <DropdownMenuItem
                className={cn(
                  menuItemClassName,
                  '!text-sm+ font-medium !text-destructive',
                )}
                onClick={onDelete}
              >
                <Trash2 className="h-4 w-4" />
                <span>Delete Table</span>
              </DropdownMenuItem>
            )}
          </>
        )}
      </DropdownMenuContent>
    </DropdownMenu>
  );
}

export default TableActions;<|MERGE_RESOLUTION|>--- conflicted
+++ resolved
@@ -32,11 +32,8 @@
   onViewPermissions: () => void;
   onEditTable: () => void;
   onEditSettings: () => void;
-<<<<<<< HEAD
+  onViewSettings: () => void;
   onEditRelationships: () => void;
-=======
-  onViewSettings: () => void;
->>>>>>> 52dd08b3
 };
 
 function TableActions({
@@ -52,11 +49,8 @@
   onViewPermissions,
   onEditTable,
   onEditSettings,
-<<<<<<< HEAD
+  onViewSettings,
   onEditRelationships,
-=======
-  onViewSettings,
->>>>>>> 52dd08b3
 }: Props) {
   const { project } = useProject();
   const isGitHubConnected = !!project?.githubRepository;
