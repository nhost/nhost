--- conflicted
+++ resolved
@@ -14,12 +14,8 @@
 } from '@/components/ui/v3/select';
 import { Spinner } from '@/components/ui/v3/spinner';
 import { useIsPlatform } from '@/features/orgs/projects/common/hooks/useIsPlatform';
-<<<<<<< HEAD
+import { EditSettingsForm } from '@/features/orgs/projects/database/dataGrid/components/EditSettingsForm';
 import { EditRelationshipsForm } from '@/features/orgs/projects/database/dataGrid/EditRelationshipsForm';
-import EditSettingsForm from '@/features/orgs/projects/database/dataGrid/components/EditSettingsForm/EditSettingsForm';
-=======
-import { EditSettingsForm } from '@/features/orgs/projects/database/dataGrid/components/EditSettingsForm';
->>>>>>> d1115cd1
 import { useDatabaseQuery } from '@/features/orgs/projects/database/dataGrid/hooks/useDatabaseQuery';
 import { useDeleteTableWithToastMutation } from '@/features/orgs/projects/database/dataGrid/hooks/useDeleteTableMutation';
 import { isSchemaLocked } from '@/features/orgs/projects/database/dataGrid/utils/schemaHelpers';
@@ -435,15 +431,6 @@
                               title: 'Edit Settings',
                               component: (
                                 <EditSettingsForm
-<<<<<<< HEAD
-                                  onSubmit={async () => {
-                                    // await queryClient.refetchQueries([
-                                    //   `${dataSourceSlug}.${table.table_schema}.${tableName}`,
-                                    // ]);
-                                    // await refetch();
-                                  }}
-=======
->>>>>>> d1115cd1
                                   schema={table.table_schema}
                                   table={table}
                                 />
