--- conflicted
+++ resolved
@@ -14,12 +14,8 @@
 } from '@/components/ui/v3/select';
 import { Spinner } from '@/components/ui/v3/spinner';
 import { useIsPlatform } from '@/features/orgs/projects/common/hooks/useIsPlatform';
-<<<<<<< HEAD
-import { EditSettingsForm } from '@/features/orgs/projects/database/dataGrid/components/EditSettingsForm';
+import { EditTableSettingsForm } from '@/features/orgs/projects/database/dataGrid/components/EditTableSettingsForm';
 import { EditRelationshipsForm } from '@/features/orgs/projects/database/dataGrid/EditRelationshipsForm';
-=======
-import { EditTableSettingsForm } from '@/features/orgs/projects/database/dataGrid/components/EditTableSettingsForm';
->>>>>>> fc31bb88
 import { useDatabaseQuery } from '@/features/orgs/projects/database/dataGrid/hooks/useDatabaseQuery';
 import { useDeleteTableWithToastMutation } from '@/features/orgs/projects/database/dataGrid/hooks/useDeleteTableMutation';
 import { isSchemaLocked } from '@/features/orgs/projects/database/dataGrid/utils/schemaHelpers';
@@ -414,7 +410,6 @@
                               table.table_name,
                             )
                           }
-<<<<<<< HEAD
                           onEditRelationships={() => {
                             openDrawer({
                               title: 'Edit Relationships',
@@ -426,13 +421,11 @@
                               ),
                               props: {
                                 PaperProps: {
-                                  className: 'overflow-hidden ',
+                                  className: 'overflow-hidden',
                                 },
                               },
                             });
                           }}
-=======
->>>>>>> fc31bb88
                           onEditSettings={() => {
                             openDrawer({
                               title: (
@@ -452,7 +445,7 @@
                               ),
                               props: {
                                 PaperProps: {
-                                  className: 'overflow-hidden ',
+                                  className: 'overflow-hidden',
                                 },
                               },
                             });
