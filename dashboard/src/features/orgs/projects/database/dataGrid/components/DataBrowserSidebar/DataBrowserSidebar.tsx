--- conflicted
+++ resolved
@@ -15,10 +15,7 @@
 import { Spinner } from '@/components/ui/v3/spinner';
 import { useIsPlatform } from '@/features/orgs/projects/common/hooks/useIsPlatform';
 import { EditTableSettingsForm } from '@/features/orgs/projects/database/dataGrid/components/EditTableSettingsForm';
-<<<<<<< HEAD
 import { EditRelationshipsForm } from '@/features/orgs/projects/database/dataGrid/EditRelationshipsForm';
-=======
->>>>>>> 33316765
 import { useDatabaseQuery } from '@/features/orgs/projects/database/dataGrid/hooks/useDatabaseQuery';
 import { useDeleteTableWithToastMutation } from '@/features/orgs/projects/database/dataGrid/hooks/useDeleteTableMutation';
 import { isSchemaLocked } from '@/features/orgs/projects/database/dataGrid/utils/schemaHelpers';
@@ -448,7 +445,13 @@
                               table.table_name,
                             )
                           }
-<<<<<<< HEAD
+                          onEditSettings={() => {
+                            handleEditSettingsClick(
+                              table.table_schema,
+                              table.table_name,
+                              false,
+                            );
+                          }}
                           onEditRelationships={() => {
                             openDrawer({
                               title: 'Edit Relationships',
@@ -464,15 +467,6 @@
                                 },
                               },
                             });
-                          }}
-=======
->>>>>>> 33316765
-                          onEditSettings={() => {
-                            handleEditSettingsClick(
-                              table.table_schema,
-                              table.table_name,
-                              false,
-                            );
                           }}
                           onDelete={() =>
                             handleDeleteTableClick(
