import { RetryableErrorBoundary } from '@/components/presentational/RetryableErrorBoundary';
import { Backdrop } from '@/components/ui/v2/Backdrop';
import type { BoxProps } from '@/components/ui/v2/Box';
import { Box } from '@/components/ui/v2/Box';
import { IconButton } from '@/components/ui/v2/IconButton';
import {
  Accordion,
  AccordionContent,
  AccordionItem,
  AccordionTrigger,
} from '@/components/ui/v3/accordion';
<<<<<<< HEAD
import { Button, ButtonWithLoading } from '@/components/ui/v3/button';
import {
  Dialog,
  DialogClose,
  DialogContent,
  DialogDescription,
  DialogFooter,
  DialogHeader,
  DialogTitle,
} from '@/components/ui/v3/dialog';
import { useGetMetadataResourceVersion } from '@/features/orgs/projects/common/hooks/useGetMetadataResourceVersion';
=======
>>>>>>> 5861996f
import { useIsPlatform } from '@/features/orgs/projects/common/hooks/useIsPlatform';
import { CreateEventTriggerForm } from '@/features/orgs/projects/events/event-triggers/components/CreateEventTriggerForm';
import { useDeleteEventTriggerMutation } from '@/features/orgs/projects/events/event-triggers/hooks/useDeleteEventTriggerMutation';
import { useGetEventTriggers } from '@/features/orgs/projects/events/event-triggers/hooks/useGetEventTriggers';
import type { EventTriggerViewModel } from '@/features/orgs/projects/events/event-triggers/types';
import { useProject } from '@/features/orgs/projects/hooks/useProject';
<<<<<<< HEAD
import { execPromiseWithErrorToast } from '@/features/orgs/utils/execPromiseWithErrorToast';
import { isEmptyValue } from '@/lib/utils';
import { Database, Plus } from 'lucide-react';
=======
import { Database } from 'lucide-react';
>>>>>>> 5861996f
import Image from 'next/image';
import { useEffect, useState } from 'react';
import { twMerge } from 'tailwind-merge';
import EventsBrowserSidebarSkeleton from './EventsBrowserSidebarSkeleton';
import EventTriggerListItem from './EventTriggerListItem';

export interface EventsBrowserSidebarProps extends Omit<BoxProps, 'children'> {}

function EventsBrowserSidebarContent() {
  const { data, isLoading, error } = useGetEventTriggers();
<<<<<<< HEAD
  const renderCreateEventTriggerButton = useCallback(
    ({ open }: BaseEventTriggerFormTriggerProps) => (
      <Button
        variant="ghost"
        size="icon"
        aria-label="Add event trigger"
        onClick={() => open()}
      >
        <Plus className="h-5 w-5 text-primary dark:text-foreground" />
      </Button>
    ),
    [],
  );

  const [showDeleteEventTriggerDialog, setShowDeleteEventTriggerDialog] =
    useState(false);
  const [eventTriggerToDelete, setEventTriggerToDelete] = useState<
    string | null
  >(null);

  const { mutateAsync: deleteEventTrigger, isLoading: isDeletingEventTrigger } =
    useDeleteEventTriggerMutation();

  const handleDeleteEventTriggerDropdownClick = (eventTriggerName: string) => {
    setEventTriggerToDelete(eventTriggerName);
    setShowDeleteEventTriggerDialog(true);
  };

  const { data: resourceVersion } = useGetMetadataResourceVersion();

  const handleDeleteDialogClick = async () => {
    await execPromiseWithErrorToast(
      async () => {
        const originalEventTrigger = data?.find(
          (eventTrigger) => eventTrigger.name === eventTriggerToDelete,
        );

        if (
          isEmptyValue(eventTriggerToDelete) ||
          isEmptyValue(originalEventTrigger)
        ) {
          throw new Error(
            'Error deleting event trigger, no event trigger to delete',
          );
        }

        await deleteEventTrigger({
          originalEventTrigger: originalEventTrigger!,
          resourceVersion,
        });
        if (router.query.eventTriggerSlug === eventTriggerToDelete) {
          router.push(`/orgs/${orgSlug}/projects/${appSubdomain}/events`);
        }
      },
      {
        loadingMessage: 'Deleting event trigger...',
        successMessage: 'Event trigger deleted successfully.',
        errorMessage: 'An error occurred while deleting the event trigger.',
      },
    );
    setShowDeleteEventTriggerDialog(false);
    setEventTriggerToDelete(null);
  };
=======
  const handleDeleteEventTriggerDropdownClick = () => {};
>>>>>>> 5861996f

  if (isLoading) {
    return <EventsBrowserSidebarSkeleton />;
  }

  if (error instanceof Error) {
    return (
      <div className="flex h-full flex-col px-2">
        <div className="flex flex-row items-center justify-between">
          <p className="font-medium leading-7 [&:not(:first-child)]:mt-6">
            Events could not be loaded.
          </p>
        </div>
      </div>
    );
  }

  const eventTriggersByDataSource = data?.reduce<
    Record<string, EventTriggerViewModel[]>
  >((acc, eventTrigger) => {
    const key = eventTrigger.dataSource;
    if (!acc[key]) {
      acc[key] = [];
    }
    acc[key] = [...acc[key], eventTrigger];
    return acc;
  }, {});

  if (eventTriggersByDataSource) {
    Object.keys(eventTriggersByDataSource).forEach((dataSource) => {
      eventTriggersByDataSource[dataSource].sort((a, b) =>
        a.name.localeCompare(b.name),
      );
    });
  }

  return (
    <div className="flex h-full flex-col px-2">
      <div className="flex flex-row items-center justify-between">
        <p className="font-semibold leading-7 [&:not(:first-child)]:mt-6">
          Event Triggers ({data?.length ?? 0})
        </p>

        <CreateEventTriggerForm />
      </div>
      <div className="flex flex-row gap-2">
        <Accordion
          type="single"
          collapsible
          className="w-full"
          defaultValue="default"
        >
          {Object.entries(eventTriggersByDataSource ?? {}).map(
            ([dataSource, eventTriggers]) => (
              <AccordionItem
                key={dataSource}
                value={dataSource}
                id={dataSource}
              >
                <AccordionTrigger className="flex-row-reverse justify-end gap-2 text-sm+ [&[data-state=closed]>svg:last-child]:-rotate-90 [&[data-state=open]>svg:last-child]:rotate-0">
                  <div className="flex flex-row-reverse items-center gap-2">
                    {dataSource}
                    <Database className="size-4 !rotate-0" />
                  </div>
                </AccordionTrigger>
                <AccordionContent className="flex flex-col gap-1 text-balance pl-4">
<<<<<<< HEAD
                  {eventTriggers.map((eventTrigger) => {
                    const isSelected = eventTrigger.name === eventTriggerSlug;
                    const href = `/orgs/${orgSlug}/projects/${appSubdomain}/events/event-trigger/${eventTrigger.name}`;
                    return (
                      <EventTriggerListItem
                        key={eventTrigger.name}
                        eventTrigger={eventTrigger}
                        href={href}
                        isSelected={isSelected}
                        onEditSubmit={(updatedEventTrigger) => {
                          router.push(
                            `/orgs/${orgSlug}/projects/${appSubdomain}/events/event-trigger/${updatedEventTrigger.triggerName}`,
                          );
                        }}
                        onDelete={() =>
                          handleDeleteEventTriggerDropdownClick(
                            eventTrigger.name,
                          )
                        }
                      />
                    );
                  })}
=======
                  {eventTriggers.map((eventTrigger) => (
                    <EventTriggerListItem
                      key={eventTrigger.name}
                      eventTrigger={eventTrigger}
                      onDelete={() => handleDeleteEventTriggerDropdownClick()}
                    />
                  ))}
>>>>>>> 5861996f
                </AccordionContent>
              </AccordionItem>
            ),
          )}
        </Accordion>
      </div>
      <Dialog
        open={showDeleteEventTriggerDialog}
        onOpenChange={setShowDeleteEventTriggerDialog}
      >
        <DialogContent
          className="sm:max-w-[425px]"
          hideCloseButton
          disableOutsideClick={isDeletingEventTrigger}
        >
          <DialogHeader>
            <DialogTitle className="text-foreground">
              Delete Event Trigger
            </DialogTitle>
            <DialogDescription>
              Are you sure you want to delete the{' '}
              <span className="rounded-md bg-muted px-1 py-0.5 font-mono">
                {eventTriggerToDelete}
              </span>{' '}
              event trigger?
            </DialogDescription>
          </DialogHeader>
          <DialogFooter className="gap-2 sm:flex sm:flex-col sm:space-x-0">
            <ButtonWithLoading
              variant="destructive"
              className="!text-sm+ text-white"
              onClick={handleDeleteDialogClick}
              loading={isDeletingEventTrigger}
            >
              Delete
            </ButtonWithLoading>
            <DialogClose asChild>
              <Button variant="outline" className="!text-sm+ text-foreground">
                Cancel
              </Button>
            </DialogClose>
          </DialogFooter>
        </DialogContent>
      </Dialog>
    </div>
  );
}

export default function EventsBrowserSidebar({
  className,
  ...props
}: EventsBrowserSidebarProps) {
  const isPlatform = useIsPlatform();
  const { project } = useProject();

  const [expanded, setExpanded] = useState(false);

  function toggleExpanded() {
    setExpanded(!expanded);
  }

  function closeSidebarWhenEscapeIsPressed(event: KeyboardEvent) {
    if (event.key === 'Escape') {
      setExpanded(false);
    }
  }

  useEffect(() => {
    if (typeof document !== 'undefined') {
      document.addEventListener('keydown', closeSidebarWhenEscapeIsPressed);
    }

    return () =>
      document.removeEventListener('keydown', closeSidebarWhenEscapeIsPressed);
  }, []);

  if (isPlatform && !project?.config?.hasura.adminSecret) {
    return null;
  }

  return (
    <>
      <Backdrop
        open={expanded}
        className="absolute bottom-0 left-0 right-0 top-0 z-[34] sm:hidden"
        role="button"
        tabIndex={-1}
        onClick={() => setExpanded(false)}
        aria-label="Close sidebar overlay"
        onKeyDown={(event) => {
          if (event.key !== 'Enter' && event.key !== ' ') {
            return;
          }

          setExpanded(false);
        }}
      />

      <Box
        component="aside"
        className={twMerge(
          'absolute top-0 z-[35] h-full w-full overflow-auto border-r-1 pb-17 pt-2 motion-safe:transition-transform sm:relative sm:z-0 sm:h-full sm:pb-0 sm:pt-2.5 sm:transition-none',
          expanded ? 'translate-x-0' : '-translate-x-full sm:translate-x-0',
          className,
        )}
        {...props}
      >
        <RetryableErrorBoundary>
          <EventsBrowserSidebarContent />
        </RetryableErrorBoundary>
      </Box>

      <IconButton
        className="absolute bottom-4 left-4 z-[38] h-11 w-11 rounded-full md:hidden"
        onClick={toggleExpanded}
        aria-label="Toggle sidebar"
      >
        <Image
          width={16}
          height={16}
          src="/assets/table.svg"
          alt="A monochrome table"
        />
      </IconButton>
    </>
  );
}<|MERGE_RESOLUTION|>--- conflicted
+++ resolved
@@ -9,33 +9,12 @@
   AccordionItem,
   AccordionTrigger,
 } from '@/components/ui/v3/accordion';
-<<<<<<< HEAD
-import { Button, ButtonWithLoading } from '@/components/ui/v3/button';
-import {
-  Dialog,
-  DialogClose,
-  DialogContent,
-  DialogDescription,
-  DialogFooter,
-  DialogHeader,
-  DialogTitle,
-} from '@/components/ui/v3/dialog';
-import { useGetMetadataResourceVersion } from '@/features/orgs/projects/common/hooks/useGetMetadataResourceVersion';
-=======
->>>>>>> 5861996f
 import { useIsPlatform } from '@/features/orgs/projects/common/hooks/useIsPlatform';
 import { CreateEventTriggerForm } from '@/features/orgs/projects/events/event-triggers/components/CreateEventTriggerForm';
-import { useDeleteEventTriggerMutation } from '@/features/orgs/projects/events/event-triggers/hooks/useDeleteEventTriggerMutation';
 import { useGetEventTriggers } from '@/features/orgs/projects/events/event-triggers/hooks/useGetEventTriggers';
 import type { EventTriggerViewModel } from '@/features/orgs/projects/events/event-triggers/types';
 import { useProject } from '@/features/orgs/projects/hooks/useProject';
-<<<<<<< HEAD
-import { execPromiseWithErrorToast } from '@/features/orgs/utils/execPromiseWithErrorToast';
-import { isEmptyValue } from '@/lib/utils';
-import { Database, Plus } from 'lucide-react';
-=======
 import { Database } from 'lucide-react';
->>>>>>> 5861996f
 import Image from 'next/image';
 import { useEffect, useState } from 'react';
 import { twMerge } from 'tailwind-merge';
@@ -46,73 +25,6 @@
 
 function EventsBrowserSidebarContent() {
   const { data, isLoading, error } = useGetEventTriggers();
-<<<<<<< HEAD
-  const renderCreateEventTriggerButton = useCallback(
-    ({ open }: BaseEventTriggerFormTriggerProps) => (
-      <Button
-        variant="ghost"
-        size="icon"
-        aria-label="Add event trigger"
-        onClick={() => open()}
-      >
-        <Plus className="h-5 w-5 text-primary dark:text-foreground" />
-      </Button>
-    ),
-    [],
-  );
-
-  const [showDeleteEventTriggerDialog, setShowDeleteEventTriggerDialog] =
-    useState(false);
-  const [eventTriggerToDelete, setEventTriggerToDelete] = useState<
-    string | null
-  >(null);
-
-  const { mutateAsync: deleteEventTrigger, isLoading: isDeletingEventTrigger } =
-    useDeleteEventTriggerMutation();
-
-  const handleDeleteEventTriggerDropdownClick = (eventTriggerName: string) => {
-    setEventTriggerToDelete(eventTriggerName);
-    setShowDeleteEventTriggerDialog(true);
-  };
-
-  const { data: resourceVersion } = useGetMetadataResourceVersion();
-
-  const handleDeleteDialogClick = async () => {
-    await execPromiseWithErrorToast(
-      async () => {
-        const originalEventTrigger = data?.find(
-          (eventTrigger) => eventTrigger.name === eventTriggerToDelete,
-        );
-
-        if (
-          isEmptyValue(eventTriggerToDelete) ||
-          isEmptyValue(originalEventTrigger)
-        ) {
-          throw new Error(
-            'Error deleting event trigger, no event trigger to delete',
-          );
-        }
-
-        await deleteEventTrigger({
-          originalEventTrigger: originalEventTrigger!,
-          resourceVersion,
-        });
-        if (router.query.eventTriggerSlug === eventTriggerToDelete) {
-          router.push(`/orgs/${orgSlug}/projects/${appSubdomain}/events`);
-        }
-      },
-      {
-        loadingMessage: 'Deleting event trigger...',
-        successMessage: 'Event trigger deleted successfully.',
-        errorMessage: 'An error occurred while deleting the event trigger.',
-      },
-    );
-    setShowDeleteEventTriggerDialog(false);
-    setEventTriggerToDelete(null);
-  };
-=======
-  const handleDeleteEventTriggerDropdownClick = () => {};
->>>>>>> 5861996f
 
   if (isLoading) {
     return <EventsBrowserSidebarSkeleton />;
@@ -179,82 +91,18 @@
                   </div>
                 </AccordionTrigger>
                 <AccordionContent className="flex flex-col gap-1 text-balance pl-4">
-<<<<<<< HEAD
-                  {eventTriggers.map((eventTrigger) => {
-                    const isSelected = eventTrigger.name === eventTriggerSlug;
-                    const href = `/orgs/${orgSlug}/projects/${appSubdomain}/events/event-trigger/${eventTrigger.name}`;
-                    return (
-                      <EventTriggerListItem
-                        key={eventTrigger.name}
-                        eventTrigger={eventTrigger}
-                        href={href}
-                        isSelected={isSelected}
-                        onEditSubmit={(updatedEventTrigger) => {
-                          router.push(
-                            `/orgs/${orgSlug}/projects/${appSubdomain}/events/event-trigger/${updatedEventTrigger.triggerName}`,
-                          );
-                        }}
-                        onDelete={() =>
-                          handleDeleteEventTriggerDropdownClick(
-                            eventTrigger.name,
-                          )
-                        }
-                      />
-                    );
-                  })}
-=======
                   {eventTriggers.map((eventTrigger) => (
                     <EventTriggerListItem
                       key={eventTrigger.name}
                       eventTrigger={eventTrigger}
-                      onDelete={() => handleDeleteEventTriggerDropdownClick()}
                     />
                   ))}
->>>>>>> 5861996f
                 </AccordionContent>
               </AccordionItem>
             ),
           )}
         </Accordion>
       </div>
-      <Dialog
-        open={showDeleteEventTriggerDialog}
-        onOpenChange={setShowDeleteEventTriggerDialog}
-      >
-        <DialogContent
-          className="sm:max-w-[425px]"
-          hideCloseButton
-          disableOutsideClick={isDeletingEventTrigger}
-        >
-          <DialogHeader>
-            <DialogTitle className="text-foreground">
-              Delete Event Trigger
-            </DialogTitle>
-            <DialogDescription>
-              Are you sure you want to delete the{' '}
-              <span className="rounded-md bg-muted px-1 py-0.5 font-mono">
-                {eventTriggerToDelete}
-              </span>{' '}
-              event trigger?
-            </DialogDescription>
-          </DialogHeader>
-          <DialogFooter className="gap-2 sm:flex sm:flex-col sm:space-x-0">
-            <ButtonWithLoading
-              variant="destructive"
-              className="!text-sm+ text-white"
-              onClick={handleDeleteDialogClick}
-              loading={isDeletingEventTrigger}
-            >
-              Delete
-            </ButtonWithLoading>
-            <DialogClose asChild>
-              <Button variant="outline" className="!text-sm+ text-foreground">
-                Cancel
-              </Button>
-            </DialogClose>
-          </DialogFooter>
-        </DialogContent>
-      </Dialog>
     </div>
   );
 }
