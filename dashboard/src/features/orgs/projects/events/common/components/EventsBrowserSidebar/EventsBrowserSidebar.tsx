import { RetryableErrorBoundary } from '@/components/presentational/RetryableErrorBoundary';
import { Backdrop } from '@/components/ui/v2/Backdrop';
import type { BoxProps } from '@/components/ui/v2/Box';
import { Box } from '@/components/ui/v2/Box';
import { IconButton } from '@/components/ui/v2/IconButton';
import {
  Accordion,
  AccordionContent,
  AccordionItem,
  AccordionTrigger,
} from '@/components/ui/v3/accordion';
import { useIsPlatform } from '@/features/orgs/projects/common/hooks/useIsPlatform';
import { CreateCronTriggerForm } from '@/features/orgs/projects/events/cron-triggers/components/CreateCronTriggerForm';
import { useGetCronTriggers } from '@/features/orgs/projects/events/cron-triggers/hooks/useGetCronTriggers';
import { CreateEventTriggerForm } from '@/features/orgs/projects/events/event-triggers/components/CreateEventTriggerForm';
import { useGetEventTriggers } from '@/features/orgs/projects/events/event-triggers/hooks/useGetEventTriggers';
import type { EventTriggerViewModel } from '@/features/orgs/projects/events/event-triggers/types';
import { useProject } from '@/features/orgs/projects/hooks/useProject';
import { Database } from 'lucide-react';
import Image from 'next/image';
import { useEffect, useState } from 'react';
import { twMerge } from 'tailwind-merge';
import CronTriggerListItem from './CronTriggerListItem';
import EventsBrowserSidebarSkeleton from './EventsBrowserSidebarSkeleton';
import EventTriggerListItem from './EventTriggerListItem';

export interface EventsBrowserSidebarProps extends Omit<BoxProps, 'children'> {}

function EventsBrowserSidebarContent() {
  const {
    data: eventTriggersData,
    isLoading: isLoadingEventTriggers,
    error: errorEventTriggers,
  } = useGetEventTriggers();
  const {
    data: cronTriggersData,
    isLoading: isLoadingCronTriggers,
    error: errorCronTriggers,
  } = useGetCronTriggers();

  if (isLoadingEventTriggers || isLoadingCronTriggers) {
    return <EventsBrowserSidebarSkeleton />;
  }

  if (
    errorEventTriggers instanceof Error ||
    errorCronTriggers instanceof Error
  ) {
    return (
      <div className="flex h-full flex-col px-2">
        <div className="flex flex-row items-center justify-between">
          <p className="font-medium leading-7 [&:not(:first-child)]:mt-6">
            Events could not be loaded.
          </p>
        </div>
      </div>
    );
  }

  const eventTriggersByDataSource = eventTriggersData?.reduce<
    Record<string, EventTriggerViewModel[]>
  >((acc, eventTrigger) => {
    const key = eventTrigger.dataSource;
    if (!acc[key]) {
      acc[key] = [];
    }
    acc[key] = [...acc[key], eventTrigger];
    return acc;
  }, {});

  if (eventTriggersByDataSource) {
    Object.keys(eventTriggersByDataSource).forEach((dataSource) => {
      eventTriggersByDataSource[dataSource].sort((a, b) =>
        a.name.localeCompare(b.name),
      );
    });
  }

  return (
    <div className="flex h-full flex-col px-2">
<<<<<<< HEAD
      <Accordion
        type="multiple"
        defaultValue={['event-triggers']}
        className="w-full"
      >
        <AccordionItem value="event-triggers" id="event-triggers">
          <div className="flex flex-row items-center justify-between">
            <AccordionTrigger className="flex-row-reverse justify-end gap-2 text-sm+ font-semibold [&[data-state=closed]>svg:last-child]:-rotate-90 [&[data-state=open]>svg:last-child]:rotate-0">
              Event Triggers ({eventTriggersData?.length ?? 0})
            </AccordionTrigger>
            <CreateEventTriggerForm />
          </div>
          <AccordionContent className="pb-0">
            <div className="flex flex-row gap-2">
              <Accordion
                type="single"
                collapsible
                className="w-full"
                defaultValue="default"
=======
      <div className="flex flex-row items-center justify-between">
        <p className="font-semibold leading-7 [&:not(:first-child)]:mt-6">
          Event Triggers ({eventTriggersData?.length ?? 0})
        </p>

        <CreateEventTriggerForm />
      </div>
      <div className="flex flex-row gap-2">
        <Accordion
          type="single"
          collapsible
          className="w-full"
          defaultValue="default"
        >
          {Object.entries(eventTriggersByDataSource ?? {}).map(
            ([dataSource, eventTriggers]) => (
              <AccordionItem
                key={dataSource}
                value={dataSource}
                id={dataSource}
>>>>>>> 6affe6ce
              >
                {Object.entries(eventTriggersByDataSource ?? {}).map(
                  ([dataSource, eventTriggers]) => (
                    <AccordionItem
                      key={dataSource}
                      value={dataSource}
                      id={dataSource}
                    >
                      <AccordionTrigger className="flex-row-reverse justify-end gap-2 text-sm+ [&[data-state=closed]>svg:last-child]:-rotate-90 [&[data-state=open]>svg:last-child]:rotate-0">
                        <div className="flex flex-row-reverse items-center gap-2">
                          {dataSource}
                          <Database className="size-4 !rotate-0" />
                        </div>
                      </AccordionTrigger>
                      <AccordionContent className="flex flex-col gap-1 text-balance pl-4">
                        {eventTriggers.map((eventTrigger) => (
                          <EventTriggerListItem
                            key={eventTrigger.name}
                            eventTrigger={eventTrigger}
                          />
                        ))}
                      </AccordionContent>
                    </AccordionItem>
                  ),
                )}
              </Accordion>
            </div>
          </AccordionContent>
        </AccordionItem>
        <div className="flex flex-row gap-2">
          <Accordion
            type="single"
            collapsible
            className="w-full"
            defaultValue="default"
          >
            <AccordionItem value="default" id="default">
              <div className="flex flex-row items-center justify-between">
                <AccordionTrigger className="flex-row-reverse justify-end gap-2 text-sm+ font-semibold [&[data-state=closed]>svg:last-child]:-rotate-90 [&[data-state=open]>svg:last-child]:rotate-0">
                  Cron Triggers ({cronTriggersData?.length ?? 0})
                </AccordionTrigger>
<<<<<<< HEAD
                <CreateCronTriggerForm />
              </div>
              <AccordionContent className="flex flex-col gap-1 text-balance pl-4">
                {(cronTriggersData ?? []).map((cronTrigger) => (
                  <CronTriggerListItem
                    key={cronTrigger.name}
                    cronTrigger={cronTrigger}
                  />
                ))}
              </AccordionContent>
            </AccordionItem>
          </Accordion>
        </div>
      </Accordion>
=======
                <AccordionContent className="flex flex-col gap-1 text-balance pl-4">
                  {eventTriggers.map((eventTrigger) => (
                    <EventTriggerListItem
                      key={eventTrigger.name}
                      eventTrigger={eventTrigger}
                    />
                  ))}
                </AccordionContent>
              </AccordionItem>
            ),
          )}
        </Accordion>
      </div>
      <div className="flex flex-row gap-2">
        <Accordion
          type="single"
          collapsible
          className="w-full"
          defaultValue="default"
        >
          <AccordionItem value="default" id="default">
            <AccordionTrigger className="flex-row-reverse justify-end gap-2 text-sm+ font-semibold [&[data-state=closed]>svg:last-child]:-rotate-90 [&[data-state=open]>svg:last-child]:rotate-0">
              Cron Triggers ({cronTriggersData?.length ?? 0})
              <CreateCronTriggerForm />
            </AccordionTrigger>
            <AccordionContent className="flex flex-col gap-1 text-balance pl-4">
              {(cronTriggersData ?? []).map((cronTrigger) => (
                <CronTriggerListItem
                  key={cronTrigger.name}
                  cronTrigger={cronTrigger}
                />
              ))}
            </AccordionContent>
          </AccordionItem>
        </Accordion>
      </div>
>>>>>>> 6affe6ce
    </div>
  );
}

export default function EventsBrowserSidebar({
  className,
  ...props
}: EventsBrowserSidebarProps) {
  const isPlatform = useIsPlatform();
  const { project } = useProject();

  const [expanded, setExpanded] = useState(false);

  function toggleExpanded() {
    setExpanded(!expanded);
  }

  function closeSidebarWhenEscapeIsPressed(event: KeyboardEvent) {
    if (event.key === 'Escape') {
      setExpanded(false);
    }
  }

  useEffect(() => {
    if (typeof document !== 'undefined') {
      document.addEventListener('keydown', closeSidebarWhenEscapeIsPressed);
    }

    return () =>
      document.removeEventListener('keydown', closeSidebarWhenEscapeIsPressed);
  }, []);

  if (isPlatform && !project?.config?.hasura.adminSecret) {
    return null;
  }

  return (
    <>
      <Backdrop
        open={expanded}
        className="absolute bottom-0 left-0 right-0 top-0 z-[34] sm:hidden"
        role="button"
        tabIndex={-1}
        onClick={() => setExpanded(false)}
        aria-label="Close sidebar overlay"
        onKeyDown={(event) => {
          if (event.key !== 'Enter' && event.key !== ' ') {
            return;
          }

          setExpanded(false);
        }}
      />

      <Box
        component="aside"
        className={twMerge(
          'absolute top-0 z-[35] h-full w-full overflow-auto border-r-1 pb-17 pt-2 motion-safe:transition-transform sm:relative sm:z-0 sm:h-full sm:pb-0 sm:pt-2.5 sm:transition-none',
          expanded ? 'translate-x-0' : '-translate-x-full sm:translate-x-0',
          className,
        )}
        {...props}
      >
        <RetryableErrorBoundary>
          <EventsBrowserSidebarContent />
        </RetryableErrorBoundary>
      </Box>

      <IconButton
        className="absolute bottom-4 left-4 z-[38] h-11 w-11 rounded-full md:hidden"
        onClick={toggleExpanded}
        aria-label="Toggle sidebar"
      >
        <Image
          width={16}
          height={16}
          src="/assets/table.svg"
          alt="A monochrome table"
        />
      </IconButton>
    </>
  );
}<|MERGE_RESOLUTION|>--- conflicted
+++ resolved
@@ -12,6 +12,8 @@
 import { useIsPlatform } from '@/features/orgs/projects/common/hooks/useIsPlatform';
 import { CreateCronTriggerForm } from '@/features/orgs/projects/events/cron-triggers/components/CreateCronTriggerForm';
 import { useGetCronTriggers } from '@/features/orgs/projects/events/cron-triggers/hooks/useGetCronTriggers';
+import { CreateCronTriggerForm } from '@/features/orgs/projects/events/cron-triggers/components/CreateCronTriggerForm';
+import { useGetCronTriggers } from '@/features/orgs/projects/events/cron-triggers/hooks/useGetCronTriggers';
 import { CreateEventTriggerForm } from '@/features/orgs/projects/events/event-triggers/components/CreateEventTriggerForm';
 import { useGetEventTriggers } from '@/features/orgs/projects/events/event-triggers/hooks/useGetEventTriggers';
 import type { EventTriggerViewModel } from '@/features/orgs/projects/events/event-triggers/types';
@@ -21,6 +23,7 @@
 import { useEffect, useState } from 'react';
 import { twMerge } from 'tailwind-merge';
 import CronTriggerListItem from './CronTriggerListItem';
+import CronTriggerListItem from './CronTriggerListItem';
 import EventsBrowserSidebarSkeleton from './EventsBrowserSidebarSkeleton';
 import EventTriggerListItem from './EventTriggerListItem';
 
@@ -37,11 +40,26 @@
     isLoading: isLoadingCronTriggers,
     error: errorCronTriggers,
   } = useGetCronTriggers();
-
+  const {
+    data: eventTriggersData,
+    isLoading: isLoadingEventTriggers,
+    error: errorEventTriggers,
+  } = useGetEventTriggers();
+  const {
+    data: cronTriggersData,
+    isLoading: isLoadingCronTriggers,
+    error: errorCronTriggers,
+  } = useGetCronTriggers();
+
+  if (isLoadingEventTriggers || isLoadingCronTriggers) {
   if (isLoadingEventTriggers || isLoadingCronTriggers) {
     return <EventsBrowserSidebarSkeleton />;
   }
 
+  if (
+    errorEventTriggers instanceof Error ||
+    errorCronTriggers instanceof Error
+  ) {
   if (
     errorEventTriggers instanceof Error ||
     errorCronTriggers instanceof Error
@@ -58,6 +76,7 @@
   }
 
   const eventTriggersByDataSource = eventTriggersData?.reduce<
+  const eventTriggersByDataSource = eventTriggersData?.reduce<
     Record<string, EventTriggerViewModel[]>
   >((acc, eventTrigger) => {
     const key = eventTrigger.dataSource;
@@ -78,7 +97,6 @@
 
   return (
     <div className="flex h-full flex-col px-2">
-<<<<<<< HEAD
       <Accordion
         type="multiple"
         defaultValue={['event-triggers']}
@@ -98,28 +116,6 @@
                 collapsible
                 className="w-full"
                 defaultValue="default"
-=======
-      <div className="flex flex-row items-center justify-between">
-        <p className="font-semibold leading-7 [&:not(:first-child)]:mt-6">
-          Event Triggers ({eventTriggersData?.length ?? 0})
-        </p>
-
-        <CreateEventTriggerForm />
-      </div>
-      <div className="flex flex-row gap-2">
-        <Accordion
-          type="single"
-          collapsible
-          className="w-full"
-          defaultValue="default"
-        >
-          {Object.entries(eventTriggersByDataSource ?? {}).map(
-            ([dataSource, eventTriggers]) => (
-              <AccordionItem
-                key={dataSource}
-                value={dataSource}
-                id={dataSource}
->>>>>>> 6affe6ce
               >
                 {Object.entries(eventTriggersByDataSource ?? {}).map(
                   ([dataSource, eventTriggers]) => (
@@ -161,7 +157,6 @@
                 <AccordionTrigger className="flex-row-reverse justify-end gap-2 text-sm+ font-semibold [&[data-state=closed]>svg:last-child]:-rotate-90 [&[data-state=open]>svg:last-child]:rotate-0">
                   Cron Triggers ({cronTriggersData?.length ?? 0})
                 </AccordionTrigger>
-<<<<<<< HEAD
                 <CreateCronTriggerForm />
               </div>
               <AccordionContent className="flex flex-col gap-1 text-balance pl-4">
@@ -176,44 +171,6 @@
           </Accordion>
         </div>
       </Accordion>
-=======
-                <AccordionContent className="flex flex-col gap-1 text-balance pl-4">
-                  {eventTriggers.map((eventTrigger) => (
-                    <EventTriggerListItem
-                      key={eventTrigger.name}
-                      eventTrigger={eventTrigger}
-                    />
-                  ))}
-                </AccordionContent>
-              </AccordionItem>
-            ),
-          )}
-        </Accordion>
-      </div>
-      <div className="flex flex-row gap-2">
-        <Accordion
-          type="single"
-          collapsible
-          className="w-full"
-          defaultValue="default"
-        >
-          <AccordionItem value="default" id="default">
-            <AccordionTrigger className="flex-row-reverse justify-end gap-2 text-sm+ font-semibold [&[data-state=closed]>svg:last-child]:-rotate-90 [&[data-state=open]>svg:last-child]:rotate-0">
-              Cron Triggers ({cronTriggersData?.length ?? 0})
-              <CreateCronTriggerForm />
-            </AccordionTrigger>
-            <AccordionContent className="flex flex-col gap-1 text-balance pl-4">
-              {(cronTriggersData ?? []).map((cronTrigger) => (
-                <CronTriggerListItem
-                  key={cronTrigger.name}
-                  cronTrigger={cronTrigger}
-                />
-              ))}
-            </AccordionContent>
-          </AccordionItem>
-        </Accordion>
-      </div>
->>>>>>> 6affe6ce
     </div>
   );
 }
