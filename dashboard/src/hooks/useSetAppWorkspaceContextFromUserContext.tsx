--- conflicted
+++ resolved
@@ -40,13 +40,8 @@
       appIsProvisioned: currentApplication.isProvisioned,
       appAdminSecret:
         process.env.NEXT_PUBLIC_ENV === 'dev'
-<<<<<<< HEAD
           ? getHasuraAdminSecret()
-          : currentApplication.hasuraGraphqlAdminSecret,
-=======
-          ? 'nhost-admin-secret'
           : currentApplication.config?.hasura.adminSecret,
->>>>>>> 9c22a616
       repository: currentApplication.githubRepository,
       provisioning:
         workspaceContext.provisioning || !currentApplication.isProvisioned,
