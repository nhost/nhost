import { useUserDataContext } from '@/context/workspace1-context';
import type { Project } from '@/types/application';
import { ApplicationStatus } from '@/types/application';
import type { Workspace } from '@/types/workspace';
import { getHasuraAdminSecret } from '@/utils/env';
import { useRouter } from 'next/router';
import { useEffect, useState } from 'react';
import useIsPlatform from './common/useIsPlatform';

export interface UseCurrentWorkspaceAndApplicationReturnType {
  currentWorkspace: Workspace | null;
  currentApplication: Project | null;
}

export function useCurrentWorkspaceAndApplication(): UseCurrentWorkspaceAndApplicationReturnType {
  const router = useRouter();
  const isPlatform = useIsPlatform();
  const { workspaceSlug, appSlug } = router.query;
  const { userContext } = useUserDataContext();
  const [currentWorkspaceAndApplication, setCurrentWorkspaceAndApplication] =
    useState<{
      currentWorkspace: Workspace | null;
      currentApplication: Project | null;
    }>({
      currentWorkspace: null,
      currentApplication: null,
    });

  useEffect(() => {
    if (!isPlatform) {
      const localApplication: Project = {
        id: 'local',
        slug: 'local',
        name: 'local',
<<<<<<< HEAD
        hasuraGraphqlAdminSecret: getHasuraAdminSecret(),
=======
>>>>>>> 9c22a616
        appStates: [
          {
            id: 'local',
            appId: 'local',
            stateId: ApplicationStatus.Live,
            createdAt: new Date().toISOString(),
          },
        ],
        deployments: [],
        subdomain: 'local',
        region: {
          id: null,
          countryCode: null,
          city: null,
          awsName: null,
        },
        isProvisioned: true,
        createdAt: new Date().toISOString(),
        desiredState: ApplicationStatus.Live,
        featureFlags: [],
        providersUpdated: true,
        repositoryProductionBranch: null,
        nhostBaseFolder: null,
        plan: null,
        config: {
          hasura: {
            adminSecret: 'nhost-admin-secret',
          },
        },
      };

      setCurrentWorkspaceAndApplication({
        currentWorkspace: {
          id: 'local',
          slug: 'local',
          name: 'local',
          applications: [localApplication],
          members: [],
        },
        currentApplication: localApplication,
      });

      return;
    }

    if (
      !userContext ||
      userContext.workspaces.length === 0 ||
      !router.isReady
    ) {
      return;
    }

    const currentWorkspace = userContext.workspaces.filter(
      (x) => x.slug === workspaceSlug,
    )[0];

    let currentApplication: Project;
    if (!appSlug || !currentWorkspace || !currentWorkspace.applications) {
      currentApplication = undefined;
    } else {
      const [firstApplication] = currentWorkspace.applications.filter(
        (x) => x.slug === appSlug,
      );

      currentApplication = firstApplication;
    }

    setCurrentWorkspaceAndApplication({
      currentWorkspace,
      currentApplication,
    });
  }, [userContext, router.isReady, workspaceSlug, appSlug, isPlatform]);

  if (isPlatform && userContext && userContext.workspaces.length > 0) {
    const currentWorkspace = userContext.workspaces.filter(
      (x) => x.slug === workspaceSlug,
    )[0];
    let currentApplication: Project;
    if (!appSlug || !currentWorkspace || !currentWorkspace.applications) {
      currentApplication = undefined;
    } else {
      const [firstApplication] = currentWorkspace.applications.filter(
        (x) => x.slug === appSlug,
      );

      currentApplication = firstApplication;
    }

    return {
      currentWorkspace,
      currentApplication,
    };
  }

  return { ...currentWorkspaceAndApplication };
}

export default useCurrentWorkspaceAndApplication;<|MERGE_RESOLUTION|>--- conflicted
+++ resolved
@@ -32,10 +32,6 @@
         id: 'local',
         slug: 'local',
         name: 'local',
-<<<<<<< HEAD
-        hasuraGraphqlAdminSecret: getHasuraAdminSecret(),
-=======
->>>>>>> 9c22a616
         appStates: [
           {
             id: 'local',
@@ -62,7 +58,7 @@
         plan: null,
         config: {
           hasura: {
-            adminSecret: 'nhost-admin-secret',
+            adminSecret: getHasuraAdminSecret(),
           },
         },
       };
