import { useCurrentWorkspaceAndApplication } from '@/hooks/useCurrentWorkspaceAndApplication';
import generateAppServiceUrl from '@/utils/common/generateAppServiceUrl';
import { getHasuraAdminSecret } from '@/utils/env';
import { ApolloClient, HttpLink, InMemoryCache } from '@apollo/client';
import { useMemo } from 'react';

/**
 * It creates a new Apollo Client instance that connects to the remote application's GraphQL endpoint
 * @returns A function that returns a new ApolloClient instance.
 */
export function useRemoteApplicationGQLClient() {
  const { currentApplication } = useCurrentWorkspaceAndApplication();

<<<<<<< HEAD
  const userApplicationClient = useMemo(() => {
    if (!currentApplication) {
      return new ApolloClient({ cache: new InMemoryCache() });
    }

    return new ApolloClient({
      cache: new InMemoryCache(),
      link: new HttpLink({
        uri: generateAppServiceUrl(
          currentApplication?.subdomain,
          currentApplication?.region.awsName,
          'graphql',
        ),
        headers: {
          'x-hasura-admin-secret':
            process.env.NEXT_PUBLIC_ENV === 'dev'
              ? getHasuraAdminSecret()
              : currentApplication?.hasuraGraphqlAdminSecret,
        },
      }),
    });
  }, [currentApplication]);
=======
  const userApplicationClient = useMemo(
    () =>
      new ApolloClient({
        cache: new InMemoryCache(),
        link: new HttpLink({
          uri: generateAppServiceUrl(
            currentApplication?.subdomain,
            currentApplication?.region.awsName,
            'graphql',
          ),
          headers: {
            'x-hasura-admin-secret':
              process.env.NEXT_PUBLIC_ENV === 'dev'
                ? 'nhost-admin-secret'
                : currentApplication?.config?.hasura.adminSecret,
          },
        }),
      }),
    [
      currentApplication?.subdomain,
      currentApplication?.region,
      currentApplication?.config?.hasura.adminSecret,
    ],
  );
>>>>>>> 9c22a616

  return userApplicationClient;
}

export default useRemoteApplicationGQLClient;<|MERGE_RESOLUTION|>--- conflicted
+++ resolved
@@ -11,7 +11,6 @@
 export function useRemoteApplicationGQLClient() {
   const { currentApplication } = useCurrentWorkspaceAndApplication();
 
-<<<<<<< HEAD
   const userApplicationClient = useMemo(() => {
     if (!currentApplication) {
       return new ApolloClient({ cache: new InMemoryCache() });
@@ -29,37 +28,11 @@
           'x-hasura-admin-secret':
             process.env.NEXT_PUBLIC_ENV === 'dev'
               ? getHasuraAdminSecret()
-              : currentApplication?.hasuraGraphqlAdminSecret,
+              : currentApplication?.config?.hasura.adminSecret,
         },
       }),
     });
   }, [currentApplication]);
-=======
-  const userApplicationClient = useMemo(
-    () =>
-      new ApolloClient({
-        cache: new InMemoryCache(),
-        link: new HttpLink({
-          uri: generateAppServiceUrl(
-            currentApplication?.subdomain,
-            currentApplication?.region.awsName,
-            'graphql',
-          ),
-          headers: {
-            'x-hasura-admin-secret':
-              process.env.NEXT_PUBLIC_ENV === 'dev'
-                ? 'nhost-admin-secret'
-                : currentApplication?.config?.hasura.adminSecret,
-          },
-        }),
-      }),
-    [
-      currentApplication?.subdomain,
-      currentApplication?.region,
-      currentApplication?.config?.hasura.adminSecret,
-    ],
-  );
->>>>>>> 9c22a616
 
   return userApplicationClient;
 }
