/* eslint-disable no-restricted-imports */
import DialogProvider from '@/components/common/DialogProvider/DialogProvider';
import RetryableErrorBoundary from '@/components/common/RetryableErrorBoundary';
import { ManagedUIContext } from '@/context/UIContext';
import { WorkspaceProvider } from '@/context/workspace-context';
import { UserDataProvider } from '@/context/workspace1-context';
import createTheme from '@/ui/v2/createTheme';
import { createHttpLink } from '@apollo/client';
import { CacheProvider } from '@emotion/react';
import { ThemeProvider } from '@mui/material/styles';
import { NhostProvider } from '@nhost/nextjs';
import { NhostApolloProvider } from '@nhost/react-apollo';
import { QueryClient, QueryClientProvider } from '@tanstack/react-query';
import type { queries, Queries, RenderOptions } from '@testing-library/react';
import { render as rtlRender } from '@testing-library/react';
import { RouterContext } from 'next/dist/shared/lib/router-context';
import type { NextRouter } from 'next/router';
import type { PropsWithChildren, ReactElement } from 'react';
import { Toaster } from 'react-hot-toast';
import { vi } from 'vitest';
import createEmotionCache from './createEmotionCache';
import { nhost } from './nhost';

// Client-side cache, shared for the whole session of the user in the browser.
const emotionCache = createEmotionCache();
const queryClient = new QueryClient({
  defaultOptions: {
    queries: {
      retry: false,
    },
  },
});

<<<<<<< HEAD
global.fetch = fetch;

process.env = {
  NODE_ENV: 'development',
  NEXT_PUBLIC_NHOST_PLATFORM: 'false',
  NEXT_PUBLIC_ENV: 'dev',
  NEXT_PUBLIC_NHOST_AUTH_URL: 'https://localdev.nhost.run/v1/auth',
  NEXT_PUBLIC_NHOST_FUNCTIONS_URL: 'https://localdev.nhost.run/v1/functions',
  NEXT_PUBLIC_NHOST_GRAPHQL_URL: 'https://localdev.nhost.run/v1/graphql',
  NEXT_PUBLIC_NHOST_STORAGE_URL: 'https://localdev.nhost.run/v1/storage',
  NEXT_PUBLIC_NHOST_HASURA_CONSOLE_URL: 'http://localhost:9695',
  NEXT_PUBLIC_NHOST_HASURA_MIGRATIONS_API_URL: 'http://localhost:9693',
  NEXT_PUBLIC_NHOST_HASURA_API_URL: 'http://localhost:8080',
};

=======
>>>>>>> c8c5ace7
export const mockRouter: NextRouter = {
  basePath: '',
  pathname: '/',
  route: '/',
  asPath: '/',
  isLocaleDomain: false,
  isReady: true,
  isPreview: false,
  query: {},
  push: vi.fn(),
  replace: vi.fn(),
  reload: vi.fn(),
  back: vi.fn(),
  prefetch: vi.fn(),
  beforePopState: vi.fn(),
  events: {
    on: vi.fn(),
    off: vi.fn(),
    emit: vi.fn(),
  },
  isFallback: false,
};

function Providers({ children }: PropsWithChildren<{}>) {
  const theme = createTheme('light');

  return (
    <RouterContext.Provider value={mockRouter}>
      <RetryableErrorBoundary>
        <QueryClientProvider client={queryClient}>
          <CacheProvider value={emotionCache}>
            <NhostProvider nhost={nhost}>
              <NhostApolloProvider
                nhost={nhost}
                link={createHttpLink({
                  uri: 'http://localhost:1337/v1/graphql',
                })}
              >
                <WorkspaceProvider>
                  <UserDataProvider>
                    <ManagedUIContext>
                      <Toaster position="bottom-center" />
                      <ThemeProvider theme={theme}>
                        <DialogProvider>{children}</DialogProvider>
                      </ThemeProvider>
                    </ManagedUIContext>
                  </UserDataProvider>
                </WorkspaceProvider>
              </NhostApolloProvider>
            </NhostProvider>
          </CacheProvider>
        </QueryClientProvider>
      </RetryableErrorBoundary>
    </RouterContext.Provider>
  );
}

function render<
  Q extends Queries = typeof queries,
  Container extends Element | DocumentFragment = HTMLElement,
  BaseElement extends Element | DocumentFragment = Container,
>(ui: ReactElement, options?: RenderOptions<Q, Container, BaseElement>) {
  return rtlRender(ui, { wrapper: Providers, ...options });
}

export * from '@testing-library/react';
export { render };<|MERGE_RESOLUTION|>--- conflicted
+++ resolved
@@ -31,9 +31,6 @@
   },
 });
 
-<<<<<<< HEAD
-global.fetch = fetch;
-
 process.env = {
   NODE_ENV: 'development',
   NEXT_PUBLIC_NHOST_PLATFORM: 'false',
@@ -47,8 +44,6 @@
   NEXT_PUBLIC_NHOST_HASURA_API_URL: 'http://localhost:8080',
 };
 
-=======
->>>>>>> c8c5ace7
 export const mockRouter: NextRouter = {
   basePath: '',
   pathname: '/',
