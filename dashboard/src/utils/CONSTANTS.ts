export const WORKSPACE_CONTAINS_APPLICATIONS =
  'constraint "apps_workspace_id_fkey" on table "apps"';
export const NOT_ALPHANUMERIC = /[^a-z0-9]/gi;
export const UNIQUENESS_ERROR = 'Uniqueness';
export const REMOVE_APPLICATIONS_ERROR_MESSAGE =
  'You need to remove your current projects on this workspace first.';
export const CONSTRAINT_ERROR =
  'You need to remove your current projects on this workspace first.';
export const WORKSPACE_OWNERS_ERROR_MESSAGE =
  'Only owners of workspaces can create projects.';
export const INSUFFICIENT_PERMISSIONS =
  'check constraint of an insert/update permission has failed';
export const INSUFFICIENT_PERMISSIONS_MESSAGE =
  'You have insufficient permisions to perform this action. Please contact your workspace owner.';

/**
 * A list of database schemas that are not editable.
 */
export const READ_ONLY_SCHEMAS = ['auth', 'storage'];

/**
 * Key used to store the color preference in local storage.
 */
export const COLOR_PREFERENCE_STORAGE_KEY = 'nhost-color-preference';

/**
<<<<<<< HEAD
 * For every CPU, we allocate N times the amount of RAM.
 */
export const RESOURCE_VCPU_MEMORY_RATIO = 2;

/**
 * Number of steps between CPU cores.
 */
export const RESOURCE_VCPU_STEP = 0.25;

/**
 * Number of steps between GiB of RAM.
 */
export const RESOURCE_MEMORY_STEP =
  RESOURCE_VCPU_STEP * RESOURCE_VCPU_MEMORY_RATIO;

/**
 * The infrastructure uses a multiplier of 1000 to represent vCPU cores, but the
 * vCPU values are displayed in smaller units.
 */
export const RESOURCE_VCPU_MULTIPLIER = 1000;

/**
 * The infrastructure uses MiB to represent memory, but the memory values are
 * displayed in GiB.
 */
export const RESOURCE_MEMORY_MULTIPLIER = 1024;

/**
 * Price per vCPU.
 *
 * @remarks This will be moved to the backend in the future.
 */
export const RESOURCE_VCPU_PRICE = 50;
=======
 * Maximum number of free projects a user is allowed to have.
 */
export const MAX_FREE_PROJECTS = 1;
>>>>>>> d46d77ee
<|MERGE_RESOLUTION|>--- conflicted
+++ resolved
@@ -24,7 +24,6 @@
 export const COLOR_PREFERENCE_STORAGE_KEY = 'nhost-color-preference';
 
 /**
-<<<<<<< HEAD
  * For every CPU, we allocate N times the amount of RAM.
  */
 export const RESOURCE_VCPU_MEMORY_RATIO = 2;
@@ -58,8 +57,8 @@
  * @remarks This will be moved to the backend in the future.
  */
 export const RESOURCE_VCPU_PRICE = 50;
-=======
+
+/**
  * Maximum number of free projects a user is allowed to have.
  */
-export const MAX_FREE_PROJECTS = 1;
->>>>>>> d46d77ee
+export const MAX_FREE_PROJECTS = 1;