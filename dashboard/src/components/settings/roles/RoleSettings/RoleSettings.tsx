import { useDialog } from '@/components/common/DialogProvider';
import SettingsContainer from '@/components/settings/SettingsContainer';
import { useCurrentWorkspaceAndApplication } from '@/hooks/useCurrentWorkspaceAndApplication';
import type { Role } from '@/types/application';
import ActivityIndicator from '@/ui/v2/ActivityIndicator';
import Box from '@/ui/v2/Box';
import Button from '@/ui/v2/Button';
import Chip from '@/ui/v2/Chip';
import Divider from '@/ui/v2/Divider';
import { Dropdown } from '@/ui/v2/Dropdown';
import IconButton from '@/ui/v2/IconButton';
import DotsVerticalIcon from '@/ui/v2/icons/DotsVerticalIcon';
import LockIcon from '@/ui/v2/icons/LockIcon';
import PlusIcon from '@/ui/v2/icons/PlusIcon';
import List from '@/ui/v2/List';
import { ListItem } from '@/ui/v2/ListItem';
import Text from '@/ui/v2/Text';
import getUserRoles from '@/utils/settings/getUserRoles';
<<<<<<< HEAD
import { getToastStyleProps } from '@/utils/settings/settingsConstants';
=======
import { toastStyleProps } from '@/utils/settings/settingsConstants';
>>>>>>> 21fb3166
import {
  useGetRolesQuery,
  useUpdateAppMutation,
} from '@/utils/__generated__/graphql';
import { Fragment } from 'react';
import toast from 'react-hot-toast';
import { twMerge } from 'tailwind-merge';

export interface RoleSettingsFormValues {
  /**
   * Default role.
   */
  authUserDefaultRole: string;
  /**
   * Allowed roles for the project.
   */
  authUserDefaultAllowedRoles: Role[];
}

export default function RoleSettings() {
  const { currentApplication } = useCurrentWorkspaceAndApplication();
  const { openDialog, openAlertDialog } = useDialog();

  const { data, loading, error } = useGetRolesQuery({
    variables: { id: currentApplication?.id },
  });

  const [updateApp] = useUpdateAppMutation({
    refetchQueries: ['getRoles'],
  });

  if (loading) {
    return <ActivityIndicator delay={1000} label="Loading user roles..." />;
  }

  if (error) {
    throw error;
  }

  async function handleSetAsDefault({ name }: Role) {
    const updateAppPromise = updateApp({
      variables: {
        id: currentApplication?.id,
        app: {
          authUserDefaultRole: name,
        },
      },
    });

    await toast.promise(
      updateAppPromise,
      {
        loading: 'Updating default role...',
        success: 'Default role has been updated successfully.',
        error: 'An error occurred while trying to update the default role.',
      },
      getToastStyleProps(),
    );
  }

  async function handleDeleteRole({ name }: Role) {
    const filteredRoles = data?.app?.authUserDefaultAllowedRoles
      .split(',')
      .filter((role) => role !== name)
      .join(',');

    const updateAppPromise = updateApp({
      variables: {
        id: currentApplication?.id,
        app: {
          authUserDefaultAllowedRoles: filteredRoles,
          authUserDefaultRole:
            name === data?.app?.authUserDefaultRole
              ? 'user'
              : data?.app?.authUserDefaultRole,
        },
      },
    });

    await toast.promise(
      updateAppPromise,
      {
        loading: 'Deleting allowed role...',
        success: 'Allowed Role has been deleted successfully.',
        error: 'An error occurred while trying to delete the allowed role.',
      },
      getToastStyleProps(),
    );
  }

  function handleOpenCreator() {
    openDialog('CREATE_ROLE', {
      title: 'Create Allowed Role',
      props: {
        titleProps: { className: '!pb-0' },
        PaperProps: { className: 'max-w-sm' },
      },
    });
  }

  function handleOpenEditor(originalRole: Role) {
    openDialog('EDIT_ROLE', {
      title: 'Edit Allowed Role',
      payload: { originalRole },
      props: {
        titleProps: { className: '!pb-0' },
        PaperProps: { className: 'max-w-sm' },
      },
    });
  }

  function handleConfirmDelete(originalRole: Role) {
    openAlertDialog({
      title: 'Delete Allowed Role',
      payload: (
        <Text>
          Are you sure you want to delete the allowed role &quot;
          <strong>{originalRole.name}</strong>&quot;?.
        </Text>
      ),
      props: {
        onPrimaryAction: () => handleDeleteRole(originalRole),
        primaryButtonColor: 'error',
        primaryButtonText: 'Delete',
      },
    });
  }

  const availableAllowedRoles = getUserRoles(
    data?.app?.authUserDefaultAllowedRoles,
  );

  return (
    <SettingsContainer
      title="Allowed Roles"
      description="Allowed roles are roles users get automatically when they sign up."
      docsLink="https://docs.nhost.io/authentication/users#allowed-roles"
      rootClassName="gap-0"
      className="my-2 px-0"
      slotProps={{ submitButton: { className: 'invisible' } }}
    >
      <Box className="border-b-1 px-4 py-3">
        <Text className="font-medium">Name</Text>
      </Box>

      <div className="grid grid-flow-row gap-2">
        <List>
          {availableAllowedRoles.map((role, index) => (
            <Fragment key={role.name}>
              <ListItem.Root
                className="px-4"
                secondaryAction={
                  <Dropdown.Root>
                    <Dropdown.Trigger
                      asChild
                      hideChevron
                      className="absolute right-4 top-1/2 -translate-y-1/2"
                    >
                      <IconButton variant="borderless" color="secondary">
                        <DotsVerticalIcon />
                      </IconButton>
                    </Dropdown.Trigger>

                    <Dropdown.Content
                      menu
                      PaperProps={{ className: 'w-32' }}
                      anchorOrigin={{
                        vertical: 'bottom',
                        horizontal: 'right',
                      }}
                      transformOrigin={{
                        vertical: 'top',
                        horizontal: 'right',
                      }}
                    >
                      <Dropdown.Item onClick={() => handleSetAsDefault(role)}>
                        <Text className="font-medium">Set as Default</Text>
                      </Dropdown.Item>

                      <Divider component="li" />

                      <Dropdown.Item
                        disabled={role.isSystemRole}
                        onClick={() => handleOpenEditor(role)}
                      >
                        <Text className="font-medium">Edit</Text>
                      </Dropdown.Item>

                      <Divider component="li" />

                      <Dropdown.Item
                        disabled={role.isSystemRole}
                        onClick={() => handleConfirmDelete(role)}
                      >
                        <Text className="font-medium" color="error">
                          Delete
                        </Text>
                      </Dropdown.Item>
                    </Dropdown.Content>
                  </Dropdown.Root>
                }
              >
                <ListItem.Text
                  primaryTypographyProps={{
                    className:
                      'inline-grid grid-flow-col gap-1 items-center h-6 font-medium',
                  }}
                  primary={
                    <>
                      {role.name}

                      {role.isSystemRole && <LockIcon className="h-4 w-4" />}

                      {data?.app?.authUserDefaultRole === role.name && (
                        <Chip
                          component="span"
                          color="info"
                          size="small"
                          label="Default"
                        />
                      )}
                    </>
                  }
                />
              </ListItem.Root>

              <Divider
                component="li"
                className={twMerge(
                  index === availableAllowedRoles.length - 1
                    ? '!mt-4'
                    : '!my-4',
                )}
              />
            </Fragment>
          ))}
        </List>

        <Button
          className="mx-4 justify-self-start"
          variant="borderless"
          startIcon={<PlusIcon />}
          onClick={handleOpenCreator}
        >
          Create Allowed Role
        </Button>
      </div>
    </SettingsContainer>
  );
}<|MERGE_RESOLUTION|>--- conflicted
+++ resolved
@@ -16,11 +16,7 @@
 import { ListItem } from '@/ui/v2/ListItem';
 import Text from '@/ui/v2/Text';
 import getUserRoles from '@/utils/settings/getUserRoles';
-<<<<<<< HEAD
 import { getToastStyleProps } from '@/utils/settings/settingsConstants';
-=======
-import { toastStyleProps } from '@/utils/settings/settingsConstants';
->>>>>>> 21fb3166
 import {
   useGetRolesQuery,
   useUpdateAppMutation,
