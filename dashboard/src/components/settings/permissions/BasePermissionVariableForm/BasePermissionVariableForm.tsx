--- conflicted
+++ resolved
@@ -8,11 +8,7 @@
 import { useFormContext } from 'react-hook-form';
 import * as Yup from 'yup';
 
-<<<<<<< HEAD
-export interface BasePermissionVariableFormProps {
-=======
 export interface BasePermissionVariableFormProps extends DialogFormProps {
->>>>>>> 211eb42a
   /**
    * Function to be called when the form is submitted.
    */
