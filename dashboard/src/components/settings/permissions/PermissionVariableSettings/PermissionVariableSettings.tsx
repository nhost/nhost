--- conflicted
+++ resolved
@@ -100,13 +100,8 @@
     });
   }
 
-<<<<<<< HEAD
   function handleOpenEditor(originalVariable: PermissionVariable) {
-    openDialog('EDIT_PERMISSION_VARIABLE', {
-=======
-  function handleOpenEditor(originalVariable: CustomClaim) {
     openDialog({
->>>>>>> 211eb42a
       title: 'Edit Permission Variable',
       component: (
         <EditPermissionVariableForm originalVariable={originalVariable} />
@@ -224,13 +219,8 @@
                 <ListItem.Text
                   primary={
                     <>
-<<<<<<< HEAD
                       X-Hasura-{permissionVariable.key}{' '}
                       {permissionVariable.isSystemVariable && (
-=======
-                      X-Hasura-{customClaim.key}{' '}
-                      {customClaim.isSystemClaim && (
->>>>>>> 211eb42a
                         <LockIcon className="h-4 w-4" />
                       )}
                     </>
