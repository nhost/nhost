import { useDialog } from '@/components/common/DialogProvider';
import InlineCode from '@/components/common/InlineCode';
import EditJwtSecretForm from '@/components/settings/environmentVariables/EditJwtSecretForm';
import SettingsContainer from '@/components/settings/SettingsContainer';
import { useUI } from '@/context/UIContext';
import { useAppClient } from '@/features/projects/hooks/useAppClient';
import { useCurrentWorkspaceAndProject } from '@/features/projects/hooks/useCurrentWorkspaceAndProject';
import { useIsPlatform } from '@/features/projects/hooks/useIsPlatform';
import ActivityIndicator from '@/ui/v2/ActivityIndicator';
import Box from '@/ui/v2/Box';
import Button from '@/ui/v2/Button';
import Divider from '@/ui/v2/Divider';
import IconButton from '@/ui/v2/IconButton';
import EyeIcon from '@/ui/v2/icons/EyeIcon';
import EyeOffIcon from '@/ui/v2/icons/EyeOffIcon';
import List from '@/ui/v2/List';
import { ListItem } from '@/ui/v2/ListItem';
import Text from '@/ui/v2/Text';
<<<<<<< HEAD
import generateAppServiceUrl, {
=======
import {
>>>>>>> 766c8431
  defaultLocalBackendSlugs,
  defaultRemoteBackendSlugs,
  generateAppServiceUrl,
} from '@/utils/common/generateAppServiceUrl';
import { getHasuraConsoleServiceUrl } from '@/utils/env';
import getJwtSecretsWithoutFalsyValues from '@/utils/settings/getJwtSecretsWithoutFalsyValues';
import { useGetEnvironmentVariablesQuery } from '@/utils/__generated__/graphql';
import { Fragment, useState } from 'react';

export default function SystemEnvironmentVariableSettings() {
  const [showAdminSecret, setShowAdminSecret] = useState(false);
  const [showWebhookSecret, setShowWebhookSecret] = useState(false);

  const { openDialog } = useDialog();
  const { maintenanceActive } = useUI();
  const { currentProject } = useCurrentWorkspaceAndProject();
  const { data, loading, error } = useGetEnvironmentVariablesQuery({
    variables: { appId: currentProject?.id },
    fetchPolicy: 'cache-only',
  });

  const { jwtSecrets, webhookSecret, adminSecret } = data?.config?.hasura || {};
  const jwtSecretsWithoutFalsyValues = getJwtSecretsWithoutFalsyValues(
    jwtSecrets || [],
  );
  const stringifiedJwtSecrets =
    jwtSecretsWithoutFalsyValues.length === 1
      ? JSON.stringify(jwtSecretsWithoutFalsyValues[0], null, 2)
      : JSON.stringify(jwtSecretsWithoutFalsyValues, null, 2);

  const isPlatform = useIsPlatform();

  const appClient = useAppClient();

  if (loading) {
    return (
      <ActivityIndicator
        delay={1000}
        label="Loading system environment variables..."
      />
    );
  }

  if (error) {
    throw error;
  }

  function showViewJwtSecretModal() {
    openDialog({
      title: (
        <span className="grid grid-flow-row">
          <span>Auth JWT Secret</span>

          <Text variant="subtitle1" component="span">
            This is the key used for generating JWTs. It&apos;s HMAC-SHA-based
            and the same as configured in Hasura.
          </Text>
        </span>
      ),
      component: (
        <EditJwtSecretForm disabled jwtSecret={stringifiedJwtSecrets} />
      ),
    });
  }

  function showEditJwtSecretModal() {
    openDialog({
      title: (
        <span className="grid grid-flow-row">
          <span>Edit JWT Secret</span>

          <Text variant="subtitle1" component="span">
            You can add your custom JWT secret here. Hasura will use it to
            validate the identity of your users.
          </Text>
        </span>
      ),
      component: <EditJwtSecretForm jwtSecret={stringifiedJwtSecrets} />,
    });
  }

  const systemEnvironmentVariables = [
    { key: 'NHOST_SUBDOMAIN', value: currentProject.subdomain },
    { key: 'NHOST_REGION', value: currentProject.region.awsName },
    {
      key: 'NHOST_HASURA_URL',
      value:
        process.env.NEXT_PUBLIC_ENV === 'dev' || !isPlatform
          ? `${getHasuraConsoleServiceUrl()}/console`
          : generateAppServiceUrl(
              currentProject?.subdomain,
              currentProject?.region,
              'hasura',
              defaultLocalBackendSlugs,
              { ...defaultRemoteBackendSlugs, hasura: '/console' },
            ),
    },
    { key: 'NHOST_AUTH_URL', value: appClient.auth.url },
    { key: 'NHOST_GRAPHQL_URL', value: appClient.graphql.httpUrl },
    { key: 'NHOST_STORAGE_URL', value: appClient.storage.url },
    { key: 'NHOST_FUNCTIONS_URL', value: appClient.functions.url },
  ];

  return (
    <SettingsContainer
      title="System Environment Variables"
      description="Environment Variables are key-value pairs configured outside your source code. They are used to store environment-specific values such as API keys."
      docsLink="https://docs.nhost.io/platform/environment-variables#system-environment-variables"
      rootClassName="gap-0"
      className="mt-2 mb-2.5 px-0"
      slotProps={{ submitButton: { className: 'hidden' } }}
    >
      <Box className="grid grid-cols-3 gap-2 border-b-1 px-4 py-3">
        <Text className="font-medium">Variable Name</Text>
        <Text className="font-medium lg:col-span-2">Value</Text>
      </Box>

      <List>
        <ListItem.Root className="grid grid-cols-2 gap-2 px-4 lg:grid-cols-3">
          <ListItem.Text>NHOST_ADMIN_SECRET</ListItem.Text>

          <div className="grid grid-flow-col items-center justify-start gap-2 lg:col-span-2">
            <Text className="truncate" color="secondary">
              {showAdminSecret ? (
                <InlineCode className="!text-sm font-medium">
                  {adminSecret}
                </InlineCode>
              ) : (
                '●●●●●●●●●●●●●●●●●●●●●●●●●●●●●●●'
              )}
            </Text>

            <IconButton
              variant="borderless"
              color="secondary"
              aria-label={
                showAdminSecret ? 'Hide Admin Secret' : 'Show Admin Secret'
              }
              onClick={() => setShowAdminSecret((show) => !show)}
            >
              {showAdminSecret ? (
                <EyeOffIcon className="h-5 w-5" />
              ) : (
                <EyeIcon className="h-5 w-5" />
              )}
            </IconButton>
          </div>
        </ListItem.Root>

        <Divider component="li" className="!my-4" />

        <ListItem.Root className="grid grid-cols-2 gap-2 px-4 lg:grid-cols-3">
          <ListItem.Text>NHOST_WEBHOOK_SECRET</ListItem.Text>

          <div className="grid grid-flow-col items-center justify-start gap-2 lg:col-span-2">
            <Text className="truncate" color="secondary">
              {showWebhookSecret ? (
                <InlineCode className="!text-sm font-medium">
                  {webhookSecret}
                </InlineCode>
              ) : (
                '●●●●●●●●●●●●●●●●●●●●●●●●●●●●●●●'
              )}
            </Text>

            <IconButton
              variant="borderless"
              color="secondary"
              aria-label={
                showWebhookSecret
                  ? 'Hide Webhook Secret'
                  : 'Show Webhook Secret'
              }
              onClick={() => setShowWebhookSecret((show) => !show)}
            >
              {showWebhookSecret ? (
                <EyeOffIcon className="h-5 w-5" />
              ) : (
                <EyeIcon className="h-5 w-5" />
              )}
            </IconButton>
          </div>
        </ListItem.Root>

        <Divider component="li" className="!my-4" />

        {systemEnvironmentVariables.map((environmentVariable, index) => (
          <Fragment key={environmentVariable.key}>
            <ListItem.Root className="grid grid-cols-2 gap-2 px-4 lg:grid-cols-3">
              <ListItem.Text>{environmentVariable.key}</ListItem.Text>

              <Text className="truncate lg:col-span-2">
                {environmentVariable.value}
              </Text>
            </ListItem.Root>

            {index !== systemEnvironmentVariables.length - 1 && (
              <Divider className="!my-4" />
            )}
          </Fragment>
        ))}

        <Divider component="li" className="!mt-4 !mb-2.5" />

        <ListItem.Root className="grid grid-cols-2 justify-start px-4 lg:grid-cols-3">
          <ListItem.Text>NHOST_JWT_SECRET</ListItem.Text>

          <div className="grid grid-flow-row items-center justify-center gap-1.5 text-center md:grid-flow-col lg:col-span-2 lg:justify-start lg:text-left">
            <Button
              variant="borderless"
              onClick={showViewJwtSecretModal}
              size="small"
            >
              Show JWT Secret
            </Button>

            <Text component="span">or</Text>

            <Button
              variant="borderless"
              onClick={showEditJwtSecretModal}
              size="small"
              disabled={maintenanceActive}
            >
              Edit JWT Secret
            </Button>
          </div>
        </ListItem.Root>
      </List>
    </SettingsContainer>
  );
}<|MERGE_RESOLUTION|>--- conflicted
+++ resolved
@@ -16,11 +16,7 @@
 import List from '@/ui/v2/List';
 import { ListItem } from '@/ui/v2/ListItem';
 import Text from '@/ui/v2/Text';
-<<<<<<< HEAD
-import generateAppServiceUrl, {
-=======
 import {
->>>>>>> 766c8431
   defaultLocalBackendSlugs,
   defaultRemoteBackendSlugs,
   generateAppServiceUrl,
