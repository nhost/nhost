import { useDialog } from '@/components/common/DialogProvider';
import InlineCode from '@/components/common/InlineCode';
import EditJwtSecretForm from '@/components/settings/environmentVariables/EditJwtSecretForm';
import SettingsContainer from '@/components/settings/SettingsContainer';
import useIsPlatform from '@/hooks/common/useIsPlatform';
import { useAppClient } from '@/hooks/useAppClient';
import { useCurrentWorkspaceAndApplication } from '@/hooks/useCurrentWorkspaceAndApplication';
import ActivityIndicator from '@/ui/v2/ActivityIndicator';
import Box from '@/ui/v2/Box';
import Button from '@/ui/v2/Button';
import Divider from '@/ui/v2/Divider';
import IconButton from '@/ui/v2/IconButton';
import EyeIcon from '@/ui/v2/icons/EyeIcon';
import EyeOffIcon from '@/ui/v2/icons/EyeOffIcon';
import List from '@/ui/v2/List';
import { ListItem } from '@/ui/v2/ListItem';
import Text from '@/ui/v2/Text';
import generateAppServiceUrl, {
  defaultLocalBackendSlugs,
  defaultRemoteBackendSlugs,
} from '@/utils/common/generateAppServiceUrl';
import { LOCAL_HASURA_URL } from '@/utils/env';
import { generateRemoteAppUrl } from '@/utils/helpers';
import type { JwtSecretFragment } from '@/utils/__generated__/graphql';
import { useGetEnvironmentVariablesQuery } from '@/utils/__generated__/graphql';
import { Fragment, useState } from 'react';

function getJwtSecretsWithoutFalsyValues(jwtSecrets: JwtSecretFragment[]) {
  return jwtSecrets.map((secret) =>
    Object.keys(secret).reduce(
      (secretWithoutFalsyValues, key) =>
        secret[key] && key !== '__typename'
          ? { ...secretWithoutFalsyValues, [key]: secret[key] }
          : secretWithoutFalsyValues,
      {},
    ),
  );
}

export default function SystemEnvironmentVariableSettings() {
  const [showAdminSecret, setShowAdminSecret] = useState(false);
  const [showWebhookSecret, setShowWebhookSecret] = useState(false);

  const { openDialog } = useDialog();
  const { currentApplication } = useCurrentWorkspaceAndApplication();
  const { data, loading, error } = useGetEnvironmentVariablesQuery({
    variables: { appId: currentApplication?.id },
    fetchPolicy: 'cache-only',
  });

  const { jwtSecrets, webhookSecret, adminSecret } = data?.config?.hasura || {};
  const jwtSecretsWithoutFalsyValues = getJwtSecretsWithoutFalsyValues(
    jwtSecrets || [],
  );
  const stringifiedJwtSecrets =
    jwtSecretsWithoutFalsyValues.length === 1
      ? JSON.stringify(jwtSecretsWithoutFalsyValues[0], null, 2)
      : JSON.stringify(jwtSecretsWithoutFalsyValues, null, 2);

  const isPlatform = useIsPlatform();

  const appClient = useAppClient();

  if (loading) {
    return (
      <ActivityIndicator
        delay={1000}
        label="Loading system environment variables..."
      />
    );
  }

  if (error) {
    throw error;
  }

  function showViewJwtSecretModal() {
    openDialog({
      title: (
        <span className="grid grid-flow-row">
          <span>Auth JWT Secret</span>

          <Text variant="subtitle1" component="span">
            This is the key used for generating JWTs. It&apos;s HMAC-SHA-based
            and the same as configured in Hasura.
          </Text>
        </span>
      ),
<<<<<<< HEAD
      payload: {
        disabled: true,
        jwtSecret: stringifiedJwtSecrets,
      },
=======
      component: (
        <EditJwtSecretForm
          disabled
          jwtSecret={data?.app?.hasuraGraphqlJwtSecret}
        />
      ),
>>>>>>> 211eb42a
    });
  }

  function showEditJwtSecretModal() {
    openDialog({
      title: (
        <span className="grid grid-flow-row">
          <span>Edit JWT Secret</span>

          <Text variant="subtitle1" component="span">
            You can add your custom JWT secret here. Hasura will use it to
            validate the identity of your users.
          </Text>
        </span>
      ),
<<<<<<< HEAD
      payload: {
        jwtSecret: stringifiedJwtSecrets,
      },
=======
      component: (
        <EditJwtSecretForm jwtSecret={data?.app?.hasuraGraphqlJwtSecret} />
      ),
>>>>>>> 211eb42a
    });
  }

  const systemEnvironmentVariables = [
    {
      key: 'NHOST_BACKEND_URL',
      value: generateRemoteAppUrl(currentApplication.subdomain),
    },
    { key: 'NHOST_SUBDOMAIN', value: currentApplication.subdomain },
    { key: 'NHOST_REGION', value: currentApplication.region.awsName },
    {
      key: 'NHOST_HASURA_URL',
      value:
        process.env.NEXT_PUBLIC_ENV === 'dev' || !isPlatform
          ? `${LOCAL_HASURA_URL}/console`
          : generateAppServiceUrl(
              currentApplication?.subdomain,
              currentApplication?.region.awsName,
              'hasura',
              defaultLocalBackendSlugs,
              { ...defaultRemoteBackendSlugs, hasura: '/console' },
            ),
    },
    { key: 'NHOST_AUTH_URL', value: appClient.auth.url },
    { key: 'NHOST_GRAPHQL_URL', value: appClient.graphql.httpUrl },
    { key: 'NHOST_STORAGE_URL', value: appClient.storage.url },
    { key: 'NHOST_FUNCTIONS_URL', value: appClient.functions.url },
  ];

  return (
    <SettingsContainer
      title="System Environment Variables"
      description="Environment Variables are key-value pairs configured outside your source code. They are used to store environment-specific values such as API keys."
      docsLink="https://docs.nhost.io/platform/environment-variables#system-environment-variables"
      rootClassName="gap-0"
      className="mt-2 mb-2.5 px-0"
      slotProps={{ submitButton: { className: 'invisible' } }}
    >
      <Box className="grid grid-cols-3 gap-2 border-b-1 px-4 py-3">
        <Text className="font-medium">Variable Name</Text>
        <Text className="font-medium lg:col-span-2">Value</Text>
      </Box>

      <List>
        <ListItem.Root className="grid grid-cols-2 gap-2 px-4 lg:grid-cols-3">
          <ListItem.Text>NHOST_ADMIN_SECRET</ListItem.Text>

          <div className="grid grid-flow-col items-center justify-start gap-2 lg:col-span-2">
            <Text className="truncate" color="secondary">
              {showAdminSecret ? (
                <InlineCode className="!text-sm font-medium">
                  {adminSecret}
                </InlineCode>
              ) : (
                '●●●●●●●●●●●●●●●●●●●●●●●●●●●●●●●'
              )}
            </Text>

            <IconButton
              variant="borderless"
              color="secondary"
              aria-label={
                showAdminSecret ? 'Hide Admin Secret' : 'Show Admin Secret'
              }
              onClick={() => setShowAdminSecret((show) => !show)}
            >
              {showAdminSecret ? (
                <EyeOffIcon className="h-5 w-5" />
              ) : (
                <EyeIcon className="h-5 w-5" />
              )}
            </IconButton>
          </div>
        </ListItem.Root>

        <Divider component="li" className="!my-4" />

        <ListItem.Root className="grid grid-cols-2 gap-2 px-4 lg:grid-cols-3">
          <ListItem.Text>NHOST_WEBHOOK_SECRET</ListItem.Text>

          <div className="grid grid-flow-col items-center justify-start gap-2 lg:col-span-2">
            <Text className="truncate" color="secondary">
              {showWebhookSecret ? (
                <InlineCode className="!text-sm font-medium">
                  {webhookSecret}
                </InlineCode>
              ) : (
                '●●●●●●●●●●●●●●●●●●●●●●●●●●●●●●●'
              )}
            </Text>

            <IconButton
              variant="borderless"
              color="secondary"
              aria-label={
                showWebhookSecret
                  ? 'Hide Webhook Secret'
                  : 'Show Webhook Secret'
              }
              onClick={() => setShowWebhookSecret((show) => !show)}
            >
              {showWebhookSecret ? (
                <EyeOffIcon className="h-5 w-5" />
              ) : (
                <EyeIcon className="h-5 w-5" />
              )}
            </IconButton>
          </div>
        </ListItem.Root>

        <Divider component="li" className="!my-4" />

        {systemEnvironmentVariables.map((environmentVariable, index) => (
          <Fragment key={environmentVariable.key}>
            <ListItem.Root className="grid grid-cols-2 gap-2 px-4 lg:grid-cols-3">
              <ListItem.Text>{environmentVariable.key}</ListItem.Text>

              <Text className="truncate lg:col-span-2">
                {environmentVariable.value}
              </Text>
            </ListItem.Root>

            {index !== systemEnvironmentVariables.length - 1 && (
              <Divider className="!my-4" />
            )}
          </Fragment>
        ))}

        <Divider component="li" className="!mt-4 !mb-2.5" />

        <ListItem.Root className="grid grid-cols-2 justify-start px-4 lg:grid-cols-3">
          <ListItem.Text>NHOST_JWT_SECRET</ListItem.Text>

          <div className="grid grid-flow-row items-center justify-center gap-1.5 text-center md:grid-flow-col lg:col-span-2 lg:justify-start lg:text-left">
            <Button
              variant="borderless"
              onClick={showViewJwtSecretModal}
              size="small"
            >
              Show JWT Secret
            </Button>

            <Text component="span">or</Text>

            <Button
              variant="borderless"
              onClick={showEditJwtSecretModal}
              size="small"
            >
              Edit JWT Secret
            </Button>
          </div>
        </ListItem.Root>
      </List>
    </SettingsContainer>
  );
}<|MERGE_RESOLUTION|>--- conflicted
+++ resolved
@@ -86,19 +86,9 @@
           </Text>
         </span>
       ),
-<<<<<<< HEAD
-      payload: {
-        disabled: true,
-        jwtSecret: stringifiedJwtSecrets,
-      },
-=======
       component: (
-        <EditJwtSecretForm
-          disabled
-          jwtSecret={data?.app?.hasuraGraphqlJwtSecret}
-        />
+        <EditJwtSecretForm disabled jwtSecret={stringifiedJwtSecrets} />
       ),
->>>>>>> 211eb42a
     });
   }
 
@@ -114,15 +104,7 @@
           </Text>
         </span>
       ),
-<<<<<<< HEAD
-      payload: {
-        jwtSecret: stringifiedJwtSecrets,
-      },
-=======
-      component: (
-        <EditJwtSecretForm jwtSecret={data?.app?.hasuraGraphqlJwtSecret} />
-      ),
->>>>>>> 211eb42a
+      component: <EditJwtSecretForm jwtSecret={stringifiedJwtSecrets} />,
     });
   }
 
