--- conflicted
+++ resolved
@@ -8,30 +8,7 @@
 import { useFormContext } from 'react-hook-form';
 import * as Yup from 'yup';
 
-<<<<<<< HEAD
-export interface BaseEnvironmentVariableFormProps {
-=======
-export interface BaseEnvironmentVariableFormValues {
-  /**
-   * Identifier of the environment variable.
-   */
-  id: string;
-  /**
-   * The name of the role.
-   */
-  name: string;
-  /**
-   * Development environment variable value.
-   */
-  devValue: string;
-  /**
-   * Production environment variable value.
-   */
-  prodValue: string;
-}
-
 export interface BaseEnvironmentVariableFormProps extends DialogFormProps {
->>>>>>> 211eb42a
   /**
    * Determines the mode of the form.
    *
