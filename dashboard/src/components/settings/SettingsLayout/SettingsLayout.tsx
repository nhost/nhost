import RetryableErrorBoundary from '@/components/common/RetryableErrorBoundary';
import type { ProjectLayoutProps } from '@/components/layout/ProjectLayout';
import ProjectLayout from '@/components/layout/ProjectLayout';
import type { SettingsSidebarProps } from '@/components/settings/SettingsSidebar';
import SettingsSidebar from '@/components/settings/SettingsSidebar';
import { twMerge } from 'tailwind-merge';

export interface SettingsLayoutProps extends ProjectLayoutProps {
  /**
   * Props passed to the sidebar component.
   */
  sidebarProps?: SettingsSidebarProps;
}

export default function SettingsLayout({
  children,
  mainContainerProps: {
    className: mainContainerClassName,
    ...mainContainerProps
  } = {},
  sidebarProps: { className: sidebarClassName, ...sidebarProps } = {},
  ...props
}: SettingsLayoutProps) {
  return (
    <ProjectLayout
      mainContainerProps={{
        className: twMerge('flex h-full', mainContainerClassName),
        ...mainContainerProps,
      }}
      {...props}
    >
      <SettingsSidebar
        className={twMerge('w-full max-w-sidebar', sidebarClassName)}
        {...sidebarProps}
      />

<<<<<<< HEAD
      <div className="flex w-full flex-auto flex-col overflow-x-hidden">
        <RetryableErrorBoundary>{children}</RetryableErrorBoundary>
=======
      <div className="flex w-full flex-auto flex-col overflow-x-hidden bg-[#fafafa]">
        {children}
>>>>>>> 16d38351
      </div>
    </ProjectLayout>
  );
}<|MERGE_RESOLUTION|>--- conflicted
+++ resolved
@@ -34,13 +34,8 @@
         {...sidebarProps}
       />
 
-<<<<<<< HEAD
-      <div className="flex w-full flex-auto flex-col overflow-x-hidden">
+      <div className="flex w-full flex-auto flex-col overflow-x-hidden bg-[#fafafa]">
         <RetryableErrorBoundary>{children}</RetryableErrorBoundary>
-=======
-      <div className="flex w-full flex-auto flex-col overflow-x-hidden bg-[#fafafa]">
-        {children}
->>>>>>> 16d38351
       </div>
     </ProjectLayout>
   );
