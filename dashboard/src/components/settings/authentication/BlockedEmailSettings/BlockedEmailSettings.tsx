--- conflicted
+++ resolved
@@ -4,13 +4,8 @@
 import { useCurrentWorkspaceAndApplication } from '@/hooks/useCurrentWorkspaceAndApplication';
 import ActivityIndicator from '@/ui/v2/ActivityIndicator';
 import Input from '@/ui/v2/Input';
-<<<<<<< HEAD
 import { getToastStyleProps } from '@/utils/settings/settingsConstants';
-import { useState } from 'react';
-=======
-import { toastStyleProps } from '@/utils/settings/settingsConstants';
 import { useEffect } from 'react';
->>>>>>> 8a6d8c75
 import { FormProvider, useForm } from 'react-hook-form';
 import { toast } from 'react-hot-toast';
 import { twMerge } from 'tailwind-merge';
