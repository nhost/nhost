import NavLink from '@/components/common/NavLink';
import { useCurrentWorkspaceAndProject } from '@/hooks/v2/useCurrentWorkspaceAndProject';
import FloatingActionButton from '@/ui/FloatingActionButton';
import Backdrop from '@/ui/v2/Backdrop';
import type { BoxProps } from '@/ui/v2/Box';
import Box from '@/ui/v2/Box';
import List from '@/ui/v2/List';
import type { ListItemButtonProps } from '@/ui/v2/ListItem';
import { ListItem } from '@/ui/v2/ListItem';
import { isK8SPostgresEnabledInCurrentEnvironment } from '@/utils/helpers';
import Image from 'next/image';
import { useRouter } from 'next/router';
import { useEffect, useState } from 'react';
import { twMerge } from 'tailwind-merge';

export interface SettingsSidebarProps extends Omit<BoxProps, 'children'> {}

interface SettingsNavLinkProps extends ListItemButtonProps {
  /**
   * Link to navigate to.
   */
  href: string;
  /**
   * Determines whether or not the link should be active if it's href exactly
   * matches the current route.
   *
   * @default true
   */
  exact?: boolean;
}

function SettingsNavLink({
  exact = true,
  href,
  children,
  ...props
}: SettingsNavLinkProps) {
  const router = useRouter();
  const baseUrl = `/${router.query.workspaceSlug}/${router.query.appSlug}/settings`;
  const finalUrl = href && href !== '/' ? `${baseUrl}${href}` : baseUrl;

  const active = exact
    ? router.asPath === finalUrl
    : router.asPath.startsWith(finalUrl);

  return (
    <ListItem.Root>
      <ListItem.Button
        dense
        href={finalUrl}
        component={NavLink}
        selected={active}
        {...props}
      >
        <ListItem.Text>{children}</ListItem.Text>
      </ListItem.Button>
    </ListItem.Root>
  );
}

export default function SettingsSidebar({
  className,
  ...props
}: SettingsSidebarProps) {
  const [expanded, setExpanded] = useState(false);
  const { currentProject } = useCurrentWorkspaceAndProject();

  function toggleExpanded() {
    setExpanded(!expanded);
  }

  function handleSelect() {
    setExpanded(false);
  }

  function closeSidebarWhenEscapeIsPressed(event: KeyboardEvent) {
    if (event.key === 'Escape') {
      setExpanded(false);
    }
  }

  useEffect(() => {
    if (typeof document !== 'undefined') {
      document.addEventListener('keydown', closeSidebarWhenEscapeIsPressed);
    }

    return () =>
      document.removeEventListener('keydown', closeSidebarWhenEscapeIsPressed);
  }, []);

  if (!currentProject) {
    return null;
  }

  return (
    <>
      <Backdrop
        open={expanded}
        className="absolute top-0 left-0 bottom-0 right-0 z-[34] md:hidden"
        role="button"
        tabIndex={-1}
        onClick={() => setExpanded(false)}
        aria-label="Close sidebar overlay"
        onKeyDown={(event) => {
          if (event.key !== 'Enter' && event.key !== ' ') {
            return;
          }

          setExpanded(false);
        }}
      />

      <Box
        component="aside"
        className={twMerge(
          'absolute top-0 z-[35] h-full w-full overflow-auto border-r-1 px-2 pt-2 pb-17 motion-safe:transition-transform md:relative md:z-0 md:h-full md:py-2.5 md:transition-none',
          expanded ? 'translate-x-0' : '-translate-x-full md:translate-x-0',
          className,
        )}
        {...props}
      >
        <nav aria-label="Settings navigation">
          <List className="grid gap-2">
            <SettingsNavLink
              href="/general"
              exact={false}
              onClick={handleSelect}
            >
              General
            </SettingsNavLink>
<<<<<<< HEAD
            <SettingsNavLink
              href="/resources"
              exact={false}
              onClick={handleSelect}
            >
              Resources
            </SettingsNavLink>
            {isK8SPostgresEnabledInCurrentEnvironment && !isProjectUsingRDS && (
=======
            {isK8SPostgresEnabledInCurrentEnvironment && (
>>>>>>> 0e9eb180
              <SettingsNavLink
                href="/database"
                exact={false}
                onClick={handleSelect}
              >
                Database
              </SettingsNavLink>
            )}
            <SettingsNavLink
              href="/authentication"
              exact={false}
              onClick={handleSelect}
            >
              Authentication
            </SettingsNavLink>
            <SettingsNavLink
              href="/sign-in-methods"
              exact={false}
              onClick={handleSelect}
            >
              Sign-In Methods
            </SettingsNavLink>

            <SettingsNavLink
              href="/roles-and-permissions"
              exact={false}
              onClick={handleSelect}
            >
              Roles and Permissions
            </SettingsNavLink>

            <SettingsNavLink href="/smtp" exact={false} onClick={handleSelect}>
              SMTP
            </SettingsNavLink>

            <SettingsNavLink href="/git" exact={false} onClick={handleSelect}>
              Git
            </SettingsNavLink>

            <SettingsNavLink
              href="/environment-variables"
              exact={false}
              onClick={handleSelect}
            >
              Environment Variables
            </SettingsNavLink>

            <SettingsNavLink
              href="/secrets"
              exact={false}
              onClick={handleSelect}
              className="hidden"
            >
              Secrets
            </SettingsNavLink>
          </List>
        </nav>
      </Box>

      <FloatingActionButton
        className="absolute bottom-4 left-4 z-[38] md:hidden"
        onClick={toggleExpanded}
        aria-label="Toggle sidebar"
      >
        <Image
          width={16}
          height={16}
          src="/assets/table.svg"
          alt="A monochrome table"
        />
      </FloatingActionButton>
    </>
  );
}<|MERGE_RESOLUTION|>--- conflicted
+++ resolved
@@ -128,7 +128,6 @@
             >
               General
             </SettingsNavLink>
-<<<<<<< HEAD
             <SettingsNavLink
               href="/resources"
               exact={false}
@@ -136,10 +135,7 @@
             >
               Resources
             </SettingsNavLink>
-            {isK8SPostgresEnabledInCurrentEnvironment && !isProjectUsingRDS && (
-=======
             {isK8SPostgresEnabledInCurrentEnvironment && (
->>>>>>> 0e9eb180
               <SettingsNavLink
                 href="/database"
                 exact={false}
