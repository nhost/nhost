import Form from '@/components/common/Form';
import { useCurrentWorkspaceAndApplication } from '@/hooks/useCurrentWorkspaceAndApplication';
import { Alert } from '@/ui/Alert';
import Button from '@/ui/v2/Button';
import Input from '@/ui/v2/Input';
import generateAppServiceUrl from '@/utils/common/generateAppServiceUrl';
import getServerError from '@/utils/settings/getServerError';
import { getToastStyleProps } from '@/utils/settings/settingsConstants';
import { yupResolver } from '@hookform/resolvers/yup';
import fetch from 'cross-fetch';
import { useState } from 'react';
import { FormProvider, useForm } from 'react-hook-form';
import { toast } from 'react-hot-toast';
import * as Yup from 'yup';

export interface CreateUserFormValues {
  /**
   * Email of the user to add to this project.
   */
  email: string;
  /**
   * Password for the user.
   */
  password: string;
}

export interface CreateUserFormProps {
  /**
   * Function to be called when the operation is cancelled.
   */
  onCancel?: VoidFunction;
  /**
   * Function to be called when the submit is successful.
   */
  onSuccess?: VoidFunction;
}

export const CreateUserFormValidationSchema = Yup.object({
  email: Yup.string()
    .min(5, 'Email must be at least 5 characters long.')
    .email('Invalid email address')
    .required('This field is required.'),
  password: Yup.string()
    .label('Users Password')
    .min(8, 'Password must be at least 8 characters long.')
    .required('This field is required.'),
});

export default function CreateUserForm({
  onSuccess,
  onCancel,
}: CreateUserFormProps) {
  const { currentApplication } = useCurrentWorkspaceAndApplication();
  const [createUserFormError, setCreateUserFormError] = useState<Error | null>(
    null,
  );

  const form = useForm<CreateUserFormValues>({
    defaultValues: {},
    reValidateMode: 'onSubmit',
    resolver: yupResolver(CreateUserFormValidationSchema),
  });

  const {
    register,
    formState: { errors, isSubmitting },
    setError,
  } = form;

  const baseAuthUrl = generateAppServiceUrl(
    currentApplication?.subdomain,
    currentApplication?.region?.awsName,
    'auth',
  );

  const signUpUrl = `${baseAuthUrl}/signup/email-password`;

  async function handleCreateUser({ email, password }: CreateUserFormValues) {
    setCreateUserFormError(null);

    try {
      await toast.promise(
        fetch(signUpUrl, {
          method: 'POST',
          headers: { 'Content-Type': 'application/json' },
          body: JSON.stringify({ email, password }),
        }).then(async (res) => {
          const data = await res.json();

          if (res.ok) {
            return data;
          }

          if (res.status === 409) {
            setError('email', { message: data?.message });
          }

          throw new Error(data?.message || 'Something went wrong.');
        }),
        {
          loading: 'Creating user...',
          success: 'User created successfully.',
<<<<<<< HEAD
          error: getServerError(
            'An error occurred while trying to create the user.',
          ),
=======
          error: (arg) =>
            arg?.message
              ? `Error: ${arg.message}`
              : 'An error occurred while trying to create the user.',
>>>>>>> 340c014f
        },
        getToastStyleProps(),
      );

      onSuccess?.();
    } catch {
      // Note: Error is already handled by toast.promise
    }
  }

  return (
    <FormProvider {...form}>
      <Form
        onSubmit={handleCreateUser}
        className="grid grid-flow-row gap-4 px-6 pb-6"
      >
        <Input
          {...register('email')}
          id="email"
          label="Email"
          placeholder="Enter Email"
          hideEmptyHelperText
          error={!!errors.email}
          helperText={errors?.email?.message}
          fullWidth
          autoComplete="off"
          autoFocus
        />
        <Input
          {...register('password')}
          id="password"
          label="Password"
          placeholder="Enter Password"
          hideEmptyHelperText
          error={!!errors.password}
          helperText={errors?.password?.message}
          fullWidth
          autoComplete="off"
          type="password"
        />
        {createUserFormError && (
          <Alert
            severity="error"
            className="grid grid-flow-col items-center justify-between px-4 py-3"
          >
            <span className="text-left">
              <strong>Error:</strong> {createUserFormError.message}
            </span>

            <Button
              variant="borderless"
              color="error"
              size="small"
              onClick={() => {
                setCreateUserFormError(null);
              }}
            >
              Clear
            </Button>
          </Alert>
        )}
        <div className="grid grid-flow-row gap-2">
          <Button type="submit" loading={isSubmitting} disabled={isSubmitting}>
            Create
          </Button>

          <Button variant="outlined" color="secondary" onClick={onCancel}>
            Cancel
          </Button>
        </div>
      </Form>
    </FormProvider>
  );
}<|MERGE_RESOLUTION|>--- conflicted
+++ resolved
@@ -100,16 +100,9 @@
         {
           loading: 'Creating user...',
           success: 'User created successfully.',
-<<<<<<< HEAD
           error: getServerError(
             'An error occurred while trying to create the user.',
           ),
-=======
-          error: (arg) =>
-            arg?.message
-              ? `Error: ${arg.message}`
-              : 'An error occurred while trying to create the user.',
->>>>>>> 340c014f
         },
         getToastStyleProps(),
       );
