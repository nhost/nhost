--- conflicted
+++ resolved
@@ -98,24 +98,10 @@
         },
         getToastStyleProps(),
       );
-<<<<<<< HEAD
+
       onSubmit?.();
     } catch (error) {
-      if (error.response?.status === 409) {
-        setError('email', {
-          message: error.response.data.message,
-        });
-        return;
-      }
-      setCreateUserFormError(
-        new Error(error.response.data.message || 'Something went wrong.'),
-      );
-=======
-
-      onSuccess?.();
-    } catch {
-      // Note: Error is already handled by toast.promise
->>>>>>> 1a4a0612
+      // Note: The error is already handled by the toast promise.
     }
   }
 
