<<<<<<< HEAD
import { UserDataProvider } from '@/context/workspace1-context';
import nhostGraphQLLink from '@/tests/msw/mocks/graphql/nhostGraphQLLink';
import { render, screen, waitForElementToBeRemoved } from '@/tests/testUtils';
import type { Project } from '@/types/application';
import { ApplicationStatus } from '@/types/application';
import type { Workspace } from '@/types/workspace';
=======
import type { Project } from '@/types/application';
import { ApplicationStatus } from '@/types/application';
import type { Workspace } from '@/types/workspace';
import { queryClient, render, screen } from '@/utils/testUtils';
>>>>>>> 0e9eb180
import { rest } from 'msw';
import { setupServer } from 'msw/node';
import { afterAll, beforeAll, vi } from 'vitest';
import OverviewDeployments from '.';

vi.mock('next/router', () => ({
  useRouter: vi.fn().mockReturnValue({
    basePath: '',
    pathname: '/test-workspace/test-application',
    route: '/[workspaceSlug]/[appSlug]',
    asPath: '/test-workspace/test-application',
    isLocaleDomain: false,
    isReady: true,
    isPreview: false,
    query: {
      workspaceSlug: 'test-workspace',
      appSlug: 'test-application',
    },
    push: vi.fn(),
    replace: vi.fn(),
    reload: vi.fn(),
    back: vi.fn(),
    prefetch: vi.fn(),
    beforePopState: vi.fn(),
    events: {
      on: vi.fn(),
      off: vi.fn(),
      emit: vi.fn(),
    },
    isFallback: false,
  }),
}));

const mockApplication: Project = {
  id: '1',
  name: 'Test Application',
  slug: 'test-application',
  appStates: [],
  subdomain: '',
  isProvisioned: true,
  region: {
    awsName: 'us-east-1',
    city: 'New York',
    countryCode: 'US',
    id: '1',
  },
  createdAt: new Date().toISOString(),
  deployments: [],
  desiredState: ApplicationStatus.Live,
  featureFlags: [],
  providersUpdated: true,
  githubRepository: { fullName: 'test/git-project' },
  repositoryProductionBranch: null,
  nhostBaseFolder: null,
  plan: null,
  config: {
    hasura: {
      adminSecret: 'nhost-admin-secret',
    },
  },
};

const mockWorkspace: Workspace = {
  id: '1',
  name: 'Test Workspace',
  slug: 'test-workspace',
  members: [],
  applications: [mockApplication],
};

const server = setupServer(
  rest.get('https://local.graphql.nhost.run/v1', (_req, res, ctx) =>
    res(ctx.status(200)),
  ),
);

beforeAll(() => {
  process.env.NEXT_PUBLIC_NHOST_PLATFORM = 'true';
  process.env.NEXT_PUBLIC_ENV = 'production';
  server.listen();
});

afterEach(() => {
  server.resetHandlers(
    rest.get('https://local.graphql.nhost.run/v1', (_req, res, ctx) =>
      res(ctx.status(200)),
    ),
  );
  queryClient.clear();
});

afterAll(() => {
  server.close();
  vi.restoreAllMocks();
});

test('should render an empty state when GitHub is not connected', async () => {
  server.use(
    rest.post('https://local.graphql.nhost.run/v1', async (req, res, ctx) => {
      const { operationName } = await req.json();

      if (operationName === 'GetWorkspaceAndProject') {
        return res(
          ctx.json({
            data: {
              workspaces: [
                {
                  ...mockWorkspace,
                  projects: [{ ...mockApplication, githubRepository: null }],
                },
              ],
              projects: [{ ...mockApplication, githubRepository: null }],
            },
          }),
        );
      }

      return res(
        ctx.json({
          data: {
            deployments: [],
          },
        }),
      );
    }),
  );

  render(<OverviewDeployments />);

  expect(await screen.findByText(/no deployments/i)).toBeInTheDocument();
  expect(
    await screen.findByRole('button', { name: /connect to github/i }),
  ).toBeInTheDocument();
});

test('should render an empty state when GitHub is connected, but there are no deployments', async () => {
  server.use(
    rest.post('https://local.graphql.nhost.run/v1', async (_req, res, ctx) => {
      const { operationName } = await _req.json();

      if (operationName === 'GetWorkspaceAndProject') {
        return res(
          ctx.json({
            data: {
              workspaces: [mockWorkspace],
              projects: [mockApplication],
            },
          }),
        );
      }

      return res(ctx.json({ data: { deployments: [] } }));
    }),
  );

  render(<OverviewDeployments />);

  expect(await screen.findByText(/^deployments$/i)).toBeInTheDocument();
  expect(
    await screen.findByRole('link', { name: /view all/i }),
  ).toBeInTheDocument();

  expect(await screen.findByText(/no deployments/i)).toBeInTheDocument();
  expect(await screen.findByText(/test\/git-project/i)).toBeInTheDocument();
  expect(await screen.findByRole('link', { name: /edit/i })).toHaveAttribute(
    'href',
    '/test-workspace/test-application/settings/git',
  );
});

test('should render a list of deployments', async () => {
  server.use(
    rest.post('https://local.graphql.nhost.run/v1', async (_req, res, ctx) => {
      const { operationName } = await _req.json();

      if (operationName === 'ScheduledOrPendingDeploymentsSub') {
        return res(ctx.json({ data: { deployments: [] } }));
      }

      if (operationName === 'GetWorkspaceAndProject') {
        return res(
          ctx.json({
            data: {
              workspaces: [mockWorkspace],
              projects: [mockApplication],
            },
          }),
        );
      }

      return res(
        ctx.json({
          data: {
            deployments: [
              {
                id: '1',
                commitSHA: 'abc123',
                deploymentStartedAt: '2021-08-01T00:00:00.000Z',
                deploymentEndedAt: '2021-08-01T00:05:00.000Z',
                deploymentStatus: 'DEPLOYED',
                commitUserName: 'test.user',
                commitUserAvatarUrl: 'http://images.example.com/avatar.png',
                commitMessage: 'Test commit message',
              },
            ],
          },
        }),
      );
    }),
  );

  render(<OverviewDeployments />);

  expect(await screen.findByText(/test commit message/i)).toBeInTheDocument();
  expect(await screen.findByLabelText(/avatar/i)).toHaveStyle(
    'background-image: url(http://images.example.com/avatar.png)',
  );
  expect(
    await screen.findByRole('link', {
      name: /test commit message/i,
    }),
  ).toHaveAttribute('href', '/test-workspace/test-application/deployments/1');
  expect(await screen.findByText(/5m 0s/i)).toBeInTheDocument();
  expect(await screen.findByText(/live/i)).toBeInTheDocument();
  expect(
    await screen.findByRole('button', { name: /redeploy/i }),
  ).not.toBeDisabled();
});

test('should disable redeployments if a deployment is already in progress', async () => {
  server.use(
    rest.post('https://local.graphql.nhost.run/v1', async (req, res, ctx) => {
      const { operationName } = await req.json();

      if (operationName === 'ScheduledOrPendingDeploymentsSub') {
        return res(
          ctx.json({
            data: {
              deployments: [
                {
                  id: '2',
                  commitSHA: 'abc234',
                  deploymentStartedAt: '2021-08-02T00:00:00.000Z',
                  deploymentEndedAt: null,
                  deploymentStatus: 'PENDING',
                  commitUserName: 'test.user',
                  commitUserAvatarUrl: 'http://images.example.com/avatar.png',
                  commitMessage: 'Test commit message',
                },
              ],
            },
          }),
        );
      }

      if (operationName === 'GetWorkspaceAndProject') {
        return res(
          ctx.json({
            data: {
              workspaces: [mockWorkspace],
              projects: [mockApplication],
            },
          }),
        );
      }

      return res(
        ctx.json({
          data: {
            deployments: [
              {
                id: '1',
                commitSHA: 'abc123',
                deploymentStartedAt: '2021-08-01T00:00:00.000Z',
                deploymentEndedAt: '2021-08-01T00:05:00.000Z',
                deploymentStatus: 'DEPLOYED',
                commitUserName: 'test.user',
                commitUserAvatarUrl: 'http://images.example.com/avatar.png',
                commitMessage: 'Test commit message',
              },
            ],
          },
        }),
      );
    }),
  );

  render(<OverviewDeployments />);

  expect(
    await screen.findByRole('button', { name: /redeploy/i }),
  ).toBeDisabled();
});<|MERGE_RESOLUTION|>--- conflicted
+++ resolved
@@ -1,20 +1,11 @@
-<<<<<<< HEAD
-import { UserDataProvider } from '@/context/workspace1-context';
-import nhostGraphQLLink from '@/tests/msw/mocks/graphql/nhostGraphQLLink';
-import { render, screen, waitForElementToBeRemoved } from '@/tests/testUtils';
+import { queryClient, render, screen } from '@/tests/testUtils';
 import type { Project } from '@/types/application';
 import { ApplicationStatus } from '@/types/application';
 import type { Workspace } from '@/types/workspace';
-=======
-import type { Project } from '@/types/application';
-import { ApplicationStatus } from '@/types/application';
-import type { Workspace } from '@/types/workspace';
-import { queryClient, render, screen } from '@/utils/testUtils';
->>>>>>> 0e9eb180
 import { rest } from 'msw';
 import { setupServer } from 'msw/node';
 import { afterAll, beforeAll, vi } from 'vitest';
-import OverviewDeployments from '.';
+import OverviewDeployments from './OverviewDeployments';
 
 vi.mock('next/router', () => ({
   useRouter: vi.fn().mockReturnValue({
