import {
  FormControl,
  FormDescription,
  FormField,
  FormItem,
  FormLabel,
  FormMessage,
} from '@/components/ui/v3/form';
<<<<<<< HEAD
import { Input, type InputProps } from '@/components/ui/v3/input';
import { InfoTooltip } from '@/features/orgs/projects/common/components/InfoTooltip';
import type { Control, FieldPath, FieldValues } from 'react-hook-form';
=======
import { Input } from '@/components/ui/v3/input';
import { cn, isNotEmptyValue } from '@/lib/utils';
import {
  type ChangeEvent,
  type ForwardedRef,
  forwardRef,
  type ReactNode,
} from 'react';
import type {
  Control,
  ControllerRenderProps,
  FieldPath,
  FieldValues,
  PathValue,
} from 'react-hook-form';
import { mergeRefs } from 'react-merge-refs';
>>>>>>> 22879ab3

const inputClasses =
  '!bg-transparent aria-[invalid=true]:border-red-500 aria-[invalid=true]:focus:border-red-500 aria-[invalid=true]:focus:ring-red-500';

interface FormInputProps<
  TFieldValues extends FieldValues = FieldValues,
  TName extends FieldPath<TFieldValues> = FieldPath<TFieldValues>,
> {
  control: Control<TFieldValues>;
  name: TName;
  label: ReactNode;
  placeholder?: string;
  className?: string;
  type?: string;
<<<<<<< HEAD
  disabled?: boolean;
  autoComplete?: InputProps['autoComplete'];
  infoTooltip?: string;
=======
  inline?: boolean;
  helperText?: string | null;
  transformValue?: (
    value: PathValue<TFieldValues, TName>,
  ) => PathValue<TFieldValues, TName>;
>>>>>>> 22879ab3
}

function InnerFormInput<
  TFieldValues extends FieldValues = FieldValues,
  TName extends FieldPath<TFieldValues> = FieldPath<TFieldValues>,
<<<<<<< HEAD
>({
  control,
  name,
  label,
  placeholder,
  className = '',
  type = 'text',
  disabled,
  autoComplete,
  infoTooltip,
}: FormInputProps<TFieldValues, TName>) {
=======
>(
  {
    control,
    name,
    label,
    placeholder,
    className = '',
    type = 'text',
    inline,
    helperText,
    transformValue,
  }: FormInputProps<TFieldValues, TName>,
  ref: ForwardedRef<HTMLInputElement>,
) {
  function getOnChangeHandlerAndValue(
    field: ControllerRenderProps<TFieldValues, TName>,
  ): [
    PathValue<TFieldValues, TName>,
    (e: ChangeEvent<HTMLInputElement>) => void,
  ] {
    const { onChange, value } = field;

    function handleOnChange(event: ChangeEvent<HTMLInputElement>) {
      let transformedValue = event.target.value;
      if (isNotEmptyValue(transformValue)) {
        transformedValue = transformValue(
          event.target.value as PathValue<TFieldValues, TName>,
        );
      }
      onChange(transformedValue);
    }

    const transformedValue = isNotEmptyValue(transformValue)
      ? transformValue(value)
      : value;

    return [transformedValue, handleOnChange];
  }
>>>>>>> 22879ab3
  return (
    <FormField
      control={control}
      name={name}
<<<<<<< HEAD
      render={({ field }) => (
        <FormItem>
          {infoTooltip ? (
            <div className="flex flex-row items-center gap-2">
              <FormLabel>{label}</FormLabel>
              <FormDescription>
                <InfoTooltip>{infoTooltip}</InfoTooltip>
              </FormDescription>
            </div>
          ) : (
            <FormLabel>{label}</FormLabel>
          )}
          <FormControl>
            <Input
              type={type}
              placeholder={placeholder || label}
              {...field}
              disabled={disabled}
              autoComplete={autoComplete}
              className={`${inputClasses} ${className}`}
            />
          </FormControl>
          <FormMessage />
        </FormItem>
      )}
=======
      render={({ field }) => {
        const { onChange, value, ...fieldProps } = field;

        const [tValue, handleOnChange] = getOnChangeHandlerAndValue(field);
        return (
          <FormItem
            className={cn({ 'flex w-full items-center gap-4 py-3': inline })}
          >
            <FormLabel
              className={cn({
                'mt-2 w-52 max-w-52 flex-shrink-0 self-start': inline,
              })}
            >
              {label}
            </FormLabel>
            <div
              className={cn({
                'flex w-[calc(100%-13.5rem)] max-w-[calc(100%-13.5rem)] flex-col gap-2':
                  inline,
              })}
            >
              <FormControl>
                <Input
                  type={type}
                  placeholder={placeholder}
                  onChange={handleOnChange}
                  value={tValue}
                  {...fieldProps}
                  ref={mergeRefs([field.ref, ref])}
                  className={cn(inputClasses, className)}
                  wrapperClassName={cn({ 'w-full': !inline })}
                />
              </FormControl>
              {!!helperText && (
                <FormDescription className="break-all px-[1px]">
                  {helperText}
                </FormDescription>
              )}
              <FormMessage />
            </div>
          </FormItem>
        );
      }}
>>>>>>> 22879ab3
    />
  );
}

const FormInput = forwardRef(InnerFormInput) as <
  TFieldValues extends FieldValues = FieldValues,
  TName extends FieldPath<TFieldValues> = FieldPath<TFieldValues>,
>(
  props: FormInputProps<TFieldValues, TName> & {
    ref?: ForwardedRef<HTMLInputElement>;
  },
) => ReturnType<typeof InnerFormInput>;

export default FormInput;<|MERGE_RESOLUTION|>--- conflicted
+++ resolved
@@ -6,12 +6,8 @@
   FormLabel,
   FormMessage,
 } from '@/components/ui/v3/form';
-<<<<<<< HEAD
 import { Input, type InputProps } from '@/components/ui/v3/input';
 import { InfoTooltip } from '@/features/orgs/projects/common/components/InfoTooltip';
-import type { Control, FieldPath, FieldValues } from 'react-hook-form';
-=======
-import { Input } from '@/components/ui/v3/input';
 import { cn, isNotEmptyValue } from '@/lib/utils';
 import {
   type ChangeEvent,
@@ -27,7 +23,6 @@
   PathValue,
 } from 'react-hook-form';
 import { mergeRefs } from 'react-merge-refs';
->>>>>>> 22879ab3
 
 const inputClasses =
   '!bg-transparent aria-[invalid=true]:border-red-500 aria-[invalid=true]:focus:border-red-500 aria-[invalid=true]:focus:ring-red-500';
@@ -42,35 +37,19 @@
   placeholder?: string;
   className?: string;
   type?: string;
-<<<<<<< HEAD
-  disabled?: boolean;
-  autoComplete?: InputProps['autoComplete'];
-  infoTooltip?: string;
-=======
   inline?: boolean;
   helperText?: string | null;
   transformValue?: (
     value: PathValue<TFieldValues, TName>,
   ) => PathValue<TFieldValues, TName>;
->>>>>>> 22879ab3
+  disabled?: boolean;
+  autoComplete?: InputProps['autoComplete'];
+  infoTooltip?: string;
 }
 
 function InnerFormInput<
   TFieldValues extends FieldValues = FieldValues,
   TName extends FieldPath<TFieldValues> = FieldPath<TFieldValues>,
-<<<<<<< HEAD
->({
-  control,
-  name,
-  label,
-  placeholder,
-  className = '',
-  type = 'text',
-  disabled,
-  autoComplete,
-  infoTooltip,
-}: FormInputProps<TFieldValues, TName>) {
-=======
 >(
   {
     control,
@@ -82,6 +61,9 @@
     inline,
     helperText,
     transformValue,
+    disabled,
+    autoComplete,
+    infoTooltip,
   }: FormInputProps<TFieldValues, TName>,
   ref: ForwardedRef<HTMLInputElement>,
 ) {
@@ -109,38 +91,10 @@
 
     return [transformedValue, handleOnChange];
   }
->>>>>>> 22879ab3
   return (
     <FormField
       control={control}
       name={name}
-<<<<<<< HEAD
-      render={({ field }) => (
-        <FormItem>
-          {infoTooltip ? (
-            <div className="flex flex-row items-center gap-2">
-              <FormLabel>{label}</FormLabel>
-              <FormDescription>
-                <InfoTooltip>{infoTooltip}</InfoTooltip>
-              </FormDescription>
-            </div>
-          ) : (
-            <FormLabel>{label}</FormLabel>
-          )}
-          <FormControl>
-            <Input
-              type={type}
-              placeholder={placeholder || label}
-              {...field}
-              disabled={disabled}
-              autoComplete={autoComplete}
-              className={`${inputClasses} ${className}`}
-            />
-          </FormControl>
-          <FormMessage />
-        </FormItem>
-      )}
-=======
       render={({ field }) => {
         const { onChange, value, ...fieldProps } = field;
 
@@ -149,13 +103,26 @@
           <FormItem
             className={cn({ 'flex w-full items-center gap-4 py-3': inline })}
           >
-            <FormLabel
-              className={cn({
-                'mt-2 w-52 max-w-52 flex-shrink-0 self-start': inline,
-              })}
-            >
-              {label}
-            </FormLabel>
+            {infoTooltip ? (
+              <div className="flex flex-row items-center gap-2">
+                <FormLabel
+                  className={cn({
+                    'mt-2 w-52 max-w-52 flex-shrink-0 self-start': inline,
+                  })}
+                >
+                  {label}
+                </FormLabel>
+                <InfoTooltip>{infoTooltip}</InfoTooltip>
+              </div>
+            ) : (
+              <FormLabel
+                className={cn({
+                  'mt-2 w-52 max-w-52 flex-shrink-0 self-start': inline,
+                })}
+              >
+                {label}
+              </FormLabel>
+            )}
             <div
               className={cn({
                 'flex w-[calc(100%-13.5rem)] max-w-[calc(100%-13.5rem)] flex-col gap-2':
@@ -168,6 +135,8 @@
                   placeholder={placeholder}
                   onChange={handleOnChange}
                   value={tValue}
+                  disabled={disabled}
+                  autoComplete={autoComplete}
                   {...fieldProps}
                   ref={mergeRefs([field.ref, ref])}
                   className={cn(inputClasses, className)}
@@ -184,7 +153,6 @@
           </FormItem>
         );
       }}
->>>>>>> 22879ab3
     />
   );
 }
