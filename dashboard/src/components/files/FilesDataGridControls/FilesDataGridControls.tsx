import type { DataGridPaginationProps } from '@/components/common/DataGridPagination';
import DataGridPagination from '@/components/common/DataGridPagination';
import { useDialog } from '@/components/common/DialogProvider';
import { useAppClient } from '@/hooks/useAppClient';
import { useCurrentWorkspaceAndApplication } from '@/hooks/useCurrentWorkspaceAndApplication';
import useDataGridConfig from '@/hooks/useDataGridConfig';
import type { FileUploadButtonProps } from '@/ui/FileUploadButton';
import FileUploadButton from '@/ui/FileUploadButton';
import type { BoxProps } from '@/ui/v2/Box';
import Box from '@/ui/v2/Box';
import Button from '@/ui/v2/Button';
import Chip from '@/ui/v2/Chip';
import type { InputProps } from '@/ui/v2/Input';
import Input from '@/ui/v2/Input';
import { getHasuraAdminSecret } from '@/utils/env';
import { triggerToast } from '@/utils/toast';
import type { Files } from '@/utils/__generated__/graphql';
import type { PropsWithoutRef } from 'react';
import { useState } from 'react';
import type { Row } from 'react-table';
import { twMerge } from 'tailwind-merge';

export type FilterProps = PropsWithoutRef<InputProps>;

export interface FilesDataGridControlsProps extends BoxProps {
  paginationProps?: DataGridPaginationProps;
  fileUploadProps?: FileUploadButtonProps;
  filterProps?: FilterProps;
  refetchData?: () => Promise<any>;
}

export default function FilesDataGridControls({
  className,
  paginationProps,
  fileUploadProps,
  filterProps,
  refetchData,
  ...props
}: FilesDataGridControlsProps) {
  const { openAlertDialog } = useDialog();
  const { currentApplication } = useCurrentWorkspaceAndApplication();
  const appClient = useAppClient();
  const [deleteLoading, setDeleteLoading] = useState(false);

  const { className: paginationClassName, ...restPaginationProps } =
    paginationProps || ({} as DataGridPaginationProps);
  const { className: fileUploadClassName, ...restFileUploadProps } =
    fileUploadProps || ({} as FileUploadButtonProps);
  const { className: filterClassName, ...restFilterProps } =
    filterProps || ({} as FilterProps);

  const { selectedFlatRows: selectedFiles, toggleAllRowsSelected } =
    useDataGridConfig<Files>();

  // note: this array ensures that there won't be a glitch with the submit
  // button when files are being deleted
  const [selectedFilesBeforeDelete, setSelectedFilesBeforeDelete] = useState<
    Row<Files>[]
  >([]);

  const numberOfSelectedFiles =
    selectedFilesBeforeDelete.length || selectedFiles?.length;

  async function handleFileDelete() {
    if (!selectedFiles || selectedFiles.length === 0) {
      return;
    }

    setSelectedFilesBeforeDelete(selectedFiles);
    setDeleteLoading(true);

    try {
      const storageWithAdminSecret = appClient.storage.setAdminSecret(
        process.env.NEXT_PUBLIC_ENV === 'dev'
<<<<<<< HEAD
          ? getHasuraAdminSecret()
          : currentApplication.hasuraGraphqlAdminSecret,
=======
          ? 'nhost-admin-secret'
          : currentApplication.config?.hasura.adminSecret,
>>>>>>> 9c22a616
      );

      // note: this is not an optimal solution, but we don't have a better way
      // to batch remove files for now
      const response = await Promise.allSettled(
        selectedFiles.map((file) =>
          storageWithAdminSecret.delete({ fileId: file.original.id }),
        ),
      );

      const failedFiles = response.filter(
        (content) =>
          content.status === 'rejected' || Boolean(content.value.error),
      );

      if (failedFiles.length > 0) {
        triggerToast(
          `Failed to delete ${failedFiles.length} ${
            failedFiles.length === 1 ? 'file' : 'files'
          }`,
        );
      } else {
        triggerToast(
          selectedFiles.length === 1
            ? `The file was successfully deleted.`
            : `${selectedFiles.length} files were successfully deleted.`,
        );
      }

      toggleAllRowsSelected(false);

      if (refetchData) {
        await refetchData();
      }
    } catch (error) {
      triggerToast(error.message || 'Unknown error occurred');
    }

    setDeleteLoading(false);
  }

  return (
    <Box
      className={twMerge('sticky top-0 z-20 border-b-1 p-2', className)}
      {...props}
    >
      {numberOfSelectedFiles > 0 ? (
        <div className="mx-auto grid h-[40px] grid-flow-col items-center justify-start gap-2">
          <Chip
            color="info"
            size="small"
            label={`${numberOfSelectedFiles} selected`}
          />

          <Button
            variant="borderless"
            color="error"
            size="small"
            loading={deleteLoading}
            onClick={() =>
              openAlertDialog({
                title:
                  numberOfSelectedFiles === 1
                    ? 'Delete file'
                    : `Delete ${numberOfSelectedFiles} files`,
                payload: `Are you sure you want to delete the selected ${
                  numberOfSelectedFiles === 1 ? 'file' : 'files'
                }?`,
                props: {
                  primaryButtonText:
                    numberOfSelectedFiles === 1
                      ? 'Delete'
                      : `Delete ${numberOfSelectedFiles} Files`,
                  primaryButtonColor: 'error',
                  onPrimaryAction: handleFileDelete,
                  TransitionProps: {
                    onExited: () => setSelectedFilesBeforeDelete([]),
                  },
                },
              })
            }
          >
            Delete
          </Button>
        </div>
      ) : (
        <div className="mx-auto grid w-full grid-cols-12 gap-2">
          <Input
            className={twMerge(
              'col-span-12 xs+:col-span-12 md:col-span-9 xl:col-span-10',
              filterClassName,
            )}
            fullWidth
            {...restFilterProps}
          />

          <div className="col-span-12 grid grid-flow-col gap-2 md:col-span-3 xl:col-span-2">
            <DataGridPagination
              className={twMerge('col-span-6', paginationClassName)}
              {...restPaginationProps}
            />

            <FileUploadButton
              className={twMerge(
                'col-span-6 self-stretch font-medium',
                fileUploadClassName,
              )}
              {...restFileUploadProps}
            >
              Upload
            </FileUploadButton>
          </div>
        </div>
      )}
    </Box>
  );
}<|MERGE_RESOLUTION|>--- conflicted
+++ resolved
@@ -72,13 +72,8 @@
     try {
       const storageWithAdminSecret = appClient.storage.setAdminSecret(
         process.env.NEXT_PUBLIC_ENV === 'dev'
-<<<<<<< HEAD
           ? getHasuraAdminSecret()
-          : currentApplication.hasuraGraphqlAdminSecret,
-=======
-          ? 'nhost-admin-secret'
           : currentApplication.config?.hasura.adminSecret,
->>>>>>> 9c22a616
       );
 
       // note: this is not an optimal solution, but we don't have a better way
