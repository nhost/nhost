import { LoadingScreen } from '@/components/common/LoadingScreen';
import useIsPlatform from '@/hooks/common/useIsPlatform';
import { useCurrentWorkspaceAndApplication } from '@/hooks/useCurrentWorkspaceAndApplication';
import Box from '@/ui/v2/Box';
import Button from '@/ui/v2/Button';
import IconButton from '@/ui/v2/IconButton';
import ArrowSquareOutIcon from '@/ui/v2/icons/ArrowSquareOutIcon';
import CopyIcon from '@/ui/v2/icons/CopyIcon';
import Text from '@/ui/v2/Text';
import generateAppServiceUrl, {
  defaultLocalBackendSlugs,
  defaultRemoteBackendSlugs,
} from '@/utils/common/generateAppServiceUrl';
<<<<<<< HEAD
import { getHasuraConsoleServiceUrl } from '@/utils/env';
=======
import { copy } from '@/utils/copy';
import { LOCAL_HASURA_URL } from '@/utils/env';
>>>>>>> bca1835e
import Image from 'next/image';

interface HasuraDataProps {
  close?: () => void;
}

export function HasuraData({ close }: HasuraDataProps) {
  const { currentApplication } = useCurrentWorkspaceAndApplication();
  const isPlatform = useIsPlatform();

  if (
    !currentApplication?.subdomain ||
    !currentApplication?.hasuraGraphqlAdminSecret
  ) {
    return <LoadingScreen />;
  }

  const hasuraUrl =
    process.env.NEXT_PUBLIC_ENV === 'dev' || !isPlatform
      ? `${getHasuraConsoleServiceUrl()}/console`
      : generateAppServiceUrl(
          currentApplication?.subdomain,
          currentApplication?.region.awsName,
          'hasura',
          defaultLocalBackendSlugs,
          { ...defaultRemoteBackendSlugs, hasura: '/console' },
        );

  return (
    <div className="mx-auto w-full max-w-md px-6 py-4 text-left">
      <div className="grid grid-flow-row gap-1">
        <div className="mx-auto">
          <Image
            src="/assets/hasuramodal.svg"
            width={72}
            height={72}
            alt="Hasura"
          />
        </div>

        <Text variant="h3" component="h1" className="text-center">
          Open Hasura
        </Text>

        <Text className="text-center">
          Hasura is the dashboard you&apos;ll use to edit your schema and
          permissions as well as browse data. Copy the admin secret to your
          clipboard and enter it in the next screen.
        </Text>

        <Box className="mt-6 border-y-1">
          <div className="grid w-full grid-cols-1 place-content-between items-center py-2 sm:grid-cols-3">
            <Text className="col-span-1 text-center font-medium sm:justify-start sm:text-left">
              Admin Secret
            </Text>

            <div className="col-span-1 grid grid-flow-col items-center justify-center gap-2 sm:col-span-2 sm:justify-end">
              <Text className="font-medium" variant="subtitle2">
                {Array(currentApplication.hasuraGraphqlAdminSecret.length)
                  .fill('•')
                  .join('')}
              </Text>

              <IconButton
                onClick={() =>
                  copy(
                    currentApplication.hasuraGraphqlAdminSecret,
                    'Hasura admin secret',
                  )
                }
                variant="borderless"
                color="secondary"
                className="min-w-0 p-1"
                aria-label="Copy admin secret"
              >
                <CopyIcon className="h-4 w-4" />
              </IconButton>
            </div>
          </div>
        </Box>

        <div className="mt-6 grid grid-flow-row gap-2">
          <Button
            href={hasuraUrl}
            // Both `target` and `rel` are available when `href` is set. This is
            // a limitation of MUI.
            // @ts-ignore
            target="_blank"
            rel="noreferrer noopener"
            endIcon={<ArrowSquareOutIcon className="h-4 w-4" />}
          >
            Open Hasura
          </Button>

          {close && (
            <Button
              variant="outlined"
              color="secondary"
              className="text-sm+ font-normal"
              onClick={close}
            >
              Cancel
            </Button>
          )}
        </div>
      </div>
    </div>
  );
}

export default HasuraData;<|MERGE_RESOLUTION|>--- conflicted
+++ resolved
@@ -11,12 +11,8 @@
   defaultLocalBackendSlugs,
   defaultRemoteBackendSlugs,
 } from '@/utils/common/generateAppServiceUrl';
-<<<<<<< HEAD
+import { copy } from '@/utils/copy';
 import { getHasuraConsoleServiceUrl } from '@/utils/env';
-=======
-import { copy } from '@/utils/copy';
-import { LOCAL_HASURA_URL } from '@/utils/env';
->>>>>>> bca1835e
 import Image from 'next/image';
 
 interface HasuraDataProps {
