--- conflicted
+++ resolved
@@ -1,6 +1,2 @@
 export * from './Divider';
-<<<<<<< HEAD
-export { default as Divider, default } from './Divider';
-=======
-export { default, default as Divider } from './Divider';
->>>>>>> 766c8431
+export { default, default as Divider } from './Divider';