--- conflicted
+++ resolved
@@ -44,15 +44,19 @@
     .required('Workspace name is required.')
     .min(4, 'The new Workspace name must be at least 4 characters.')
     .max(32, "The new Workspace name can't be longer than 32 characters.")
-    .test('canBeSlugified', `This field should be at least 4 characters and can't be longer than 32 characters.`, (value) => {
-      const slug = slugifyString(value);
+    .test(
+      'canBeSlugified',
+      `This field should be at least 4 characters and can't be longer than 32 characters.`,
+      (value) => {
+        const slug = slugifyString(value);
 
-      if (slug.length < 4 || slug.length > 32) {
-        return false;
-      }
+        if (slug.length < 4 || slug.length > 32) {
+          return false;
+        }
 
-      return true;
-    }),
+        return true;
+      },
+    ),
 });
 
 export default function CreateWorkspaceForm({
@@ -105,8 +109,8 @@
         updateAppPromise,
         {
           loading: 'Creating new workspace...',
-          success: 'New workspace created successfully.',
-          error: 'An error occurred while creating new workspace.',
+          success: 'The new workspace has been created successfully.',
+          error: 'An error occurred while creating the new workspace.',
         },
         toastStyleProps,
       );
@@ -127,18 +131,6 @@
       return;
     }
 
-<<<<<<< HEAD
-=======
-    await toast.promise(
-      updateAppPromise,
-      {
-        loading: 'Creating new workspace...',
-        success: 'The new workspace has been created successfully.',
-        error: 'An error occurred while creating the new workspace.',
-      },
-      toastStyleProps,
-    );
->>>>>>> 7ae7a720
     await client.refetchQueries({
       include: ['getOneUser'],
     });
