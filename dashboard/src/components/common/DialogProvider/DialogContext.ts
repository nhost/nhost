import type { CommonDialogProps } from '@/ui/v2/Dialog';
import type { ReactNode } from 'react';
import { createContext } from 'react';

/**
 * Available dialog types.
 */
export type DialogType =
  | 'CREATE_RECORD'
  | 'CREATE_COLUMN'
  | 'EDIT_COLUMN'
  | 'CREATE_TABLE'
  | 'EDIT_TABLE'
  | 'CREATE_FOREIGN_KEY'
  | 'EDIT_FOREIGN_KEY'
  | 'CREATE_ROLE'
  | 'EDIT_ROLE'
  | 'CREATE_USER'
  | 'CREATE_PERMISSION_VARIABLE'
  | 'EDIT_PERMISSION_VARIABLE'
  | 'CREATE_ENVIRONMENT_VARIABLE'
  | 'EDIT_ENVIRONMENT_VARIABLE'
<<<<<<< HEAD
  | 'EDIT_USER'
  | 'EDIT_USER_PASSWORD';
=======
  | 'EDIT_JWT_SECRET';
>>>>>>> d42719ee

export interface DialogConfig<TPayload = unknown> {
  /**
   * Title of the dialog.
   */
  title: ReactNode;
  /**
   * Props to pass to the dialog component.
   */
  props?: Partial<CommonDialogProps>;
  /**
   * Payload of the dialog. (e.g: record to create, message to display, etc.)
   */
  payload?: TPayload;
}

export interface DialogContextProps {
  /**
   * Call this function to open a dialog.
   */
  openDialog: <TPayload = unknown>(
    type: DialogType,
    config?: DialogConfig<TPayload>,
  ) => void;
  /**
   * Call this function to open a drawer.
   */
  openDrawer: <TPayload = unknown>(
    type: DialogType,
    config?: DialogConfig<TPayload>,
  ) => void;
  /**
   * Call this function to open an alert dialog.
   */
  openAlertDialog: <TPayload = string>(config?: DialogConfig<TPayload>) => void;
  /**
   * Call this function to close the active dialog.
   */
  closeDialog: VoidFunction;
  /**
   * Call this function to close the active drawer.
   */
  closeDrawer: VoidFunction;
  /**
   * Call this function to close the active alert dialog.
   */
  closeAlertDialog: VoidFunction;
  /**
   * Call this function to update the dirty state of the active dialog.
   */
  onDirtyStateChange: (
    isDirty: boolean,
    location?: 'drawer' | 'dialog',
  ) => void;
}

export default createContext<DialogContextProps>({
  openDialog: () => {},
  openDrawer: () => {},
  openAlertDialog: () => {},
  closeDialog: () => {},
  closeDrawer: () => {},
  closeAlertDialog: () => {},
  onDirtyStateChange: () => {},
});<|MERGE_RESOLUTION|>--- conflicted
+++ resolved
@@ -20,12 +20,9 @@
   | 'EDIT_PERMISSION_VARIABLE'
   | 'CREATE_ENVIRONMENT_VARIABLE'
   | 'EDIT_ENVIRONMENT_VARIABLE'
-<<<<<<< HEAD
   | 'EDIT_USER'
-  | 'EDIT_USER_PASSWORD';
-=======
+  | 'EDIT_USER_PASSWORD'
   | 'EDIT_JWT_SECRET';
->>>>>>> d42719ee
 
 export interface DialogConfig<TPayload = unknown> {
   /**
