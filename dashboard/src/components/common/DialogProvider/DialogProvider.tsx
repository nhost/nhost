--- conflicted
+++ resolved
@@ -464,17 +464,16 @@
             />
           )}
 
-<<<<<<< HEAD
           {activeDrawerType === 'EDIT_PERMISSIONS' && (
             <EditPermissionsForm
               {...sharedDrawerProps}
               schema={drawerPayload?.schema}
               table={drawerPayload?.table}
             />
-=======
+          )}
+
           {activeDrawerType === 'EDIT_USER' && (
             <EditUserForm {...sharedDrawerProps} {...drawerPayload} />
->>>>>>> 2f38ed56
           )}
         </RetryableErrorBoundary>
       </Drawer>
