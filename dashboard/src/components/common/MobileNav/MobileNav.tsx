--- conflicted
+++ resolved
@@ -8,11 +8,7 @@
 import type { ButtonProps } from '@/ui/v2/Button';
 import { Button } from '@/ui/v2/Button';
 import { Divider } from '@/ui/v2/Divider';
-<<<<<<< HEAD
-import Drawer from '@/ui/v2/Drawer';
-=======
 import { Drawer } from '@/ui/v2/Drawer';
->>>>>>> 766c8431
 import { Dropdown } from '@/ui/v2/Dropdown';
 import { MenuIcon } from '@/ui/v2/icons/MenuIcon';
 import { XIcon } from '@/ui/v2/icons/XIcon';
