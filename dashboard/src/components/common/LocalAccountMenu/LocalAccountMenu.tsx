import { ThemeSwitcher } from '@/components/common/ThemeSwitcher';
<<<<<<< HEAD
import { Avatar } from '@/ui/Avatar';
import { Box } from '@/ui/v2/Box';
import { Divider } from '@/ui/v2/Divider';
import { Dropdown } from '@/ui/v2/Dropdown';
import IconButton from '@/ui/v2/IconButton';
import { Text } from '@/ui/v2/Text';
import UserIcon from '@/ui/v2/icons/UserIcon';
=======
import { Dropdown } from '@/ui/v2/Dropdown';
import { IconButton } from '@/ui/v2/IconButton';
import { UserIcon } from '@/ui/v2/icons/UserIcon';
import { Text } from '@/ui/v2/Text';
>>>>>>> 766c8431
import getConfig from 'next/config';

export default function LocalAccountMenu() {
  const { publicRuntimeConfig } = getConfig();

  return (
    <Dropdown.Root className="justify-self-center">
      <Dropdown.Trigger hideChevron asChild>
        <IconButton
          variant="borderless"
          color="secondary"
          className="h-7 w-7 rounded-full"
          sx={{
            backgroundColor: (theme) => `${theme.palette.grey[300]} !important`,
          }}
        >
          <UserIcon className="h-4 w-4" />
        </IconButton>
      </Dropdown.Trigger>

      <Dropdown.Content
        PaperProps={{
          className: 'mt-1 grid grid-flow-row w-full max-w-xs',
        }}
      >
        <Box className="grid grid-flow-col items-center justify-start gap-4 p-4">
          <Avatar name="Local User" className="h-10 w-10" />

          <Box className="grid grid-flow-row gap-0.5">
            <Text className="font-semibold">Local User</Text>
          </Box>
        </Box>

        <Divider />

        <Box className="grid grid-flow-row gap-2 p-2">
          <ThemeSwitcher
            label="Theme"
            variant="inline"
            fullWidth
            className="grid-cols-auto justify-between px-2"
            slotProps={{
              label: { className: '!text-sm+' },
            }}
          />
        </Box>

        <Divider />

        <Box className="py-4">
          <Text className="text-center text-xs" color="disabled">
            Dashboard Version: {publicRuntimeConfig?.version || 'n/a'}
          </Text>
        </Box>
      </Dropdown.Content>
    </Dropdown.Root>
  );
}<|MERGE_RESOLUTION|>--- conflicted
+++ resolved
@@ -1,18 +1,11 @@
 import { ThemeSwitcher } from '@/components/common/ThemeSwitcher';
-<<<<<<< HEAD
 import { Avatar } from '@/ui/Avatar';
 import { Box } from '@/ui/v2/Box';
 import { Divider } from '@/ui/v2/Divider';
 import { Dropdown } from '@/ui/v2/Dropdown';
-import IconButton from '@/ui/v2/IconButton';
-import { Text } from '@/ui/v2/Text';
-import UserIcon from '@/ui/v2/icons/UserIcon';
-=======
-import { Dropdown } from '@/ui/v2/Dropdown';
 import { IconButton } from '@/ui/v2/IconButton';
 import { UserIcon } from '@/ui/v2/icons/UserIcon';
 import { Text } from '@/ui/v2/Text';
->>>>>>> 766c8431
 import getConfig from 'next/config';
 
 export default function LocalAccountMenu() {
