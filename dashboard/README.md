# Nhost Dashboard

This is the Nhost Dashboard, a web application that allows you to manage your Nhost projects.
To get started, you need to have an Nhost project. If you don't have one, you can [create a project here](https://app.nhost.io).

```bash
pnpm install
```

## Environment

### Setup Environment Variables

Depending on the environment you wish to target you can configure environment variables in `.env.<target_environment>.local`.

- `.env.development`: This file is used if you run `nhost dev`
- `.env.development.local`: This file is used if you run `pnpm dev`. It takes precedence over `.env.local` if available.
- `.env.production.local`: This file is used if you run `pnpm build`. It takes precedence over `.env.local` if available.
- `.env.local`: This file is used if you run either `pnpm dev` or `pnpm build`.

These files are added to `.gitignore`, so you don't need to worry about committing them. It's important that you make sure you change environment variables in `.env` files ending with `.local`.

### Enable Local Development

You can connect the Nhost Dashboard to your **locally running** Nhost backend in a few steps. Make sure you have the [Nhost CLI installed](https://docs.nhost.io/platform/cli#installation).

First, you need to run the following command to start your backend locally:

```bash
cd <your_nhost_project> && nhost dev
```

You can connect the Nhost Dashboard to your locally running backend by setting the following environment variables in `.env.development.local`:

```bash
NEXT_PUBLIC_ENV=dev
NEXT_PUBLIC_NHOST_PLATFORM=false
NEXT_PUBLIC_NHOST_AUTH_URL=https://local.auth.nhost.run/v1
NEXT_PUBLIC_NHOST_FUNCTIONS_URL=https://local.functions.nhost.run/v1
NEXT_PUBLIC_NHOST_GRAPHQL_URL=https://local.graphql.nhost.run/v1
NEXT_PUBLIC_NHOST_STORAGE_URL=https://local.storage.nhost.run/v1
NEXT_PUBLIC_NHOST_HASURA_CONSOLE_URL=https://local.hasura.nhost.run
NEXT_PUBLIC_NHOST_HASURA_MIGRATIONS_API_URL=https://local.hasura.nhost.run/v1/migrations
NEXT_PUBLIC_NHOST_HASURA_API_URL=https://local.hasura.nhost.run
```

This will connect the Nhost Dashboard to your locally running Nhost backend.

### Storybook

Components are documented using [Storybook](https://storybook.js.org/). To run Storybook, run the following command:

```bash
pnpm storybook
```

<<<<<<< HEAD
### General Environment Variables

| Name                             | Description                                                                                                                                                                                                          |
| -------------------------------- | -------------------------------------------------------------------------------------------------------------------------------------------------------------------------------------------------------------------- |
| `NEXT_PUBLIC_ENV`                | `dev`, `staging` or `prod`. This should be set to `dev` in most cases.                                                                                                                                               |
| `NEXT_PUBLIC_NHOST_ADMIN_SECRET` | Admin secret for Hasura. Default: `nhost-admin-secret`                                                                                                                                                               |
| `NEXT_PUBLIC_NHOST_PLATFORM`     | This should be set to `false` to connect the Nhost Dashboard to a locally running or a self-hosted Nhost backend. Setting this to `true` will connect the Nhost Dashboard to the cloud environment. Default: `false` |

### Environment Variables for Local Development and Self-Hosting

| Name | Description |
| ---- | ----------- |

| `NEXT_PUBLIC_NHOST_AUTH_URL` | The URL of the Auth service. When working locally, point it to the Auth service started by the CLI. When self-hosting, point it to the self-hosted Auth service. |
| `NEXT_PUBLIC_NHOST_FUNCTIONS_URL` | The URL of the Functions service. When working locally, point it to the Functions service started by the CLI. When self-hosting, point it to the self-hosted Functions service. |
| `NEXT_PUBLIC_NHOST_GRAPHQL_URL` | The URL of the GraphQL service. When working locally, point it to the GraphQL service started by the CLI. When self-hosting, point it to the self-hosted GraphQL service. |
| `NEXT_PUBLIC_NHOST_STORAGE_URL` | The URL of the Storage service. When working locally, point it to the Storage service started by the CLI. When self-hosting, point it to the self-hosted Storage service. |
| `NEXT_PUBLIC_NHOST_HASURA_CONSOLE_URL` | The URL of the Hasura Console. When working locally, point it to the Hasura Console started by the CLI. When self-hosting, point it to the self-hosted Hasura Console. |
| `NEXT_PUBLIC_NHOST_HASURA_MIGRATIONS_API_URL` | The URL of Hasura's Migrations service. When working locally, point it to the Migrations service started by the CLI. |
| `NEXT_PUBLIC_NHOST_HASURA_API_URL` | The URL of Hasura's Schema and Metadata API. When working locally, point it to the Schema and Metadata API started by the CLI. When self-hosting, point it to the self-hosted Schema and Metadata API. |

### Other Environment Variables

| Name                                 | Description                                                                                 |
| ------------------------------------ | ------------------------------------------------------------------------------------------- |
| `NEXT_PUBLIC_NHOST_BACKEND_URL`      | Backend URL. This is only used if `NEXT_PUBLIC_NHOST_PLATFORM` is `true`.                   |
| `NEXT_PUBLIC_STRIPE_PK`              | Stripe public key. This is only used if `NEXT_PUBLIC_NHOST_PLATFORM` is `true`.             |
| `NEXT_PUBLIC_GITHUB_APP_INSTALL_URL` | URL of the GitHub application. This is only used if `NEXT_PUBLIC_NHOST_PLATFORM` is `true`. |
| `NEXT_PUBLIC_ANALYTICS_WRITE_KEY`    | Analytics key. This is only used if `NEXT_PUBLIC_NHOST_PLATFORM` is `true`.                 |
| `NEXT_PUBLIC_NHOST_BRAGI_WEBSOCKET`  | URL of the Bragi websocket. This is only used if `NEXT_PUBLIC_NHOST_PLATFORM` is `true`.    |
=======
### Full list of environment variables

| Name                                      | Description                                                                                                                                          |
| ----------------------------------------- | ---------------------------------------------------------------------------------------------------------------------------------------------------- |
| `NEXT_PUBLIC_ENV`                         | `dev`, `staging` or `prod`. Should be set to `dev` in most cases.                                                                                    |
| `NEXT_PUBLIC_NHOST_PLATFORM`              | This should be set to `false` to connect the Nhost Dashboard to a locally running Nhost backend. Setting this to `true` turns off local development. |
| `NEXT_PUBLIC_NHOST_LOCAL_MIGRATIONS_PORT` | Custom port that was passed to the CLI. Used only if local development is enabled. Default: `9693`                                                   |
| `NEXT_PUBLIC_NHOST_LOCAL_HASURA_PORT`     | Custom port that was passed to the CLI. Used only if local development is enabled and `NEXT_PUBLIC_ENV` is `dev`. Default: `9695`                    |
| `NEXT_PUBLIC_NHOST_LOCAL_BACKEND_PORT`    | Custom port that was passed to the CLI. Used only if local development is enabled. Default: `1337`                                                   |
| `NEXT_PUBLIC_NHOST_BACKEND_URL`           | Backend URL. Not necessary for local development.                                                                                                    |
| `NEXT_PUBLIC_STRIPE_PK`                   | Stripe public key. Not necessary for local development.                                                                                              |
| `NEXT_PUBLIC_GITHUB_APP_INSTALL_URL`      | URL of the GitHub application. Not necessary for local development.                                                                                  |
| `NEXT_PUBLIC_ANALYTICS_WRITE_KEY`         | Analytics key. Not necessary for local development.                                                                                                  |
| `NEXT_PUBLIC_NHOST_BRAGI_WEBSOCKET`       | URL of the Bragi websocket. Not necessary for local development.                                                                                     |
| `NEXT_PUBLIC_MAINTENANCE_ACTIVE`          | Determines whether or not maintenance mode is active.                                                                                                |
| `NEXT_PUBLIC_MAINTENANCE_END_DATE`        | Date when maintenance mode will end.                                                                                                                 |
| `NEXT_PUBLIC_MAINTENANCE_UNLOCK_SECRET`   | Secret that can be used to bypass maintenance mode.                                                                                                  |
>>>>>>> 9c22a616

## ESLint Rules

| Name                                         | Description                                                                                                                                                  |
| -------------------------------------------- | ------------------------------------------------------------------------------------------------------------------------------------------------------------ |
| `react/react-in-jsx-scope`                   | Disabled because we don't need to import `React` anymore.                                                                                                    |
| `react/jsx-props-no-spreading`               | Disabled because we heavily rely on props spreading in our `@/ui/v2` components.                                                                             |
| `react/require-default-props`                | Disabled because we use TypeScript instead of PropTypes.                                                                                                     |
| `react-hooks/exhaustive-deps`                | Because we already had several rule violations when proper ESLint rules were introduced, we changed this rule to a warning.                                  |
| `import/extensions`                          | JS / TS files should be imported without file extensions.                                                                                                    |
| `react/jsx-filename-extension`               | JSX should only appear in `.jsx` and `.tsx` files.                                                                                                           |
| `react/jsx-no-bind`                          | Further investigation must be made on the performance impact of functions directly passed as props to components.                                            |
| `import/order`                               | Until we have a better auto-formatter, we disable this rule.                                                                                                 |
| `import/no-extraneous-dependencies`          | `devDependencies` should be excluded from the list of disallowed imports.                                                                                    |
| `curly`                                      | By default it only enforces curly braces for multi-line blocks, but it should be enforced for single-line blocks as well.                                    |
| `no-restricted-exports`                      | `export { default } from './module'` is used heavily in `@/ui/v2` which is a restricted export by default.                                                   |
| `@typescript-eslint/no-use-before-define`    | Order of type references should be ignored.                                                                                                                  |
| `no-undef`                                   | [Official TypeScript ESLint packages](https://github.com/typescript-eslint/typescript-eslint/issues/4671#issuecomment-1065948494) are turning off this rule. |
| `@typescript-eslint/no-shadow`               | TypeScript specific implementation of `no-shadow`.                                                                                                           |
| `@typescript-eslint/no-unused-vars`          | TypeScript specific implementation of `no-unused-vars`.                                                                                                      |
| `@typescript-eslint/prefer-optional-chain`   | Enforces optional chain wherever possible. For example: instead of `user && user.name` a much simpler `user?.name` will be enforced.                         |
| `@typescript-eslint/consistent-type-imports` | Enforces `import type { Type } from 'module'` syntax. It prevents false positive circular dependency errors.                                                 |
| `@typescript-eslint/naming-convention`       | Enforces a consistent naming convention.                                                                                                                     |
| `no-restricted-imports`                      | Enforces absolute imports and consistent import paths for components from `src/components/ui` folder.                                                        |<|MERGE_RESOLUTION|>--- conflicted
+++ resolved
@@ -54,7 +54,6 @@
 pnpm storybook
 ```
 
-<<<<<<< HEAD
 ### General Environment Variables
 
 | Name                             | Description                                                                                                                                                                                                          |
@@ -78,32 +77,16 @@
 
 ### Other Environment Variables
 
-| Name                                 | Description                                                                                 |
-| ------------------------------------ | ------------------------------------------------------------------------------------------- |
-| `NEXT_PUBLIC_NHOST_BACKEND_URL`      | Backend URL. This is only used if `NEXT_PUBLIC_NHOST_PLATFORM` is `true`.                   |
-| `NEXT_PUBLIC_STRIPE_PK`              | Stripe public key. This is only used if `NEXT_PUBLIC_NHOST_PLATFORM` is `true`.             |
-| `NEXT_PUBLIC_GITHUB_APP_INSTALL_URL` | URL of the GitHub application. This is only used if `NEXT_PUBLIC_NHOST_PLATFORM` is `true`. |
-| `NEXT_PUBLIC_ANALYTICS_WRITE_KEY`    | Analytics key. This is only used if `NEXT_PUBLIC_NHOST_PLATFORM` is `true`.                 |
-| `NEXT_PUBLIC_NHOST_BRAGI_WEBSOCKET`  | URL of the Bragi websocket. This is only used if `NEXT_PUBLIC_NHOST_PLATFORM` is `true`.    |
-=======
-### Full list of environment variables
-
-| Name                                      | Description                                                                                                                                          |
-| ----------------------------------------- | ---------------------------------------------------------------------------------------------------------------------------------------------------- |
-| `NEXT_PUBLIC_ENV`                         | `dev`, `staging` or `prod`. Should be set to `dev` in most cases.                                                                                    |
-| `NEXT_PUBLIC_NHOST_PLATFORM`              | This should be set to `false` to connect the Nhost Dashboard to a locally running Nhost backend. Setting this to `true` turns off local development. |
-| `NEXT_PUBLIC_NHOST_LOCAL_MIGRATIONS_PORT` | Custom port that was passed to the CLI. Used only if local development is enabled. Default: `9693`                                                   |
-| `NEXT_PUBLIC_NHOST_LOCAL_HASURA_PORT`     | Custom port that was passed to the CLI. Used only if local development is enabled and `NEXT_PUBLIC_ENV` is `dev`. Default: `9695`                    |
-| `NEXT_PUBLIC_NHOST_LOCAL_BACKEND_PORT`    | Custom port that was passed to the CLI. Used only if local development is enabled. Default: `1337`                                                   |
-| `NEXT_PUBLIC_NHOST_BACKEND_URL`           | Backend URL. Not necessary for local development.                                                                                                    |
-| `NEXT_PUBLIC_STRIPE_PK`                   | Stripe public key. Not necessary for local development.                                                                                              |
-| `NEXT_PUBLIC_GITHUB_APP_INSTALL_URL`      | URL of the GitHub application. Not necessary for local development.                                                                                  |
-| `NEXT_PUBLIC_ANALYTICS_WRITE_KEY`         | Analytics key. Not necessary for local development.                                                                                                  |
-| `NEXT_PUBLIC_NHOST_BRAGI_WEBSOCKET`       | URL of the Bragi websocket. Not necessary for local development.                                                                                     |
-| `NEXT_PUBLIC_MAINTENANCE_ACTIVE`          | Determines whether or not maintenance mode is active.                                                                                                |
-| `NEXT_PUBLIC_MAINTENANCE_END_DATE`        | Date when maintenance mode will end.                                                                                                                 |
-| `NEXT_PUBLIC_MAINTENANCE_UNLOCK_SECRET`   | Secret that can be used to bypass maintenance mode.                                                                                                  |
->>>>>>> 9c22a616
+| Name                                    | Description                                                                                 |
+| --------------------------------------- | ------------------------------------------------------------------------------------------- |
+| `NEXT_PUBLIC_NHOST_BACKEND_URL`         | Backend URL. This is only used if `NEXT_PUBLIC_NHOST_PLATFORM` is `true`.                   |
+| `NEXT_PUBLIC_STRIPE_PK`                 | Stripe public key. This is only used if `NEXT_PUBLIC_NHOST_PLATFORM` is `true`.             |
+| `NEXT_PUBLIC_GITHUB_APP_INSTALL_URL`    | URL of the GitHub application. This is only used if `NEXT_PUBLIC_NHOST_PLATFORM` is `true`. |
+| `NEXT_PUBLIC_ANALYTICS_WRITE_KEY`       | Analytics key. This is only used if `NEXT_PUBLIC_NHOST_PLATFORM` is `true`.                 |
+| `NEXT_PUBLIC_NHOST_BRAGI_WEBSOCKET`     | URL of the Bragi websocket. This is only used if `NEXT_PUBLIC_NHOST_PLATFORM` is `true`.    |
+| `NEXT_PUBLIC_MAINTENANCE_ACTIVE`        | Determines whether or not maintenance mode is active.                                       |
+| `NEXT_PUBLIC_MAINTENANCE_END_DATE`      | Date when maintenance mode will end.                                                        |
+| `NEXT_PUBLIC_MAINTENANCE_UNLOCK_SECRET` | Secret that can be used to bypass maintenance mode.                                         |
 
 ## ESLint Rules
 
