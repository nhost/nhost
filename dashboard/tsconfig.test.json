{
  "extends": "./tsconfig.json",
  "compilerOptions": {
    "jsx": "react-jsx",
    "types": ["vitest/globals"],
    "paths": {
<<<<<<< HEAD
      "@/tests/*": ["tests/*"],
=======
      "@/e2e/*": ["../e2e/*"],
>>>>>>> 64375443
      "@/components/*": ["components/*"],
      "@/hooks/*": ["hooks/*"],
      "@/utils/*": ["utils/*"],
      "@/lib/*": ["lib/*"],
      "@/types/*": ["types/*"],
      "@/css/*": ["css/*"],
      "@/styles/*": ["styles/*"],
      "@/data/*": ["data/*"],
      "@/context/*": ["context/*"],
      "@/theme/*": ["theme/*"],
      "@/generated/*": ["utils/__generated__/*"],
      "@/ui/*": ["components/ui/*"],
      "@/ui": ["components/ui/index.ts"],
      "@nhost/nextjs": ["../../packages/nextjs/src/index.ts"],
      "@nhost/react-apollo": ["../../packages/react-apollo/src/index.ts"]
    }
  }
}<|MERGE_RESOLUTION|>--- conflicted
+++ resolved
@@ -4,11 +4,8 @@
     "jsx": "react-jsx",
     "types": ["vitest/globals"],
     "paths": {
-<<<<<<< HEAD
       "@/tests/*": ["tests/*"],
-=======
       "@/e2e/*": ["../e2e/*"],
->>>>>>> 64375443
       "@/components/*": ["components/*"],
       "@/hooks/*": ["hooks/*"],
       "@/utils/*": ["utils/*"],
