package cmd

import (
	"context"
<<<<<<< HEAD
=======
	"errors"
>>>>>>> 02b5ee4e
	"fmt"
	"io/ioutil"
	"net/http"
	"os"
	"os/exec"
	"testing"

	"github.com/nhost/cli/nhost"
	"github.com/nhost/cli/util"
)

var firstRunDevTest = test{
	name: "first-run",
	prerun: func() error {

		os.Args = append(os.Args, "dev")

		// Don't open browser windows
		devCmd.Flag("no-browser").Value.Set("true")

		return nil
	},
	operation: func() error {

		//  Initialize the runtime environment
		if err := env.Init(); err != nil {
			return err
		}

		if err := env.Config.Wrap(); err != nil {
			return err
		}

		//	Validate environment variables
		if err := testRuntimeVars(env.Port, false); err != nil {
			return err
		}

		env.ExecutionContext, env.ExecutionCancel = context.WithCancel(env.Context)

		if err := env.Execute(); err != nil {
			return err
		}

		//	Ensure required number of containers have been launched
		//
		//	Since, we are already performing multiple health checks, we can
		//	safely just fetch the number of running containers.
		containers, err := env.GetContainers()
		if err != nil {
			return err
		}

		if len(containers) != len(env.Config.Services) {
			return fmt.Errorf("expected %d containers, got %d", len(env.Config.Services), len(containers))
		}

		return nil
	},
	validator: pathsCreated,
}

var cleanupTest = test{
	name: "cleanup",
	operation: func() error {

		//	First, initiate the cleanup
		env.Cleanup()

		return nil
	},
	validator: func() error {

		//  Fetch list of containers and ensure they are all stopped
		env.Context, env.Cancel = context.WithCancel(context.Background())
		containers, err := env.GetContainers()
		if err != nil {
			return err
		}

		if len(containers) > 0 {
			return fmt.Errorf("Expected no containers, got %d", len(containers))
		}

		//  Make HTTP requests to ensure reverse proxy has stopped.
		if _, err := call(fmt.Sprintf("http://localhost:" + env.Port)); err == nil {
			return fmt.Errorf("Expected reverse proxy to be stopped, but it returned no error")
		}

		env.Context.Done()

		return nil
	},
}

var healthTest = test{
	name:      "health",
	validator: healthCheck,
}

func Test_Pipeline(t *testing.T) {

	InitTests(t)

	tests := []test{
		newLocalAppTest,
		firstRunDevTest,
		healthTest,
		jsFunctionTestWithServer,
		goFunctionTestWithServer,
		cleanupTest,
	}

	//	Run tests
	for _, tt := range tests {
		tt.run(t)
	}

<<<<<<< HEAD
	//	Delete the temporary directory for tests
	deletePaths()
=======
	//	Take ownership of minio location before removing temp dir
	//	file := filepath.Join(nhost.DOT_NHOST, "minio", "data")
	if output, err := exec.Command("sudo", "rm", "-rf", nhost.DOT_NHOST).CombinedOutput(); err != nil {
		t.Error(string(output))
		t.Errorf("Failed to remove temp dir: %v", err)
	}

	/*
			//	Might as well not even bother deleting the temporary directory

			//	Delete the temporary directory for tests
		   	if err := deletePaths(); err != nil {

		   		//	Directory ownership permission error is already known with Minio.
		   		//	TempDir RemoveAll cleanup: unlinkat /tmp/Test_Pipeline3097199488/001/test/.nhost/main/minio/data/.minio.sys/buckets/.tracker.bin: permission denied
		   		//	So, ignore this error.

		   		if !errors.Is(err, os.ErrPermission) {
		   			t.Error(err)
		   		}
		   	}
	*/
>>>>>>> 02b5ee4e
}

func healthCheck() error {

	for _, item := range env.Config.Services {
		if item.HealthEndpoint != "" {
			if code := check200(item.Address + item.HealthEndpoint); code != 200 {
				return fmt.Errorf("%s: expected 200 response, got - %v", item.Name, code)
			}
		}
	}

	return nil
}

//	Performs a basic ping request and returns status code.
func check200(url string) int {

	resp, err := http.Get(url)
	if err != nil {
		return 0
	}

	return resp.StatusCode
}

//	Performs a basic ping request and returns response body.
func call(url string) (string, error) {

	resp, err := http.Get(url)
	if err != nil {
		return "", err
	}

	defer resp.Body.Close()

	body, err := ioutil.ReadAll(resp.Body)
	if err != nil {
		return "", err
	}
	return string(body), nil
<<<<<<< HEAD
=======
}

func testRuntimeVars(port string, network bool) error {

	payload := util.RuntimeVars(port, network)

	for name, item := range payload {
		switch name {
		case "HASURA_GRAPHQL_ADMIN_SECRET":
			if item != util.ADMIN_SECRET {
				return errors.New("HASURA_GRAPHQL_ADMIN_SECRET is incorrect")
			}
		case "NHOST_ADMIN_SECRET":
			if item != util.ADMIN_SECRET {
				return errors.New("NHOST_ADMIN_SECRET is incorrect")
			}
		case "HASURA_GRAPHQL_JWT_SECRET":
			if item != fmt.Sprintf(`{"type":"HS256", "key": "%v"}`, util.JWT_KEY) {
				return errors.New("HASURA_GRAPHQL_JWT_SECRET is incorrect")
			}
		case "NHOST_JWT_SECRET":
			if item != fmt.Sprintf(`{"type":"HS256", "key": "%v"}`, util.JWT_KEY) {
				return errors.New("NHOST_JWT_SECRET is incorrect")
			}
		case "NHOST_BACKEND_URL":
			if item != fmt.Sprintf(`http://localhost:%v`, port) {
				return errors.New("NHOST_BACKEND_URL is incorrect")
			}
		case "NHOST_WEBHOOK_SECRET":
			if item != util.WEBHOOK_SECRET {
				return errors.New("NHOST_WEBHOOK_SECRET is incorrect")
			}
		}
	}

	return nil
>>>>>>> 02b5ee4e
}<|MERGE_RESOLUTION|>--- conflicted
+++ resolved
@@ -2,10 +2,7 @@
 
 import (
 	"context"
-<<<<<<< HEAD
-=======
 	"errors"
->>>>>>> 02b5ee4e
 	"fmt"
 	"io/ioutil"
 	"net/http"
@@ -124,33 +121,11 @@
 		tt.run(t)
 	}
 
-<<<<<<< HEAD
-	//	Delete the temporary directory for tests
-	deletePaths()
-=======
-	//	Take ownership of minio location before removing temp dir
-	//	file := filepath.Join(nhost.DOT_NHOST, "minio", "data")
+	//	Forcefully remove .nhost/ because minio data dir won't let you have permissions to do this normally
 	if output, err := exec.Command("sudo", "rm", "-rf", nhost.DOT_NHOST).CombinedOutput(); err != nil {
 		t.Error(string(output))
 		t.Errorf("Failed to remove temp dir: %v", err)
 	}
-
-	/*
-			//	Might as well not even bother deleting the temporary directory
-
-			//	Delete the temporary directory for tests
-		   	if err := deletePaths(); err != nil {
-
-		   		//	Directory ownership permission error is already known with Minio.
-		   		//	TempDir RemoveAll cleanup: unlinkat /tmp/Test_Pipeline3097199488/001/test/.nhost/main/minio/data/.minio.sys/buckets/.tracker.bin: permission denied
-		   		//	So, ignore this error.
-
-		   		if !errors.Is(err, os.ErrPermission) {
-		   			t.Error(err)
-		   		}
-		   	}
-	*/
->>>>>>> 02b5ee4e
 }
 
 func healthCheck() error {
@@ -192,8 +167,6 @@
 		return "", err
 	}
 	return string(body), nil
-<<<<<<< HEAD
-=======
 }
 
 func testRuntimeVars(port string, network bool) error {
@@ -230,5 +203,4 @@
 	}
 
 	return nil
->>>>>>> 02b5ee4e
 }