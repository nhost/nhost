--- conflicted
+++ resolved
@@ -1,9 +1,5 @@
 import type { AppProps } from 'next/app'
-<<<<<<< HEAD
-=======
 import Head from 'next/head'
-import React from 'react'
->>>>>>> 8cedafc8
 
 import { AppShell, Header, MantineProvider } from '@mantine/core'
 import { NotificationsProvider } from '@mantine/notifications'
