import type { AppProps } from 'next/app'
import Head from 'next/head'
import React from 'react'

import { AppShell, Header, MantineProvider } from '@mantine/core'
import { NotificationsProvider } from '@mantine/notifications'
import { NhostClient, NhostNextProvider } from '@nhost/nextjs'
import { NhostApolloProvider } from '@nhost/react-apollo'
import { inspect } from '@xstate/inspect'

import NavBar from '../components/NavBar'
import { BACKEND_URL } from '../helpers'

import '../styles/globals.css'

const devTools = typeof window !== 'undefined' && !!process.env.NEXT_PUBLIC_DEBUG
if (devTools) {
  inspect({
    url: 'https://stately.ai/viz?inspect',
    iframe: false
  })
}
<<<<<<< HEAD
const nhost = new NhostClient({ backendUrl: BACKEND_URL, devTools })

=======
const nhost = new NhostClient({ backendUrl: BACKEND_URL })
const title = 'Nhost with NextJs'
>>>>>>> f26e8c36
function MyApp({ Component, pageProps }: AppProps) {
  // * Monorepo-related. See: https://stackoverflow.com/questions/71843247/react-nextjs-type-error-component-cannot-be-used-as-a-jsx-component
  // const AnyComponent = Component as any
  return (
    <NhostNextProvider nhost={nhost} initial={pageProps.nhostSession}>
      <NhostApolloProvider nhost={nhost}>
        <Head>
          <title>{title}</title>
          <meta name="viewport" content="minimum-scale=1, initial-scale=1, width=device-width" />
        </Head>

        <MantineProvider
          withGlobalStyles
          withNormalizeCSS
          theme={{
            /** Put your mantine theme override here */
            colorScheme: 'light'
          }}
        >
          <NotificationsProvider>
            <AppShell
              padding="md"
              navbar={<NavBar />}
              header={
                <Header height={60} p="xs">
                  {title}
                </Header>
              }
              styles={(theme) => ({
                main: {
                  backgroundColor:
                    theme.colorScheme === 'dark' ? theme.colors.dark[8] : theme.colors.gray[0]
                }
              })}
            >
              <Component {...pageProps} />
            </AppShell>
          </NotificationsProvider>
        </MantineProvider>
      </NhostApolloProvider>
    </NhostNextProvider>
  )
}

export default MyApp<|MERGE_RESOLUTION|>--- conflicted
+++ resolved
@@ -20,13 +20,8 @@
     iframe: false
   })
 }
-<<<<<<< HEAD
-const nhost = new NhostClient({ backendUrl: BACKEND_URL, devTools })
-
-=======
 const nhost = new NhostClient({ backendUrl: BACKEND_URL })
 const title = 'Nhost with NextJs'
->>>>>>> f26e8c36
 function MyApp({ Component, pageProps }: AppProps) {
   // * Monorepo-related. See: https://stackoverflow.com/questions/71843247/react-nextjs-type-error-component-cannot-be-used-as-a-jsx-component
   // const AnyComponent = Component as any
