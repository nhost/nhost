--- conflicted
+++ resolved
@@ -1,12 +1,5 @@
 /* eslint-disable react/react-in-jsx-scope */
-<<<<<<< HEAD
-import { useEffect } from 'react'
-import { Route, Routes, useNavigate } from 'react-router-dom'
-
-import { useSignOut } from '@nhost/react'
-=======
 import { Route, Routes } from 'react-router-dom'
->>>>>>> 10356398
 
 import { AuthGate, PublicGate } from './components/auth-gates'
 import { AboutPage } from './About'
@@ -23,16 +16,6 @@
 const title = 'Nhost with React and Apollo'
 
 function App() {
-<<<<<<< HEAD
-  const { signOut, isSuccess: signedOut } = useSignOut()
-
-  const navigate = useNavigate()
-  useEffect(() => {
-    if (signedOut) navigate('/')
-    // eslint-disable-next-line react-hooks/exhaustive-deps
-  }, [signedOut])
-=======
->>>>>>> 10356398
   return (
     <MantineProvider
       withGlobalStyles
