import { Link } from 'react-router-dom'

import { Container, Title } from '@mantine/core'
<<<<<<< HEAD
import React from 'react'
import { Link } from 'react-router-dom'
=======
import { useNhostClient, useSignInAnonymous } from '@nhost/react'
>>>>>>> 9b28e132

export const AboutPage: React.FC = () => {
  return (
    <Container>
      <Title>About this example</Title>
      <p>This application demonstrates the available features of the Nhost stack.</p>
      <div>
        Nhost cloud leverages the following services in the backend:
        <ul>
          <li>Hasura</li>
          <li>Hasura Auth</li>
          <li>Hasura Storage</li>
          <li>Custom functions</li>
        </ul>
      </div>
      <div>
        This frontend is built with the following technologies:
        <ul>
          <li>React</li>
          <li>React-router</li>
          <li>Mantine</li>
          <li>and of course, the Nhost React client</li>
        </ul>
      </div>
      <div>
        Now let&apos;s go to the <Link to="/">index page</Link>
      </div>
    </Container>
  )
}<|MERGE_RESOLUTION|>--- conflicted
+++ resolved
@@ -1,12 +1,6 @@
 import { Link } from 'react-router-dom'
 
 import { Container, Title } from '@mantine/core'
-<<<<<<< HEAD
-import React from 'react'
-import { Link } from 'react-router-dom'
-=======
-import { useNhostClient, useSignInAnonymous } from '@nhost/react'
->>>>>>> 9b28e132
 
 export const AboutPage: React.FC = () => {
   return (
