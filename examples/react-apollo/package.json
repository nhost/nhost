{
  "name": "@nhost-examples/react-apollo",
  "version": "0.0.1",
  "private": true,
  "dependencies": {
    "@apollo/client": "^3.6.2",
    "@mantine/core": "^4.2.2",
    "@mantine/dropzone": "^4.2.6",
    "@mantine/hooks": "^4.2.2",
    "@mantine/notifications": "^4.2.2",
    "@mantine/prism": "^4.2.2",
    "@nhost/react": "*",
    "@nhost/react-apollo": "* <5.0.0",
    "graphql": "15.7.2",
    "react": "^18.1.0",
    "react-dom": "^18.1.0",
    "react-icons": "^4.3.1",
    "react-router": "^6.3.0",
    "react-router-dom": "^6.3.0",
    "@vitejs/plugin-react": "^1.3.2",
    "@xstate/inspect": "^0.6.2",
    "typescript": "^4.6.3",
    "vite": "^2.9.7",
    "ws": "^8.7.0"
  },
  "scripts": {
    "dev": "vite",
    "generate": "graphql-codegen --config graphql.config.yaml",
    "cypress": "cypress open",
    "test": "cypress run",
    "e2e": "start-test e2e:backend :1337/v1/auth/healthz e2e:frontend 3000 test",
    "e2e:backend": "nhost dev --no-browser",
    "e2e:frontend": "run-s build preview",
    "build": "vite build",
    "preview": "vite preview --host localhost --port 3000",
    "prettier": "prettier --check .",
    "prettier:fix": "prettier --write .",
    "lint": "eslint . --ext .ts,.tsx",
    "lint:fix": "eslint . --ext .ts,.tsx --fix",
    "verify": "run-p prettier lint",
    "verify:fix": "run-p prettier:fix lint:fix"
  },
  "browserslist": {
    "production": [
      ">0.2%",
      "not dead",
      "not op_mini all"
    ],
    "development": [
      "last 1 chrome version",
      "last 1 firefox version",
      "last 1 safari version"
    ]
  },
  "devDependencies": {
    "@faker-js/faker": "^6.3.1",
    "@graphql-codegen/cli": "^2.6.2",
    "@nuintun/qrcode": "^3.3.0",
    "@testing-library/cypress": "^8.0.3",
    "@types/react": "^18.0.8",
    "@types/react-dom": "^18.0.3",
    "@types/totp-generator": "^0.0.4",
    "cypress": "^10.0.1",
    "cypress-mailhog": "^1.4.0",
    "start-server-and-test": "^1.14.0",
    "totp-generator": "^0.0.13",
<<<<<<< HEAD
    "xstate": "^4.31.0"
=======
    "typescript": "^4.6.3",
    "vite": "^2.9.7",
    "ws": "^8.7.0",
    "xstate": "^4.32.1"
>>>>>>> da7c2a23
  }
}<|MERGE_RESOLUTION|>--- conflicted
+++ resolved
@@ -64,13 +64,9 @@
     "cypress-mailhog": "^1.4.0",
     "start-server-and-test": "^1.14.0",
     "totp-generator": "^0.0.13",
-<<<<<<< HEAD
-    "xstate": "^4.31.0"
-=======
     "typescript": "^4.6.3",
     "vite": "^2.9.7",
     "ws": "^8.7.0",
     "xstate": "^4.32.1"
->>>>>>> da7c2a23
   }
 }