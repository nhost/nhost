{
  "name": "@nhost-examples/react-apollo",
  "version": "0.0.1",
  "private": true,
  "dependencies": {
    "@apollo/client": "^3.6.2",
    "@mantine/core": "^4.2.2",
    "@mantine/hooks": "^4.2.2",
    "@mantine/notifications": "^4.2.2",
    "@mantine/prism": "^4.2.2",
    "@nhost/react": "*",
    "@nhost/react-apollo": "*",
    "graphql": "15.7.2",
    "react": "^18.1.0",
    "react-dom": "^18.1.0",
    "react-icons": "^4.3.1",
    "react-router": "^6.3.0",
    "react-router-dom": "^6.3.0"
  },
  "scripts": {
    "dev": "vite",
    "cypress": "cypress open",
    "test": "cypress run",
<<<<<<< HEAD
    "e2e": "start-test e2e:backend :1337/v1/auth/healthz e2e:frontend 3000 test",
    "e2e:backend": "nhost dev --no-browser",
    "e2e:frontend": "run-s build preview",
=======
    "ci": "start-test ci:backend :1337/v1/auth/healthz ci:frontend 3000 test",
    "ci:backend": "nhost -d",
    "ci:frontend": "run-s build preview",
>>>>>>> 9e6e05c1
    "build": "vite build",
    "preview": "vite preview --host localhost --port 3000",
    "prettier": "prettier --check .",
    "prettier:fix": "prettier --write .",
    "lint": "eslint . --ext .ts,.tsx",
    "lint:fix": "eslint . --ext .ts,.tsx --fix",
    "verify": "run-p prettier lint",
    "verify:fix": "run-p prettier:fix lint:fix"
  },
  "eslintConfig": {
    "extends": [
      "react-app"
    ]
  },
  "browserslist": {
    "production": [
      ">0.2%",
      "not dead",
      "not op_mini all"
    ],
    "development": [
      "last 1 chrome version",
      "last 1 firefox version",
      "last 1 safari version"
    ]
  },
  "devDependencies": {
    "@faker-js/faker": "^6.3.1",
<<<<<<< HEAD
    "@testing-library/cypress": "^8.0.2",
=======
    "@testing-library/cypress": "^8.0.3",
>>>>>>> 9e6e05c1
    "@types/react": "^18.0.8",
    "@types/react-dom": "^18.0.3",
    "@vitejs/plugin-react": "^1.3.2",
    "@xstate/inspect": "^0.6.2",
    "cypress": "^10.0.1",
    "cypress-mailhog": "^1.4.0",
    "start-server-and-test": "^1.14.0",
    "typescript": "^4.6.3",
    "vite": "^2.9.7",
    "ws": "^8.7.0",
    "xstate": "^4.31.0"
  }
}<|MERGE_RESOLUTION|>--- conflicted
+++ resolved
@@ -21,15 +21,9 @@
     "dev": "vite",
     "cypress": "cypress open",
     "test": "cypress run",
-<<<<<<< HEAD
     "e2e": "start-test e2e:backend :1337/v1/auth/healthz e2e:frontend 3000 test",
     "e2e:backend": "nhost dev --no-browser",
     "e2e:frontend": "run-s build preview",
-=======
-    "ci": "start-test ci:backend :1337/v1/auth/healthz ci:frontend 3000 test",
-    "ci:backend": "nhost -d",
-    "ci:frontend": "run-s build preview",
->>>>>>> 9e6e05c1
     "build": "vite build",
     "preview": "vite preview --host localhost --port 3000",
     "prettier": "prettier --check .",
@@ -58,11 +52,7 @@
   },
   "devDependencies": {
     "@faker-js/faker": "^6.3.1",
-<<<<<<< HEAD
-    "@testing-library/cypress": "^8.0.2",
-=======
     "@testing-library/cypress": "^8.0.3",
->>>>>>> 9e6e05c1
     "@types/react": "^18.0.8",
     "@types/react-dom": "^18.0.3",
     "@vitejs/plugin-react": "^1.3.2",
