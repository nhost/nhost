--- conflicted
+++ resolved
@@ -4,14 +4,9 @@
   "private": true,
   "dependencies": {
     "@apollo/client": "^3.5.10",
-<<<<<<< HEAD
     "@nhost/core": "workspace:*",
     "@nhost/react": "workspace:*",
     "@nhost/react-apollo": "workspace:*",
-=======
-    "@nhost/react": "^0.5.3",
-    "@nhost/react-apollo": "^4.0.13",
->>>>>>> 32edfb4a
     "@rsuite/icons": "^1.0.2",
     "graphql": "15.7.2",
     "jwt-decode": "^3.1.2",
