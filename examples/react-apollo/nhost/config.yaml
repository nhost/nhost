version: 3
metadata_directory: metadata
services:
  hasura:
    image: hasura/graphql-engine:v2.10.1
    environment:
      hasura_graphql_enable_remote_schema_permissions: false
  auth:
    image: nhost/hasura-auth:0.13.2
  storage:
    image: nhost/hasura-storage:0.2.4
auth:
  access_control:
    email:
      allowed_email_domains: ''
      allowed_emails: ''
      blocked_email_domains: ''
      blocked_emails: ''
    allowed_redirect_urls: ''
  anonymous_users:
    enabled: true
  client_url: http://localhost:3000
  disable_new_users: false
  email:
    passwordless:
      enabled: true
    signin_email_verified_required: true
    template:
      fetch_url: ''
  gravatar:
    default: ''
    enabled: true
    rating: ''
  locale:
    allowed_locales: en
    default: en
  password:
    hibp:
      enabled: false
    min_length: 3
  provider:
    apple:
      enabled: false
      client_id: ''
      key_id: ''
      private_key: ''
      scope: name,email
      team_id: ''
    bitbucket:
      enabled: false
      client_id: ''
      client_secret: ''
    facebook:
      enabled: false
      client_id: ''
      client_secret: ''
      scope: email,photos,displayName
    github:
      enabled: false
      client_id: ''
      client_secret: ''
      scope: user:email
      token_url: ''
      user_profile_url: ''
    gitlab:
      enabled: false
      base_url: ''
      client_id: ''
      client_secret: ''
      scope: read_user
    google:
      enabled: false
      client_id: ''
      client_secret: ''
      scope: email,profile
    linkedin:
      enabled: false
      client_id: ''
      client_secret: ''
      scope: r_emailaddress,r_liteprofile
    spotify:
      enabled: false
      client_id: ''
      client_secret: ''
      scope: user-read-email,user-read-private
    strava:
      enabled: false
      client_id: ''
      client_secret: ''
    twilio:
      enabled: false
      account_sid: ''
      auth_token: ''
      messaging_service_id: ''
    twitter:
      enabled: false
      consumer_key: ''
      consumer_secret: ''
    windows_live:
      enabled: false
      client_id: ''
      client_secret: ''
      scope: wl.basic,wl.emails,wl.contacts_emails
  sms:
    passwordless:
      enabled: false
    provider: null
    twilio:
      account_sid: ''
      auth_token: ''
      from: ''
      messaging_service_id: ''
  smtp:
    host: mailhog
    method: ''
    pass: password
    port: 1025
    secure: false
    sender: hasura-auth@example.com
    user: user
  access_token:
    expires_in: 900
  refresh_token:
    expires_in: 43200
  user:
    default_allowed_roles: user,me
    default_role: user
  mfa:
    enabled: true
<<<<<<< HEAD
    totp_issuer: nhost
=======
    issuer: nhost
  webauthn:
    enabled: true
    rp_name: Nhost React Apollo Example
storage:
  force_download_for_content_types: text/html,application/javascript
version: 3
>>>>>>> 12fb5847
<|MERGE_RESOLUTION|>--- conflicted
+++ resolved
@@ -127,14 +127,9 @@
     default_role: user
   mfa:
     enabled: true
-<<<<<<< HEAD
     totp_issuer: nhost
-=======
-    issuer: nhost
   webauthn:
     enabled: true
     rp_name: Nhost React Apollo Example
 storage:
-  force_download_for_content_types: text/html,application/javascript
-version: 3
->>>>>>> 12fb5847
+  force_download_for_content_types: text/html,application/javascript