metadata_directory: metadata
services:
  hasura:
<<<<<<< HEAD
    image: 'hasura/graphql-engine:v2.10.1'
    environment:
      hasura_graphql_enable_remote_schema_permissions: false
  auth:
    image: 'nhost/hasura-auth:0.10.0'
  storage:
    image: 'nhost/hasura-storage:0.2.3'
=======
    image: hasura/graphql-engine:v2.10.1
    environment:
      hasura_graphql_enable_remote_schema_permissions: false
  auth:
    image: nhost/hasura-auth:0.10.0
  storage:
    image: nhost/hasura-storage:0.2.3
>>>>>>> 0e2e2344
auth:
  access_control:
    email:
      allowed_email_domains: ''
      allowed_emails: ''
      blocked_email_domains: ''
      blocked_emails: ''
    allowed_redirect_urls: ''
  anonymous_users_enabled: true
  client_url: http://localhost:3000
  disable_new_users: false
  email:
    passwordless:
      enabled: true
    template_fetch_url: ''
  gravatar:
    default: ''
    enabled: true
    rating: ''
  locale:
    allowed: en
    default: en
  password:
    hibp_enabled: false
    min_length: 3
  provider:
    apple:
      client_id: ''
      enabled: false
      key_id: ''
      private_key: ''
      scope: name,email
      team_id: ''
    bitbucket:
      client_id: ''
      client_secret: ''
      enabled: false
    facebook:
      client_id: ''
      client_secret: ''
      enabled: false
      scope: email,photos,displayName
    github:
      enabled: false
      client_id: ''
      client_secret: ''
      scope: user:email
      token_url: ''
      user_profile_url: ''
    gitlab:
      base_url: ''
      client_id: ''
      client_secret: ''
      enabled: false
      scope: read_user
    google:
      client_id: ''
      client_secret: ''
      enabled: false
      scope: email,profile
    linkedin:
      client_id: ''
      client_secret: ''
      enabled: false
      scope: r_emailaddress,r_liteprofile
    spotify:
      client_id: ''
      client_secret: ''
      enabled: false
      scope: user-read-email,user-read-private
    strava:
      client_id: ''
      client_secret: ''
      enabled: false
    twilio:
      account_sid: ''
      auth_token: ''
      enabled: false
      messaging_service_id: ''
    twitter:
      consumer_key: ''
      consumer_secret: ''
      enabled: false
    windows_live:
      client_id: ''
      client_secret: ''
      enabled: false
      scope: wl.basic,wl.emails,wl.contacts_emails
  sms:
    enabled: false
    passwordless:
      enabled: false
    provider:
      twilio:
        account_sid: ''
        auth_token: ''
        from: ''
        messaging_service_id: ''
  smtp:
    host: mailhog
    method: ''
    pass: password
    port: 1025
    secure: false
    sender: hasura-auth@example.com
    user: user
  token:
    access:
      expires_in: 900
    refresh:
      expires_in: 43200
  user:
    allowed_roles: user,me
    default_allowed_roles: user,me
    default_role: user
    signin_email_verified_required: true
  mfa:
    enabled: true
    issuer: nhost
storage:
  force_download_for_content_types: text/html,application/javascript
version: 3<|MERGE_RESOLUTION|>--- conflicted
+++ resolved
@@ -1,15 +1,6 @@
 metadata_directory: metadata
 services:
   hasura:
-<<<<<<< HEAD
-    image: 'hasura/graphql-engine:v2.10.1'
-    environment:
-      hasura_graphql_enable_remote_schema_permissions: false
-  auth:
-    image: 'nhost/hasura-auth:0.10.0'
-  storage:
-    image: 'nhost/hasura-storage:0.2.3'
-=======
     image: hasura/graphql-engine:v2.10.1
     environment:
       hasura_graphql_enable_remote_schema_permissions: false
@@ -17,7 +8,6 @@
     image: nhost/hasura-auth:0.10.0
   storage:
     image: nhost/hasura-storage:0.2.3
->>>>>>> 0e2e2344
 auth:
   access_control:
     email:
