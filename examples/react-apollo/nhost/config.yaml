--- conflicted
+++ resolved
@@ -111,13 +111,8 @@
       from: ''
       messaging_service_id: ''
   smtp:
-<<<<<<< HEAD
-    host: nhost_mailhog
-    auth_method: ''
-=======
     host: mailhog
     method: ''
->>>>>>> 5ff6876a
     pass: password
     port: 1025
     secure: false
