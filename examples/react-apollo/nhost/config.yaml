metadata_directory: metadata
services:
  mailhog:
    port: 8025
  hasura:
    version: v2.8.0
    environment:
      hasura_graphql_enable_remote_schema_permissions: false
  auth:
    version: 0.9.1
  storage:
<<<<<<< HEAD
    version: 0.1.5
=======
    version: 0.2.2
>>>>>>> 5a141453
auth:
  access_control:
    email:
      allowed_email_domains: ''
      allowed_emails: ''
      blocked_email_domains: ''
      blocked_emails: ''
    allowed_redirect_urls: ''
  anonymous_users_enabled: true
  client_url: http://localhost:3000
  disable_new_users: false
  email:
    passwordless:
      enabled: true
    template_fetch_url: ''
  gravatar:
    default: ''
    enabled: true
    rating: ''
  locale:
    allowed: en
    default: en
  password:
    hibp_enabled: false
    min_length: 3
  provider:
    apple:
      client_id: ''
      enabled: false
      key_id: ''
      private_key: ''
      scope: name,email
      team_id: ''
    bitbucket:
      client_id: ''
      client_secret: ''
      enabled: false
    facebook:
      client_id: ''
      client_secret: ''
      enabled: false
      scope: email,photos,displayName
    github:
      enabled: false
      client_id: ''
      client_secret: ''
      scope: user:email
      token_url: ''
      user_profile_url: ''
    gitlab:
      base_url: ''
      client_id: ''
      client_secret: ''
      enabled: false
      scope: read_user
    google:
      client_id: ''
      client_secret: ''
      enabled: false
      scope: email,profile
    linkedin:
      client_id: ''
      client_secret: ''
      enabled: false
      scope: r_emailaddress,r_liteprofile
    spotify:
      client_id: ''
      client_secret: ''
      enabled: false
      scope: user-read-email,user-read-private
    strava:
      client_id: ''
      client_secret: ''
      enabled: false
    twilio:
      account_sid: ''
      auth_token: ''
      enabled: false
      messaging_service_id: ''
    twitter:
      consumer_key: ''
      consumer_secret: ''
      enabled: false
    windows_live:
      client_id: ''
      client_secret: ''
      enabled: false
      scope: wl.basic,wl.emails,wl.contacts_emails
  sms:
    enabled: false
    passwordless:
      enabled: false
    provider:
      twilio:
        account_sid: ''
        auth_token: ''
        from: ''
        messaging_service_id: ''
  smtp:
    host: nhost_mailhog
    method: ''
    pass: password
    port: 1807
    secure: false
    sender: hasura-auth@example.com
    user: user
  token:
    access:
      expires_in: 900
    refresh:
      expires_in: 43200
  user:
    allowed_roles: user,me
    default_allowed_roles: user,me
    default_role: user
    signin_email_verified_required: true
  mfa:
    enabled: true
    issuer: nhost
storage:
  force_download_for_content_types: text/html,application/javascript
version: 3<|MERGE_RESOLUTION|>--- conflicted
+++ resolved
@@ -9,11 +9,7 @@
   auth:
     version: 0.9.1
   storage:
-<<<<<<< HEAD
-    version: 0.1.5
-=======
     version: 0.2.2
->>>>>>> 5a141453
 auth:
   access_control:
     email:
