--- conflicted
+++ resolved
@@ -33,80 +33,16 @@
     update: updateUsers
     update_by_pk: updateUser
 object_relationships:
-<<<<<<< HEAD
-- name: defaultRoleByRole
-  using:
-    foreign_key_constraint_on: default_role
-- name: profile
-  using:
-    foreign_key_constraint_on:
-      column: id
-      table:
-        name: profiles
-        schema: public
-array_relationships:
-- name: customer_comments
-  using:
-    foreign_key_constraint_on:
-      column: user_id
-      table:
-        name: customer_comments
-        schema: public
-- name: customers
-  using:
-    foreign_key_constraint_on:
-      column: user_id
-      table:
-        name: customers
-        schema: public
-- name: refreshTokens
-  using:
-    foreign_key_constraint_on:
-      column: user_id
-      table:
-        name: refresh_tokens
-        schema: auth
-- name: roles
-  using:
-    foreign_key_constraint_on:
-      column: user_id
-      table:
-        name: user_roles
-        schema: auth
-- name: userProviders
-  using:
-    foreign_key_constraint_on:
-      column: user_id
-      table:
-        name: user_providers
-        schema: auth
-event_triggers:
-- definition:
-    enable_manual: false
-    insert:
-      columns: "*"
-  headers:
-  - name: nhost-webhook-secret
-    value_from_env: NHOST_WEBHOOK_SECRET
-  name: users-insert--create-stripe-customer
-  retry_conf:
-    interval_sec: 10
-    num_retries: 0
-    timeout_sec: 60
-  webhook: "{{NHOST_BACKEND_URL}}/v1/functions/users/insert/create-stripe-customer"
-=======
-  - name: companyUser
-    using:
-      manual_configuration:
-        column_mapping:
-          id: user_id
-        insertion_order: null
-        remote_table:
-          name: company_users
-          schema: public
   - name: defaultRoleByRole
     using:
       foreign_key_constraint_on: default_role
+  - name: profile
+    using:
+      foreign_key_constraint_on:
+        column: id
+        table:
+          name: profiles
+          schema: public
 array_relationships:
   - name: customer_comments
     using:
@@ -143,20 +79,6 @@
         table:
           name: user_providers
           schema: auth
-select_permissions:
-  - permission:
-      columns:
-        - avatar_url
-        - display_name
-        - email
-        - id
-      filter:
-        companyUser:
-          company:
-            companyUsers:
-              user_id:
-                _eq: X-Hasura-User-Id
-    role: user
 event_triggers:
   - definition:
       enable_manual: false
@@ -165,10 +87,9 @@
     headers:
       - name: nhost-webhook-secret
         value_from_env: NHOST_WEBHOOK_SECRET
-    name: users-insert-create-company-connection
+    name: users-insert--create-stripe-customer
     retry_conf:
       interval_sec: 10
       num_retries: 0
       timeout_sec: 60
-    webhook: '{{NHOST_BACKEND_URL}}/v1/functions/users/insert/create-company-connection'
->>>>>>> bebf9e1f
+    webhook: '{{NHOST_BACKEND_URL}}/v1/functions/users/insert/create-stripe-customer'