table:
  name: files
  schema: storage
configuration:
  custom_column_names:
    bucket_id: bucketId
    created_at: createdAt
    etag: etag
    id: id
    is_uploaded: isUploaded
    mime_type: mimeType
    name: name
    size: size
    updated_at: updatedAt
    uploaded_by_user_id: uploadedByUserId
  custom_name: files
  custom_root_fields:
    delete: deleteFiles
    delete_by_pk: deleteFile
    insert: insertFiles
    insert_one: insertFile
    select: files
    select_aggregate: filesAggregate
    select_by_pk: file
    update: updateFiles
    update_by_pk: updateFile
object_relationships:
  - name: bucket
    using:
      foreign_key_constraint_on: bucket_id
array_relationships:
  - name: customerCommentFiles
    using:
      manual_configuration:
        column_mapping:
          id: file_id
        insertion_order: null
        remote_table:
          name: customer_comments
          schema: public
insert_permissions:
  - permission:
      backend_only: false
      check:
        _or:
          - bucket_id:
              _eq: customerComments
      columns:
        - bucket_id
        - id
        - mime_type
        - name
    role: user
select_permissions:
<<<<<<< HEAD
- permission:
    columns:
    - id
    - created_at
    - updated_at
    - bucket_id
    - name
    - size
    - mime_type
    - etag
    - is_uploaded
    - uploaded_by_user_id
    filter:
      _or:
      - customerCommentFiles:
          customer:
            user_id:
              _eq: X-Hasura-User-Id
  role: user
=======
  - permission:
      columns:
        - id
        - created_at
        - updated_at
        - bucket_id
        - name
        - size
        - mime_type
        - etag
        - is_uploaded
        - uploaded_by_user_id
      filter:
        _or:
          - customerCommentFiles:
              customer:
                company:
                  companyUsers:
                    user_id:
                      _eq: X-Hasura-User-Id
    role: user
>>>>>>> bebf9e1f
<|MERGE_RESOLUTION|>--- conflicted
+++ resolved
@@ -52,27 +52,6 @@
         - name
     role: user
 select_permissions:
-<<<<<<< HEAD
-- permission:
-    columns:
-    - id
-    - created_at
-    - updated_at
-    - bucket_id
-    - name
-    - size
-    - mime_type
-    - etag
-    - is_uploaded
-    - uploaded_by_user_id
-    filter:
-      _or:
-      - customerCommentFiles:
-          customer:
-            user_id:
-              _eq: X-Hasura-User-Id
-  role: user
-=======
   - permission:
       columns:
         - id
@@ -89,9 +68,6 @@
         _or:
           - customerCommentFiles:
               customer:
-                company:
-                  companyUsers:
-                    user_id:
-                      _eq: X-Hasura-User-Id
-    role: user
->>>>>>> bebf9e1f
+                user_id:
+                  _eq: X-Hasura-User-Id
+    role: user