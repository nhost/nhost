metadata_directory: metadata
services:
  auth:
    version: 0.5.0
  hasura:
    environment:
      hasura_graphql_enable_remote_schema_permissions: true
auth:
  access_control:
    email:
      allowed_email_domains: ''
      allowed_emails: ''
      blocked_email_domains: ''
      blocked_emails: ''
<<<<<<< HEAD
    url:
      allowed_redirect_urls: ''
=======
    allowed_redirect_urls: ''
>>>>>>> bebf9e1f
  anonymous_users_enabled: false
  client_url: http://localhost:3000
  disable_new_users: false
  email:
    enabled: false
    passwordless:
      enabled: false
    template_fetch_url: ''
    signin_email_verified_required: false
  gravatar:
    default: ''
    enabled: true
    rating: ''
  locale:
    allowed: en
    default: en
  password:
    hibp_enabled: false
    min_length: 3
  provider:
    apple:
      client_id: ''
      enabled: false
      key_id: ''
      private_key: ''
      scope: name,email
      team_id: ''
    bitbucket:
      client_id: ''
      client_secret: ''
      enabled: false
    facebook:
      client_id: ''
      client_secret: ''
      enabled: false
      scope: email,photos,displayName
    github:
      client_id: ''
      client_secret: ''
      enabled: false
      scope: user:email
      token_url: ''
      user_profile_url: ''
    gitlab:
      base_url: ''
      client_id: ''
      client_secret: ''
      enabled: false
      scope: read_user
    google:
      client_id: ''
      client_secret: ''
      enabled: false
      scope: email,profile
    linkedin:
      client_id: ''
      client_secret: ''
      enabled: false
      scope: r_emailaddress,r_liteprofile
    spotify:
      client_id: ''
      client_secret: ''
      enabled: false
      scope: user-read-email,user-read-private
    strava:
      client_id: ''
      client_secret: ''
      enabled: false
    twilio:
      account_sid: ''
      auth_token: ''
      enabled: false
      messaging_service_id: ''
    twitter:
      consumer_key: ''
      consumer_secret: ''
      enabled: false
    windows_live:
      client_id: ''
      client_secret: ''
      enabled: false
      scope: wl.basic,wl.emails,wl.contacts_emails
  sms:
    enabled: false
    passwordless:
      enabled: false
    provider:
      twilio:
        account_sid: ''
        auth_token: ''
        from: ''
        messaging_service_id: ''
  smtp:
    host: nhost_mailhog
    method: ''
    pass: password
    port: 1586
    secure: false
    sender: hasura-auth@example.com
    user: user
  token:
    access:
      expires_in: 900
    refresh:
      expires_in: 43200
  user:
    allowed_roles: user,me
    default_allowed_roles: user,me
    default_role: user
    mfa:
      enabled: false
      issuer: nhost
storage:
  force_download_for_content_types: text/html,application/javascript
version: 3<|MERGE_RESOLUTION|>--- conflicted
+++ resolved
@@ -12,12 +12,7 @@
       allowed_emails: ''
       blocked_email_domains: ''
       blocked_emails: ''
-<<<<<<< HEAD
-    url:
-      allowed_redirect_urls: ''
-=======
     allowed_redirect_urls: ''
->>>>>>> bebf9e1f
   anonymous_users_enabled: false
   client_url: http://localhost:3000
   disable_new_users: false
