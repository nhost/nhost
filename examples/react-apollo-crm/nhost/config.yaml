--- conflicted
+++ resolved
@@ -10,12 +10,7 @@
       allowed_emails: ''
       blocked_email_domains: ''
       blocked_emails: ''
-<<<<<<< HEAD
-    url:
-      allowed_redirect_urls: ''
-=======
     allowed_redirect_urls: ''
->>>>>>> 32edfb4a
   anonymous_users_enabled: false
   client_url: http://localhost:3000
   disable_new_users: false
