--- conflicted
+++ resolved
@@ -44,42 +44,28 @@
 
 1. Clone the repository
 
-<<<<<<< HEAD
 ```bash
-yarn install
-=======
-```sh
 git clone https://github.com/nhost/nhost
 cd nhost
->>>>>>> bebf9e1f
 ```
 
 2. Install dependencies
 
-<<<<<<< HEAD
 ```bash
-=======
-```sh
 cd examples/react-apollo-crm
 pnpm install
 ```
 
 3. Terminal 1: Start Nhost
 
-```sh
->>>>>>> bebf9e1f
+```bash
 nhost dev
 ```
 
 4. Terminal 2: Start React App
 
-<<<<<<< HEAD
 ```bash
-yarn start
-=======
-```sh
 pnpm run dev
->>>>>>> bebf9e1f
 ```
 
 5. Terminal 3: Start GraphQL Codegens
