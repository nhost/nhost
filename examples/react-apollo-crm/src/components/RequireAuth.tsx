--- conflicted
+++ resolved
@@ -1,11 +1,6 @@
-<<<<<<< HEAD
 import { useAuthenticationStatus } from '@nhost/react'
-import { Navigate, useLocation } from 'react-router'
-=======
-import { useNhostAuth } from '@nhost/react'
 import React from 'react'
 import { Navigate, useLocation } from 'react-router-dom'
->>>>>>> bebf9e1f
 
 export function RequireAuth({ children }: { children: JSX.Element }) {
   const { isAuthenticated, isLoading } = useAuthenticationStatus()
