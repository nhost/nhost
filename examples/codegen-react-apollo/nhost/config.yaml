--- conflicted
+++ resolved
@@ -111,17 +111,10 @@
       from: ''
       messaging_service_id: ''
   smtp:
-<<<<<<< HEAD
-    host: nhost_mailhog
-    auth_method: ''
-    pass: password
-    port: 1807
-=======
     host: mailhog
     method: ''
     pass: password
     port: 1025
->>>>>>> 5ff6876a
     secure: false
     sender: hasura-auth@example.com
     user: user
