--- conflicted
+++ resolved
@@ -4,23 +4,9 @@
   mailhog:
     port: 8025
   hasura:
-<<<<<<< HEAD
-    version: v2.8.0
     environment:
       hasura_graphql_enable_remote_schema_permissions: false
-  minio:
-    environment:
-      minio_root_password: minioaccesskey123123
-      minio_root_user: minioaccesskey123123
-  postgres:
-    environment:
-      postgres_password: postgres
-      postgres_user: postgres
-=======
     image: hasura/graphql-engine:v2.10.1
-    environment:
-      hasura_graphql_enable_remote_schema_permissions: false
->>>>>>> 5ff6876a
   auth:
     image: nhost/hasura-auth:0.10.0
   storage:
@@ -127,17 +113,10 @@
       from: ''
       messaging_service_id: ''
   smtp:
-<<<<<<< HEAD
     host: nhost_mailhog
-    auth_method: ''
-    pass: password
-    port: 1807
-=======
-    host: mailhog
     method: ''
     pass: password
     port: 1025
->>>>>>> 5ff6876a
     secure: false
     sender: hasura-auth@example.com
     user: user
