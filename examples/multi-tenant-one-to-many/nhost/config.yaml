version: 3
metadata_directory: metadata
services:
  mailhog:
    port: 8025
  hasura:
    version: v2.8.0
    environment:
      hasura_graphql_enable_remote_schema_permissions: false
<<<<<<< HEAD
=======
    version: v2.8.0
  minio:
    environment:
      minio_root_password: minioaccesskey123123
      minio_root_user: minioaccesskey123123
  postgres:
    environment:
      postgres_password: postgres
      postgres_user: postgres
>>>>>>> 55917898
  auth:
    version: 0.9.1
  storage:
    version: 0.2.2
auth:
  access_control:
    email:
      allowed_email_domains: ''
      allowed_emails: ''
      blocked_email_domains: ''
      blocked_emails: ''
    allowed_redirect_urls: ''
  anonymous_users:
    enabled: true
  client_url: http://localhost:3000
  disable_new_users: false
  email:
    passwordless:
      enabled: true
    signin_email_verified_required: true
    template:
      fetch_url: ''
  gravatar:
    default: ''
    enabled: true
    rating: ''
  locale:
    allowed_locales: en
    default: en
  password:
    hibp:
      enabled: false
    min_length: 3
  provider:
    apple:
      enabled: false
      client_id: ''
      key_id: ''
      private_key: ''
      scope: name,email
      team_id: ''
    bitbucket:
      enabled: false
      client_id: ''
      client_secret: ''
    facebook:
      enabled: false
      client_id: ''
      client_secret: ''
      scope: email,photos,displayName
    github:
      enabled: false
      client_id: ''
      client_secret: ''
      scope: user:email
      token_url: ''
      user_profile_url: ''
    gitlab:
      enabled: false
      base_url: ''
      client_id: ''
      client_secret: ''
      scope: read_user
    google:
      enabled: false
      client_id: ''
      client_secret: ''
      scope: email,profile
    linkedin:
      enabled: false
      client_id: ''
      client_secret: ''
      scope: r_emailaddress,r_liteprofile
    spotify:
      enabled: false
      client_id: ''
      client_secret: ''
      scope: user-read-email,user-read-private
    strava:
      enabled: false
      client_id: ''
      client_secret: ''
    twilio:
      enabled: false
      account_sid: ''
      auth_token: ''
      messaging_service_id: ''
    twitter:
      enabled: false
      consumer_key: ''
      consumer_secret: ''
    windows_live:
      enabled: false
      client_id: ''
      client_secret: ''
      scope: wl.basic,wl.emails,wl.contacts_emails
  sms:
    passwordless:
      enabled: false
    provider: null
    twilio:
      account_sid: ''
      auth_token: ''
      from: ''
      messaging_service_id: ''
  smtp:
    host: nhost_mailhog
    auth_method: ''
    pass: password
    port: 1807
    secure: false
    sender: hasura-auth@example.com
    user: user
  access_token:
    expires_in: 900
  refresh_token:
    expires_in: 43200
  user:
    default_allowed_roles: user,me
    default_role: user
  mfa:
    enabled: true
    totp_issuer: nhost<|MERGE_RESOLUTION|>--- conflicted
+++ resolved
@@ -7,9 +7,6 @@
     version: v2.8.0
     environment:
       hasura_graphql_enable_remote_schema_permissions: false
-<<<<<<< HEAD
-=======
-    version: v2.8.0
   minio:
     environment:
       minio_root_password: minioaccesskey123123
@@ -18,7 +15,6 @@
     environment:
       postgres_password: postgres
       postgres_user: postgres
->>>>>>> 55917898
   auth:
     version: 0.9.1
   storage:
