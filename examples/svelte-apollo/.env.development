<<<<<<< HEAD
VITE_NHOST_URL = <enter your Nhost URL>
VITE_HASURA_ADMIN_SECRET = <enter your Hasura Secret>
=======
VITE_NHOST_URL = <enter your Nhost URL>
>>>>>>> 7a835a9b
<|MERGE_RESOLUTION|>--- conflicted
+++ resolved
@@ -1,6 +1,2 @@
-<<<<<<< HEAD
 VITE_NHOST_URL = <enter your Nhost URL>
-VITE_HASURA_ADMIN_SECRET = <enter your Hasura Secret>
-=======
-VITE_NHOST_URL = <enter your Nhost URL>
->>>>>>> 7a835a9b
+VITE_HASURA_ADMIN_SECRET = <enter your Hasura Secret>