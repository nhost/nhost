lockfileVersion: 5.3

overrides:
  graphql: 15.7.2

importers:

  .:
    specifiers:
      '@babel/core': ^7.17.5
      '@babel/eslint-parser': ^7.17.0
      '@babel/plugin-syntax-flow': ^7.16.7
      '@babel/plugin-transform-react-jsx': ^7.17.3
      '@changesets/cli': ^2.21.1
      '@faker-js/faker': ^6.0.0-beta.0
      '@types/jest': ^27.4.1
      '@types/node': ^17.0.21
      '@typescript-eslint/eslint-plugin': ^5.14.0
      '@typescript-eslint/parser': ^5.14.0
      '@vitejs/plugin-react': ^1.2.0
      esbuild: ^0.14.25
      esbuild-node-externals: ^1.4.1
      eslint: ^8.10.0
      eslint-config-react-app: ^7.0.0
      eslint-plugin-flowtype: ^8.0.3
      eslint-plugin-import: ^2.25.4
      eslint-plugin-jsx-a11y: ^6.5.1
      eslint-plugin-node: ^11.1.0
      eslint-plugin-promise: ^6.0.0
      eslint-plugin-react: ^7.29.3
      eslint-plugin-react-hooks: ^4.3.0
      eslint-plugin-simple-import-sort: ^7.0.0
      husky: ^7.0.4
      jest: ^27.5.1
      npm-run-all: ^4.1.5
      prettier: ^2.5.1
      ts-jest: ^27.1.3
      tsconfig-paths-jest: ^0.0.1
      turbo: 1.1.6
      typescript: 4.5.5
      vite: ^2.8.6
      vite-plugin-dts: ^0.9.9
      vite-tsconfig-paths: ^3.4.1
      wait-on: ^6.0.1
    devDependencies:
      '@babel/core': 7.17.5
      '@babel/eslint-parser': 7.17.0_@babel+core@7.17.5+eslint@8.11.0
      '@babel/plugin-syntax-flow': 7.16.7_@babel+core@7.17.5
      '@babel/plugin-transform-react-jsx': 7.17.3_@babel+core@7.17.5
      '@changesets/cli': 2.21.1
      '@faker-js/faker': 6.0.0-beta.0
      '@types/jest': 27.4.1
      '@types/node': 17.0.21
      '@typescript-eslint/eslint-plugin': 5.14.0_d03fe00fe0c17209f02f4da98ec90c96
      '@typescript-eslint/parser': 5.14.0_eslint@8.11.0+typescript@4.5.5
      '@vitejs/plugin-react': 1.2.0
      esbuild: 0.14.26
      esbuild-node-externals: 1.4.1_esbuild@0.14.26
      eslint: 8.11.0
      eslint-config-react-app: 7.0.0_1856d15101a6e9dd49e63fb0fa6bb6b5
      eslint-plugin-flowtype: 8.0.3_aad8b80e2e85785519813d5d59c2164b
      eslint-plugin-import: 2.25.4_eslint@8.11.0
      eslint-plugin-jsx-a11y: 6.5.1_eslint@8.11.0
      eslint-plugin-node: 11.1.0_eslint@8.11.0
      eslint-plugin-promise: 6.0.0_eslint@8.11.0
      eslint-plugin-react: 7.29.4_eslint@8.11.0
      eslint-plugin-react-hooks: 4.3.0_eslint@8.11.0
      eslint-plugin-simple-import-sort: 7.0.0_eslint@8.11.0
      husky: 7.0.4
      jest: 27.5.1
      npm-run-all: 4.1.5
      prettier: 2.5.1
      ts-jest: 27.1.3_d5227bc03288bd6f5160aeb04e31fb5a
      tsconfig-paths-jest: 0.0.1
      turbo: 1.1.6
      typescript: 4.5.5
      vite: 2.8.6
      vite-plugin-dts: 0.9.10_vite@2.8.6
      vite-tsconfig-paths: 3.4.1_vite@2.8.6
      wait-on: 6.0.1

  docs:
    specifiers:
      '@heroicons/react': ^1.0.5
      '@mailchimp/mailchimp_marketing': ^3.0.74
      '@types/react': ^17.0.37
      autoprefixer: ^10.4.0
      axios: ^0.24.0
      classnames: ^2.3.1
      clsx: ^1.1.1
      eslint: 8.3.0
      eslint-config-next: ^12.0.4
      eslint-config-prettier: ^8.3.0
      eslint-plugin-import: ^2.25.3
      eslint-plugin-jsx-a11y: ^6.5.1
      framer-motion: ^5.3.3
      gray-matter: ^4.0.3
      mdx-mermaid: ^1.2.1
      mermaid: ^8.14.0
      next: ^12.0.8
      next-mdx-remote: ^3.0.8
      next-seo: ^4.28.1
      next-sitemap: ^1.6.203
      npm-run-all: ^4.1.5
      postcss: ^8.4.1
      prettier: ^2.5.0
      react: ^17.0.2
      react-dom: ^17.0.2
      react-merge-refs: ^1.1.0
      react-syntax-highlighter: ^15.4.5
      swagger-ui-react: ^4.5.2
      tailwindcss: ^2.2.19
      typescript: ^4.5.2
    dependencies:
      '@heroicons/react': 1.0.6_react@17.0.2
      '@mailchimp/mailchimp_marketing': 3.0.74
      axios: 0.24.0
      classnames: 2.3.1
      clsx: 1.1.1
      eslint: 8.3.0
      eslint-config-next: 12.1.0_af2bf89990c8b552eb861193bfa770f8
      eslint-config-prettier: 8.5.0_eslint@8.3.0
      eslint-plugin-import: 2.25.4_eslint@8.3.0
      eslint-plugin-jsx-a11y: 6.5.1_eslint@8.3.0
      framer-motion: 5.6.0_react-dom@17.0.2+react@17.0.2
      gray-matter: 4.0.3
      mdx-mermaid: 1.2.2_mermaid@8.14.0+react@17.0.2
      mermaid: 8.14.0
      next: 12.1.0_33bdac975a6e334c49640fab91e2abb4
      next-mdx-remote: 3.0.8_react-dom@17.0.2+react@17.0.2
      next-seo: 4.29.0_caa633a00319350dbda42996613fe26c
      react: 17.0.2
      react-dom: 17.0.2_react@17.0.2
      react-merge-refs: 1.1.0
      react-syntax-highlighter: 15.4.5_react@17.0.2
      swagger-ui-react: 4.8.0_react-dom@17.0.2+react@17.0.2
    devDependencies:
      '@types/react': 17.0.40
      autoprefixer: 10.4.2_postcss@8.4.8
      next-sitemap: 1.9.12_next@12.1.0
      npm-run-all: 4.1.5
      postcss: 8.4.8
      prettier: 2.5.1
      tailwindcss: 2.2.19_554c024960c0d85659bdf1e5e950b7f7
      typescript: 4.6.2

  packages/apollo:
    specifiers:
      '@apollo/client': ^3.5.8
      '@nhost/core': workspace:^
      '@nhost/nhost-js': workspace:^
      graphql: 15.7.2
      subscriptions-transport-ws: ^0.11.0
      xstate: ^4.30.5
    dependencies:
      '@nhost/core': link:../core
      graphql: 15.7.2
      subscriptions-transport-ws: 0.11.0_graphql@15.7.2
    devDependencies:
      '@apollo/client': 3.5.10_f3f7eb5e21785ef7d5faca94c1a68824
      '@nhost/nhost-js': link:../nhost-js
      xstate: 4.30.6

  packages/core:
    specifiers:
      axios: ^0.25.0
      broadcast-channel: ^4.10.0
      js-cookie: ^3.0.1
      xstate: ^4.30.5
    dependencies:
      axios: 0.25.0
      broadcast-channel: 4.10.0
      js-cookie: 3.0.1
      xstate: 4.30.6

  packages/hasura-auth-js:
    specifiers:
      '@nhost/core': workspace:^
      '@types/faker': '5'
      axios: ^0.26.0
      faker: '5'
      html-urls: ^2.4.27
      mailhog: ^4.16.0
      xstate: ^4.30.5
    dependencies:
      '@nhost/core': link:../core
    devDependencies:
      '@types/faker': 5.5.9
      axios: 0.26.1
      faker: 5.5.3
      html-urls: 2.4.30
      mailhog: 4.16.0
      xstate: 4.30.6

  packages/hasura-storage-js:
    specifiers:
      axios: ^0.21.1
    dependencies:
      axios: 0.21.4

  packages/nextjs:
    specifiers:
      '@nhost/core': workspace:^
      '@nhost/nhost-js': workspace:^
      '@nhost/react': workspace:^
      cookies: ^0.8.0
      next: 12.0.10
      react: ^17.0.2
      react-dom: ^17.0.2
      xstate: ^4.30.5
    dependencies:
      '@nhost/nhost-js': link:../nhost-js
      cookies: 0.8.0
    devDependencies:
      '@nhost/core': link:../core
      '@nhost/react': link:../react
      next: 12.0.10_33bdac975a6e334c49640fab91e2abb4
      react: 17.0.2
      react-dom: 17.0.2_react@17.0.2
      xstate: 4.30.6

  packages/nhost-js:
    specifiers:
      '@nhost/core': workspace:^
      '@nhost/hasura-auth-js': workspace:^
      '@nhost/hasura-storage-js': workspace:^
      axios: ^0.23.0
      jwt-decode: ^3.1.2
      query-string: ^7.0.1
    dependencies:
      '@nhost/hasura-auth-js': link:../hasura-auth-js
      '@nhost/hasura-storage-js': link:../hasura-storage-js
      axios: 0.23.0
      jwt-decode: 3.1.2
      query-string: 7.1.1
    devDependencies:
      '@nhost/core': link:../core

  packages/react:
    specifiers:
      '@nhost/core': workspace:^
      '@nhost/hasura-auth-js': workspace:^
      '@nhost/nhost-js': workspace:^
      '@xstate/inspect': ^0.6.2
      '@xstate/react': ^2.0.1
      immer: ^9.0.12
      react: ^17.0.2
      ws: ^8.4.2
      xstate: ^4.30.5
    dependencies:
      '@nhost/nhost-js': link:../nhost-js
      '@xstate/react': 2.0.1_react@17.0.2+xstate@4.30.6
      immer: 9.0.12
    devDependencies:
      '@nhost/core': link:../core
      '@nhost/hasura-auth-js': link:../hasura-auth-js
      '@xstate/inspect': 0.6.4_ws@8.5.0+xstate@4.30.6
      react: 17.0.2
      ws: 8.5.0
      xstate: 4.30.6

  packages/react-apollo:
    specifiers:
      '@apollo/client': ^3.5.8
      '@nhost/apollo': workspace:^
      '@nhost/core': workspace:^
      '@nhost/react': workspace:^
      '@types/react': ^17.0.39
      '@types/ws': ^8.2.2
      graphql: 15.7.2
      react: ^17.0.2
      react-dom: ^17.0.2
    dependencies:
      '@nhost/apollo': link:../apollo
    devDependencies:
      '@apollo/client': 3.5.10_graphql@15.7.2+react@17.0.2
      '@nhost/core': link:../core
      '@nhost/react': link:../react
      '@types/react': 17.0.40
      '@types/ws': 8.5.3
      graphql: 15.7.2
      react: 17.0.2
      react-dom: 17.0.2_react@17.0.2

  packages/react-auth:
    specifiers:
      '@nhost/nhost-js': workspace:^
      '@nhost/react': workspace:^
      '@types/react': ^17.0.38
      react: ^17.0.2
      react-dom: ^17.0.2
    devDependencies:
      '@nhost/nhost-js': link:../nhost-js
      '@nhost/react': link:../react
      '@types/react': 17.0.40
      react: 17.0.2
      react-dom: 17.0.2_react@17.0.2

packages:

  /@ampproject/remapping/2.1.2:
    resolution: {integrity: sha512-hoyByceqwKirw7w3Z7gnIIZC3Wx3J484Y3L/cMpXFbr7d9ZQj2mODrirNzcJa+SM3UlpWXYvKV4RlRpFXlWgXg==}
    engines: {node: '>=6.0.0'}
    dependencies:
      '@jridgewell/trace-mapping': 0.3.4
    dev: true

  /@apollo/client/3.5.10_f3f7eb5e21785ef7d5faca94c1a68824:
    resolution: {integrity: sha512-tL3iSpFe9Oldq7gYikZK1dcYxp1c01nlSwtsMz75382HcI6fvQXyFXUCJTTK3wgO2/ckaBvRGw7VqjFREdVoRw==}
    peerDependencies:
      graphql: ^14.0.0 || ^15.0.0 || ^16.0.0
      graphql-ws: ^5.5.5
      react: ^16.8.0 || ^17.0.0
      subscriptions-transport-ws: ^0.9.0 || ^0.11.0
    peerDependenciesMeta:
      graphql-ws:
        optional: true
      react:
        optional: true
      subscriptions-transport-ws:
        optional: true
    dependencies:
      '@graphql-typed-document-node/core': 3.1.1_graphql@15.7.2
      '@wry/context': 0.6.1
      '@wry/equality': 0.5.2
      '@wry/trie': 0.3.1
      graphql: 15.7.2
      graphql-tag: 2.12.6_graphql@15.7.2
      hoist-non-react-statics: 3.3.2
      optimism: 0.16.1
      prop-types: 15.8.1
      subscriptions-transport-ws: 0.11.0_graphql@15.7.2
      symbol-observable: 4.0.0
      ts-invariant: 0.9.4
      tslib: 2.3.1
      zen-observable-ts: 1.2.3
    dev: true

  /@apollo/client/3.5.10_graphql@15.7.2+react@17.0.2:
    resolution: {integrity: sha512-tL3iSpFe9Oldq7gYikZK1dcYxp1c01nlSwtsMz75382HcI6fvQXyFXUCJTTK3wgO2/ckaBvRGw7VqjFREdVoRw==}
    peerDependencies:
      graphql: ^14.0.0 || ^15.0.0 || ^16.0.0
      graphql-ws: ^5.5.5
      react: ^16.8.0 || ^17.0.0
      subscriptions-transport-ws: ^0.9.0 || ^0.11.0
    peerDependenciesMeta:
      graphql-ws:
        optional: true
      react:
        optional: true
      subscriptions-transport-ws:
        optional: true
    dependencies:
      '@graphql-typed-document-node/core': 3.1.1_graphql@15.7.2
      '@wry/context': 0.6.1
      '@wry/equality': 0.5.2
      '@wry/trie': 0.3.1
      graphql: 15.7.2
      graphql-tag: 2.12.6_graphql@15.7.2
      hoist-non-react-statics: 3.3.2
      optimism: 0.16.1
      prop-types: 15.8.1
      react: 17.0.2
      symbol-observable: 4.0.0
      ts-invariant: 0.9.4
      tslib: 2.3.1
      zen-observable-ts: 1.2.3
    dev: true

  /@babel/code-frame/7.16.7:
    resolution: {integrity: sha512-iAXqUn8IIeBTNd72xsFlgaXHkMBMt6y4HJp1tIaK465CWLT/fG1aqB7ykr95gHHmlBdGbFeWWfyB4NJJ0nmeIg==}
    engines: {node: '>=6.9.0'}
    dependencies:
      '@babel/highlight': 7.16.10

  /@babel/compat-data/7.17.0:
    resolution: {integrity: sha512-392byTlpGWXMv4FbyWw3sAZ/FrW/DrwqLGXpy0mbyNe9Taqv1mg9yON5/o0cnr8XYCkFTZbC1eV+c+LAROgrng==}
    engines: {node: '>=6.9.0'}
    dev: true

  /@babel/core/7.12.9:
    resolution: {integrity: sha512-gTXYh3M5wb7FRXQy+FErKFAv90BnlOuNn1QkCK2lREoPAjrQCO49+HVSrFoe5uakFAF5eenS75KbO2vQiLrTMQ==}
    engines: {node: '>=6.9.0'}
    dependencies:
      '@babel/code-frame': 7.16.7
      '@babel/generator': 7.17.3
      '@babel/helper-module-transforms': 7.17.6
      '@babel/helpers': 7.17.2
      '@babel/parser': 7.17.3
      '@babel/template': 7.16.7
      '@babel/traverse': 7.17.3
      '@babel/types': 7.17.0
      convert-source-map: 1.8.0
      debug: 4.3.3
      gensync: 1.0.0-beta.2
      json5: 2.2.0
      lodash: 4.17.21
      resolve: 1.22.0
      semver: 5.7.1
      source-map: 0.5.7
    transitivePeerDependencies:
      - supports-color
    dev: false

  /@babel/core/7.17.5:
    resolution: {integrity: sha512-/BBMw4EvjmyquN5O+t5eh0+YqB3XXJkYD2cjKpYtWOfFy4lQ4UozNSmxAcWT8r2XtZs0ewG+zrfsqeR15i1ajA==}
    engines: {node: '>=6.9.0'}
    dependencies:
      '@ampproject/remapping': 2.1.2
      '@babel/code-frame': 7.16.7
      '@babel/generator': 7.17.3
      '@babel/helper-compilation-targets': 7.16.7_@babel+core@7.17.5
      '@babel/helper-module-transforms': 7.17.6
      '@babel/helpers': 7.17.2
      '@babel/parser': 7.17.3
      '@babel/template': 7.16.7
      '@babel/traverse': 7.17.3
      '@babel/types': 7.17.0
      convert-source-map: 1.8.0
      debug: 4.3.3
      gensync: 1.0.0-beta.2
      json5: 2.2.0
      semver: 6.3.0
    transitivePeerDependencies:
      - supports-color
    dev: true

  /@babel/eslint-parser/7.17.0_@babel+core@7.17.5+eslint@8.11.0:
    resolution: {integrity: sha512-PUEJ7ZBXbRkbq3qqM/jZ2nIuakUBqCYc7Qf52Lj7dlZ6zERnqisdHioL0l4wwQZnmskMeasqUNzLBFKs3nylXA==}
    engines: {node: ^10.13.0 || ^12.13.0 || >=14.0.0}
    peerDependencies:
      '@babel/core': '>=7.11.0'
      eslint: ^7.5.0 || ^8.0.0
    dependencies:
      '@babel/core': 7.17.5
      eslint: 8.11.0
      eslint-scope: 5.1.1
      eslint-visitor-keys: 2.1.0
      semver: 6.3.0
    dev: true

  /@babel/generator/7.17.3:
    resolution: {integrity: sha512-+R6Dctil/MgUsZsZAkYgK+ADNSZzJRRy0TvY65T71z/CR854xHQ1EweBYXdfT+HNeN7w0cSJJEzgxZMv40pxsg==}
    engines: {node: '>=6.9.0'}
    dependencies:
      '@babel/types': 7.17.0
      jsesc: 2.5.2
      source-map: 0.5.7

  /@babel/helper-annotate-as-pure/7.16.7:
    resolution: {integrity: sha512-s6t2w/IPQVTAET1HitoowRGXooX8mCgtuP5195wD/QJPV6wYjpujCGF7JuMODVX2ZAJOf1GT6DT9MHEZvLOFSw==}
    engines: {node: '>=6.9.0'}
    dependencies:
      '@babel/types': 7.17.0
    dev: true

  /@babel/helper-builder-binary-assignment-operator-visitor/7.16.7:
    resolution: {integrity: sha512-C6FdbRaxYjwVu/geKW4ZeQ0Q31AftgRcdSnZ5/jsH6BzCJbtvXvhpfkbkThYSuutZA7nCXpPR6AD9zd1dprMkA==}
    engines: {node: '>=6.9.0'}
    dependencies:
      '@babel/helper-explode-assignable-expression': 7.16.7
      '@babel/types': 7.17.0
    dev: true

  /@babel/helper-compilation-targets/7.16.7_@babel+core@7.17.5:
    resolution: {integrity: sha512-mGojBwIWcwGD6rfqgRXVlVYmPAv7eOpIemUG3dGnDdCY4Pae70ROij3XmfrH6Fa1h1aiDylpglbZyktfzyo/hA==}
    engines: {node: '>=6.9.0'}
    peerDependencies:
      '@babel/core': ^7.0.0
    dependencies:
      '@babel/compat-data': 7.17.0
      '@babel/core': 7.17.5
      '@babel/helper-validator-option': 7.16.7
      browserslist: 4.20.0
      semver: 6.3.0
    dev: true

  /@babel/helper-create-class-features-plugin/7.17.6_@babel+core@7.17.5:
    resolution: {integrity: sha512-SogLLSxXm2OkBbSsHZMM4tUi8fUzjs63AT/d0YQIzr6GSd8Hxsbk2KYDX0k0DweAzGMj/YWeiCsorIdtdcW8Eg==}
    engines: {node: '>=6.9.0'}
    peerDependencies:
      '@babel/core': ^7.0.0
    dependencies:
      '@babel/core': 7.17.5
      '@babel/helper-annotate-as-pure': 7.16.7
      '@babel/helper-environment-visitor': 7.16.7
      '@babel/helper-function-name': 7.16.7
      '@babel/helper-member-expression-to-functions': 7.16.7
      '@babel/helper-optimise-call-expression': 7.16.7
      '@babel/helper-replace-supers': 7.16.7
      '@babel/helper-split-export-declaration': 7.16.7
    transitivePeerDependencies:
      - supports-color
    dev: true

  /@babel/helper-create-regexp-features-plugin/7.17.0_@babel+core@7.17.5:
    resolution: {integrity: sha512-awO2So99wG6KnlE+TPs6rn83gCz5WlEePJDTnLEqbchMVrBeAujURVphRdigsk094VhvZehFoNOihSlcBjwsXA==}
    engines: {node: '>=6.9.0'}
    peerDependencies:
      '@babel/core': ^7.0.0
    dependencies:
      '@babel/core': 7.17.5
      '@babel/helper-annotate-as-pure': 7.16.7
      regexpu-core: 5.0.1
    dev: true

  /@babel/helper-define-polyfill-provider/0.3.1_@babel+core@7.17.5:
    resolution: {integrity: sha512-J9hGMpJQmtWmj46B3kBHmL38UhJGhYX7eqkcq+2gsstyYt341HmPeWspihX43yVRA0mS+8GGk2Gckc7bY/HCmA==}
    peerDependencies:
      '@babel/core': ^7.4.0-0
    dependencies:
      '@babel/core': 7.17.5
      '@babel/helper-compilation-targets': 7.16.7_@babel+core@7.17.5
      '@babel/helper-module-imports': 7.16.7
      '@babel/helper-plugin-utils': 7.16.7
      '@babel/traverse': 7.17.3
      debug: 4.3.3
      lodash.debounce: 4.0.8
      resolve: 1.22.0
      semver: 6.3.0
    transitivePeerDependencies:
      - supports-color
    dev: true

  /@babel/helper-environment-visitor/7.16.7:
    resolution: {integrity: sha512-SLLb0AAn6PkUeAfKJCCOl9e1R53pQlGAfc4y4XuMRZfqeMYLE0dM1LMhqbGAlGQY0lfw5/ohoYWAe9V1yibRag==}
    engines: {node: '>=6.9.0'}
    dependencies:
      '@babel/types': 7.17.0

  /@babel/helper-explode-assignable-expression/7.16.7:
    resolution: {integrity: sha512-KyUenhWMC8VrxzkGP0Jizjo4/Zx+1nNZhgocs+gLzyZyB8SHidhoq9KK/8Ato4anhwsivfkBLftky7gvzbZMtQ==}
    engines: {node: '>=6.9.0'}
    dependencies:
      '@babel/types': 7.17.0
    dev: true

  /@babel/helper-function-name/7.16.7:
    resolution: {integrity: sha512-QfDfEnIUyyBSR3HtrtGECuZ6DAyCkYFp7GHl75vFtTnn6pjKeK0T1DB5lLkFvBea8MdaiUABx3osbgLyInoejA==}
    engines: {node: '>=6.9.0'}
    dependencies:
      '@babel/helper-get-function-arity': 7.16.7
      '@babel/template': 7.16.7
      '@babel/types': 7.17.0

  /@babel/helper-get-function-arity/7.16.7:
    resolution: {integrity: sha512-flc+RLSOBXzNzVhcLu6ujeHUrD6tANAOU5ojrRx/as+tbzf8+stUCj7+IfRRoAbEZqj/ahXEMsjhOhgeZsrnTw==}
    engines: {node: '>=6.9.0'}
    dependencies:
      '@babel/types': 7.17.0

  /@babel/helper-hoist-variables/7.16.7:
    resolution: {integrity: sha512-m04d/0Op34H5v7pbZw6pSKP7weA6lsMvfiIAMeIvkY/R4xQtBSMFEigu9QTZ2qB/9l22vsxtM8a+Q8CzD255fg==}
    engines: {node: '>=6.9.0'}
    dependencies:
      '@babel/types': 7.17.0

  /@babel/helper-member-expression-to-functions/7.16.7:
    resolution: {integrity: sha512-VtJ/65tYiU/6AbMTDwyoXGPKHgTsfRarivm+YbB5uAzKUyuPjgZSgAFeG87FCigc7KNHu2Pegh1XIT3lXjvz3Q==}
    engines: {node: '>=6.9.0'}
    dependencies:
      '@babel/types': 7.17.0
    dev: true

  /@babel/helper-module-imports/7.16.7:
    resolution: {integrity: sha512-LVtS6TqjJHFc+nYeITRo6VLXve70xmq7wPhWTqDJusJEgGmkAACWwMiTNrvfoQo6hEhFwAIixNkvB0jPXDL8Wg==}
    engines: {node: '>=6.9.0'}
    dependencies:
      '@babel/types': 7.17.0

  /@babel/helper-module-transforms/7.17.6:
    resolution: {integrity: sha512-2ULmRdqoOMpdvkbT8jONrZML/XALfzxlb052bldftkicAUy8AxSCkD5trDPQcwHNmolcl7wP6ehNqMlyUw6AaA==}
    engines: {node: '>=6.9.0'}
    dependencies:
      '@babel/helper-environment-visitor': 7.16.7
      '@babel/helper-module-imports': 7.16.7
      '@babel/helper-simple-access': 7.16.7
      '@babel/helper-split-export-declaration': 7.16.7
      '@babel/helper-validator-identifier': 7.16.7
      '@babel/template': 7.16.7
      '@babel/traverse': 7.17.3
      '@babel/types': 7.17.0
    transitivePeerDependencies:
      - supports-color

  /@babel/helper-optimise-call-expression/7.16.7:
    resolution: {integrity: sha512-EtgBhg7rd/JcnpZFXpBy0ze1YRfdm7BnBX4uKMBd3ixa3RGAE002JZB66FJyNH7g0F38U05pXmA5P8cBh7z+1w==}
    engines: {node: '>=6.9.0'}
    dependencies:
      '@babel/types': 7.17.0
    dev: true

  /@babel/helper-plugin-utils/7.10.4:
    resolution: {integrity: sha512-O4KCvQA6lLiMU9l2eawBPMf1xPP8xPfB3iEQw150hOVTqj/rfXz0ThTb4HEzqQfs2Bmo5Ay8BzxfzVtBrr9dVg==}
    dev: false

  /@babel/helper-plugin-utils/7.16.7:
    resolution: {integrity: sha512-Qg3Nk7ZxpgMrsox6HreY1ZNKdBq7K72tDSliA6dCl5f007jR4ne8iD5UzuNnCJH2xBf2BEEVGr+/OL6Gdp7RxA==}
    engines: {node: '>=6.9.0'}

  /@babel/helper-remap-async-to-generator/7.16.8:
    resolution: {integrity: sha512-fm0gH7Flb8H51LqJHy3HJ3wnE1+qtYR2A99K06ahwrawLdOFsCEWjZOrYricXJHoPSudNKxrMBUPEIPxiIIvBw==}
    engines: {node: '>=6.9.0'}
    dependencies:
      '@babel/helper-annotate-as-pure': 7.16.7
      '@babel/helper-wrap-function': 7.16.8
      '@babel/types': 7.17.0
    transitivePeerDependencies:
      - supports-color
    dev: true

  /@babel/helper-replace-supers/7.16.7:
    resolution: {integrity: sha512-y9vsWilTNaVnVh6xiJfABzsNpgDPKev9HnAgz6Gb1p6UUwf9NepdlsV7VXGCftJM+jqD5f7JIEubcpLjZj5dBw==}
    engines: {node: '>=6.9.0'}
    dependencies:
      '@babel/helper-environment-visitor': 7.16.7
      '@babel/helper-member-expression-to-functions': 7.16.7
      '@babel/helper-optimise-call-expression': 7.16.7
      '@babel/traverse': 7.17.3
      '@babel/types': 7.17.0
    transitivePeerDependencies:
      - supports-color
    dev: true

  /@babel/helper-simple-access/7.16.7:
    resolution: {integrity: sha512-ZIzHVyoeLMvXMN/vok/a4LWRy8G2v205mNP0XOuf9XRLyX5/u9CnVulUtDgUTama3lT+bf/UqucuZjqiGuTS1g==}
    engines: {node: '>=6.9.0'}
    dependencies:
      '@babel/types': 7.17.0

  /@babel/helper-skip-transparent-expression-wrappers/7.16.0:
    resolution: {integrity: sha512-+il1gTy0oHwUsBQZyJvukbB4vPMdcYBrFHa0Uc4AizLxbq6BOYC51Rv4tWocX9BLBDLZ4kc6qUFpQ6HRgL+3zw==}
    engines: {node: '>=6.9.0'}
    dependencies:
      '@babel/types': 7.17.0
    dev: true

  /@babel/helper-split-export-declaration/7.16.7:
    resolution: {integrity: sha512-xbWoy/PFoxSWazIToT9Sif+jJTlrMcndIsaOKvTA6u7QEo7ilkRZpjew18/W3c7nm8fXdUDXh02VXTbZ0pGDNw==}
    engines: {node: '>=6.9.0'}
    dependencies:
      '@babel/types': 7.17.0

  /@babel/helper-validator-identifier/7.16.7:
    resolution: {integrity: sha512-hsEnFemeiW4D08A5gUAZxLBTXpZ39P+a+DGDsHw1yxqyQ/jzFEnxf5uTEGp+3bzAbNOxU1paTgYS4ECU/IgfDw==}
    engines: {node: '>=6.9.0'}

  /@babel/helper-validator-option/7.16.7:
    resolution: {integrity: sha512-TRtenOuRUVo9oIQGPC5G9DgK4743cdxvtOw0weQNpZXaS16SCBi5MNjZF8vba3ETURjZpTbVn7Vvcf2eAwFozQ==}
    engines: {node: '>=6.9.0'}
    dev: true

  /@babel/helper-wrap-function/7.16.8:
    resolution: {integrity: sha512-8RpyRVIAW1RcDDGTA+GpPAwV22wXCfKOoM9bet6TLkGIFTkRQSkH1nMQ5Yet4MpoXe1ZwHPVtNasc2w0uZMqnw==}
    engines: {node: '>=6.9.0'}
    dependencies:
      '@babel/helper-function-name': 7.16.7
      '@babel/template': 7.16.7
      '@babel/traverse': 7.17.3
      '@babel/types': 7.17.0
    transitivePeerDependencies:
      - supports-color
    dev: true

  /@babel/helpers/7.17.2:
    resolution: {integrity: sha512-0Qu7RLR1dILozr/6M0xgj+DFPmi6Bnulgm9M8BVa9ZCWxDqlSnqt3cf8IDPB5m45sVXUZ0kuQAgUrdSFFH79fQ==}
    engines: {node: '>=6.9.0'}
    dependencies:
      '@babel/template': 7.16.7
      '@babel/traverse': 7.17.3
      '@babel/types': 7.17.0
    transitivePeerDependencies:
      - supports-color

  /@babel/highlight/7.16.10:
    resolution: {integrity: sha512-5FnTQLSLswEj6IkgVw5KusNUUFY9ZGqe/TRFnP/BKYHYgfh7tc+C7mwiy95/yNP7Dh9x580Vv8r7u7ZfTBFxdw==}
    engines: {node: '>=6.9.0'}
    dependencies:
      '@babel/helper-validator-identifier': 7.16.7
      chalk: 2.4.2
      js-tokens: 4.0.0

  /@babel/parser/7.17.3:
    resolution: {integrity: sha512-7yJPvPV+ESz2IUTPbOL+YkIGyCqOyNIzdguKQuJGnH7bg1WTIifuM21YqokFt/THWh1AkCRn9IgoykTRCBVpzA==}
    engines: {node: '>=6.0.0'}
    hasBin: true

  /@babel/plugin-bugfix-safari-id-destructuring-collision-in-function-expression/7.16.7_@babel+core@7.17.5:
    resolution: {integrity: sha512-anv/DObl7waiGEnC24O9zqL0pSuI9hljihqiDuFHC8d7/bjr/4RLGPWuc8rYOff/QPzbEPSkzG8wGG9aDuhHRg==}
    engines: {node: '>=6.9.0'}
    peerDependencies:
      '@babel/core': ^7.0.0
    dependencies:
      '@babel/core': 7.17.5
      '@babel/helper-plugin-utils': 7.16.7
    dev: true

  /@babel/plugin-bugfix-v8-spread-parameters-in-optional-chaining/7.16.7_@babel+core@7.17.5:
    resolution: {integrity: sha512-di8vUHRdf+4aJ7ltXhaDbPoszdkh59AQtJM5soLsuHpQJdFQZOA4uGj0V2u/CZ8bJ/u8ULDL5yq6FO/bCXnKHw==}
    engines: {node: '>=6.9.0'}
    peerDependencies:
      '@babel/core': ^7.13.0
    dependencies:
      '@babel/core': 7.17.5
      '@babel/helper-plugin-utils': 7.16.7
      '@babel/helper-skip-transparent-expression-wrappers': 7.16.0
      '@babel/plugin-proposal-optional-chaining': 7.16.7_@babel+core@7.17.5
    dev: true

  /@babel/plugin-proposal-async-generator-functions/7.16.8_@babel+core@7.17.5:
    resolution: {integrity: sha512-71YHIvMuiuqWJQkebWJtdhQTfd4Q4mF76q2IX37uZPkG9+olBxsX+rH1vkhFto4UeJZ9dPY2s+mDvhDm1u2BGQ==}
    engines: {node: '>=6.9.0'}
    peerDependencies:
      '@babel/core': ^7.0.0-0
    dependencies:
      '@babel/core': 7.17.5
      '@babel/helper-plugin-utils': 7.16.7
      '@babel/helper-remap-async-to-generator': 7.16.8
      '@babel/plugin-syntax-async-generators': 7.8.4_@babel+core@7.17.5
    transitivePeerDependencies:
      - supports-color
    dev: true

  /@babel/plugin-proposal-class-properties/7.16.7_@babel+core@7.17.5:
    resolution: {integrity: sha512-IobU0Xme31ewjYOShSIqd/ZGM/r/cuOz2z0MDbNrhF5FW+ZVgi0f2lyeoj9KFPDOAqsYxmLWZte1WOwlvY9aww==}
    engines: {node: '>=6.9.0'}
    peerDependencies:
      '@babel/core': ^7.0.0-0
    dependencies:
      '@babel/core': 7.17.5
      '@babel/helper-create-class-features-plugin': 7.17.6_@babel+core@7.17.5
      '@babel/helper-plugin-utils': 7.16.7
    transitivePeerDependencies:
      - supports-color
    dev: true

  /@babel/plugin-proposal-class-static-block/7.17.6_@babel+core@7.17.5:
    resolution: {integrity: sha512-X/tididvL2zbs7jZCeeRJ8167U/+Ac135AM6jCAx6gYXDUviZV5Ku9UDvWS2NCuWlFjIRXklYhwo6HhAC7ETnA==}
    engines: {node: '>=6.9.0'}
    peerDependencies:
      '@babel/core': ^7.12.0
    dependencies:
      '@babel/core': 7.17.5
      '@babel/helper-create-class-features-plugin': 7.17.6_@babel+core@7.17.5
      '@babel/helper-plugin-utils': 7.16.7
      '@babel/plugin-syntax-class-static-block': 7.14.5_@babel+core@7.17.5
    transitivePeerDependencies:
      - supports-color
    dev: true

  /@babel/plugin-proposal-decorators/7.17.2_@babel+core@7.17.5:
    resolution: {integrity: sha512-WH8Z95CwTq/W8rFbMqb9p3hicpt4RX4f0K659ax2VHxgOyT6qQmUaEVEjIh4WR9Eh9NymkVn5vwsrE68fAQNUw==}
    engines: {node: '>=6.9.0'}
    peerDependencies:
      '@babel/core': ^7.0.0-0
    dependencies:
      '@babel/core': 7.17.5
      '@babel/helper-create-class-features-plugin': 7.17.6_@babel+core@7.17.5
      '@babel/helper-plugin-utils': 7.16.7
      '@babel/helper-replace-supers': 7.16.7
      '@babel/plugin-syntax-decorators': 7.17.0_@babel+core@7.17.5
      charcodes: 0.2.0
    transitivePeerDependencies:
      - supports-color
    dev: true

  /@babel/plugin-proposal-dynamic-import/7.16.7_@babel+core@7.17.5:
    resolution: {integrity: sha512-I8SW9Ho3/8DRSdmDdH3gORdyUuYnk1m4cMxUAdu5oy4n3OfN8flDEH+d60iG7dUfi0KkYwSvoalHzzdRzpWHTg==}
    engines: {node: '>=6.9.0'}
    peerDependencies:
      '@babel/core': ^7.0.0-0
    dependencies:
      '@babel/core': 7.17.5
      '@babel/helper-plugin-utils': 7.16.7
      '@babel/plugin-syntax-dynamic-import': 7.8.3_@babel+core@7.17.5
    dev: true

  /@babel/plugin-proposal-export-namespace-from/7.16.7_@babel+core@7.17.5:
    resolution: {integrity: sha512-ZxdtqDXLRGBL64ocZcs7ovt71L3jhC1RGSyR996svrCi3PYqHNkb3SwPJCs8RIzD86s+WPpt2S73+EHCGO+NUA==}
    engines: {node: '>=6.9.0'}
    peerDependencies:
      '@babel/core': ^7.0.0-0
    dependencies:
      '@babel/core': 7.17.5
      '@babel/helper-plugin-utils': 7.16.7
      '@babel/plugin-syntax-export-namespace-from': 7.8.3_@babel+core@7.17.5
    dev: true

  /@babel/plugin-proposal-json-strings/7.16.7_@babel+core@7.17.5:
    resolution: {integrity: sha512-lNZ3EEggsGY78JavgbHsK9u5P3pQaW7k4axlgFLYkMd7UBsiNahCITShLjNQschPyjtO6dADrL24757IdhBrsQ==}
    engines: {node: '>=6.9.0'}
    peerDependencies:
      '@babel/core': ^7.0.0-0
    dependencies:
      '@babel/core': 7.17.5
      '@babel/helper-plugin-utils': 7.16.7
      '@babel/plugin-syntax-json-strings': 7.8.3_@babel+core@7.17.5
    dev: true

  /@babel/plugin-proposal-logical-assignment-operators/7.16.7_@babel+core@7.17.5:
    resolution: {integrity: sha512-K3XzyZJGQCr00+EtYtrDjmwX7o7PLK6U9bi1nCwkQioRFVUv6dJoxbQjtWVtP+bCPy82bONBKG8NPyQ4+i6yjg==}
    engines: {node: '>=6.9.0'}
    peerDependencies:
      '@babel/core': ^7.0.0-0
    dependencies:
      '@babel/core': 7.17.5
      '@babel/helper-plugin-utils': 7.16.7
      '@babel/plugin-syntax-logical-assignment-operators': 7.10.4_@babel+core@7.17.5
    dev: true

  /@babel/plugin-proposal-nullish-coalescing-operator/7.16.7_@babel+core@7.17.5:
    resolution: {integrity: sha512-aUOrYU3EVtjf62jQrCj63pYZ7k6vns2h/DQvHPWGmsJRYzWXZ6/AsfgpiRy6XiuIDADhJzP2Q9MwSMKauBQ+UQ==}
    engines: {node: '>=6.9.0'}
    peerDependencies:
      '@babel/core': ^7.0.0-0
    dependencies:
      '@babel/core': 7.17.5
      '@babel/helper-plugin-utils': 7.16.7
      '@babel/plugin-syntax-nullish-coalescing-operator': 7.8.3_@babel+core@7.17.5
    dev: true

  /@babel/plugin-proposal-numeric-separator/7.16.7_@babel+core@7.17.5:
    resolution: {integrity: sha512-vQgPMknOIgiuVqbokToyXbkY/OmmjAzr/0lhSIbG/KmnzXPGwW/AdhdKpi+O4X/VkWiWjnkKOBiqJrTaC98VKw==}
    engines: {node: '>=6.9.0'}
    peerDependencies:
      '@babel/core': ^7.0.0-0
    dependencies:
      '@babel/core': 7.17.5
      '@babel/helper-plugin-utils': 7.16.7
      '@babel/plugin-syntax-numeric-separator': 7.10.4_@babel+core@7.17.5
    dev: true

  /@babel/plugin-proposal-object-rest-spread/7.12.1_@babel+core@7.12.9:
    resolution: {integrity: sha512-s6SowJIjzlhx8o7lsFx5zmY4At6CTtDvgNQDdPzkBQucle58A6b/TTeEBYtyDgmcXjUTM+vE8YOGHZzzbc/ioA==}
    peerDependencies:
      '@babel/core': ^7.0.0-0
    dependencies:
      '@babel/core': 7.12.9
      '@babel/helper-plugin-utils': 7.10.4
      '@babel/plugin-syntax-object-rest-spread': 7.8.3_@babel+core@7.12.9
      '@babel/plugin-transform-parameters': 7.16.7_@babel+core@7.12.9
    dev: false

  /@babel/plugin-proposal-object-rest-spread/7.17.3_@babel+core@7.17.5:
    resolution: {integrity: sha512-yuL5iQA/TbZn+RGAfxQXfi7CNLmKi1f8zInn4IgobuCWcAb7i+zj4TYzQ9l8cEzVyJ89PDGuqxK1xZpUDISesw==}
    engines: {node: '>=6.9.0'}
    peerDependencies:
      '@babel/core': ^7.0.0-0
    dependencies:
      '@babel/compat-data': 7.17.0
      '@babel/core': 7.17.5
      '@babel/helper-compilation-targets': 7.16.7_@babel+core@7.17.5
      '@babel/helper-plugin-utils': 7.16.7
      '@babel/plugin-syntax-object-rest-spread': 7.8.3_@babel+core@7.17.5
      '@babel/plugin-transform-parameters': 7.16.7_@babel+core@7.17.5
    dev: true

  /@babel/plugin-proposal-optional-catch-binding/7.16.7_@babel+core@7.17.5:
    resolution: {integrity: sha512-eMOH/L4OvWSZAE1VkHbr1vckLG1WUcHGJSLqqQwl2GaUqG6QjddvrOaTUMNYiv77H5IKPMZ9U9P7EaHwvAShfA==}
    engines: {node: '>=6.9.0'}
    peerDependencies:
      '@babel/core': ^7.0.0-0
    dependencies:
      '@babel/core': 7.17.5
      '@babel/helper-plugin-utils': 7.16.7
      '@babel/plugin-syntax-optional-catch-binding': 7.8.3_@babel+core@7.17.5
    dev: true

  /@babel/plugin-proposal-optional-chaining/7.16.7_@babel+core@7.17.5:
    resolution: {integrity: sha512-eC3xy+ZrUcBtP7x+sq62Q/HYd674pPTb/77XZMb5wbDPGWIdUbSr4Agr052+zaUPSb+gGRnjxXfKFvx5iMJ+DA==}
    engines: {node: '>=6.9.0'}
    peerDependencies:
      '@babel/core': ^7.0.0-0
    dependencies:
      '@babel/core': 7.17.5
      '@babel/helper-plugin-utils': 7.16.7
      '@babel/helper-skip-transparent-expression-wrappers': 7.16.0
      '@babel/plugin-syntax-optional-chaining': 7.8.3_@babel+core@7.17.5
    dev: true

  /@babel/plugin-proposal-private-methods/7.16.11_@babel+core@7.17.5:
    resolution: {integrity: sha512-F/2uAkPlXDr8+BHpZvo19w3hLFKge+k75XUprE6jaqKxjGkSYcK+4c+bup5PdW/7W/Rpjwql7FTVEDW+fRAQsw==}
    engines: {node: '>=6.9.0'}
    peerDependencies:
      '@babel/core': ^7.0.0-0
    dependencies:
      '@babel/core': 7.17.5
      '@babel/helper-create-class-features-plugin': 7.17.6_@babel+core@7.17.5
      '@babel/helper-plugin-utils': 7.16.7
    transitivePeerDependencies:
      - supports-color
    dev: true

  /@babel/plugin-proposal-private-property-in-object/7.16.7_@babel+core@7.17.5:
    resolution: {integrity: sha512-rMQkjcOFbm+ufe3bTZLyOfsOUOxyvLXZJCTARhJr+8UMSoZmqTe1K1BgkFcrW37rAchWg57yI69ORxiWvUINuQ==}
    engines: {node: '>=6.9.0'}
    peerDependencies:
      '@babel/core': ^7.0.0-0
    dependencies:
      '@babel/core': 7.17.5
      '@babel/helper-annotate-as-pure': 7.16.7
      '@babel/helper-create-class-features-plugin': 7.17.6_@babel+core@7.17.5
      '@babel/helper-plugin-utils': 7.16.7
      '@babel/plugin-syntax-private-property-in-object': 7.14.5_@babel+core@7.17.5
    transitivePeerDependencies:
      - supports-color
    dev: true

  /@babel/plugin-proposal-unicode-property-regex/7.16.7_@babel+core@7.17.5:
    resolution: {integrity: sha512-QRK0YI/40VLhNVGIjRNAAQkEHws0cswSdFFjpFyt943YmJIU1da9uW63Iu6NFV6CxTZW5eTDCrwZUstBWgp/Rg==}
    engines: {node: '>=4'}
    peerDependencies:
      '@babel/core': ^7.0.0-0
    dependencies:
      '@babel/core': 7.17.5
      '@babel/helper-create-regexp-features-plugin': 7.17.0_@babel+core@7.17.5
      '@babel/helper-plugin-utils': 7.16.7
    dev: true

  /@babel/plugin-syntax-async-generators/7.8.4_@babel+core@7.17.5:
    resolution: {integrity: sha512-tycmZxkGfZaxhMRbXlPXuVFpdWlXpir2W4AMhSJgRKzk/eDlIXOhb2LHWoLpDF7TEHylV5zNhykX6KAgHJmTNw==}
    peerDependencies:
      '@babel/core': ^7.0.0-0
    dependencies:
      '@babel/core': 7.17.5
      '@babel/helper-plugin-utils': 7.16.7
    dev: true

  /@babel/plugin-syntax-bigint/7.8.3_@babel+core@7.17.5:
    resolution: {integrity: sha512-wnTnFlG+YxQm3vDxpGE57Pj0srRU4sHE/mDkt1qv2YJJSeUAec2ma4WLUnUPeKjyrfntVwe/N6dCXpU+zL3Npg==}
    peerDependencies:
      '@babel/core': ^7.0.0-0
    dependencies:
      '@babel/core': 7.17.5
      '@babel/helper-plugin-utils': 7.16.7
    dev: true

  /@babel/plugin-syntax-class-properties/7.12.13_@babel+core@7.17.5:
    resolution: {integrity: sha512-fm4idjKla0YahUNgFNLCB0qySdsoPiZP3iQE3rky0mBUtMZ23yDJ9SJdg6dXTSDnulOVqiF3Hgr9nbXvXTQZYA==}
    peerDependencies:
      '@babel/core': ^7.0.0-0
    dependencies:
      '@babel/core': 7.17.5
      '@babel/helper-plugin-utils': 7.16.7
    dev: true

  /@babel/plugin-syntax-class-static-block/7.14.5_@babel+core@7.17.5:
    resolution: {integrity: sha512-b+YyPmr6ldyNnM6sqYeMWE+bgJcJpO6yS4QD7ymxgH34GBPNDM/THBh8iunyvKIZztiwLH4CJZ0RxTk9emgpjw==}
    engines: {node: '>=6.9.0'}
    peerDependencies:
      '@babel/core': ^7.0.0-0
    dependencies:
      '@babel/core': 7.17.5
      '@babel/helper-plugin-utils': 7.16.7
    dev: true

  /@babel/plugin-syntax-decorators/7.17.0_@babel+core@7.17.5:
    resolution: {integrity: sha512-qWe85yCXsvDEluNP0OyeQjH63DlhAR3W7K9BxxU1MvbDb48tgBG+Ao6IJJ6smPDrrVzSQZrbF6donpkFBMcs3A==}
    engines: {node: '>=6.9.0'}
    peerDependencies:
      '@babel/core': ^7.0.0-0
    dependencies:
      '@babel/core': 7.17.5
      '@babel/helper-plugin-utils': 7.16.7
    dev: true

  /@babel/plugin-syntax-dynamic-import/7.8.3_@babel+core@7.17.5:
    resolution: {integrity: sha512-5gdGbFon+PszYzqs83S3E5mpi7/y/8M9eC90MRTZfduQOYW76ig6SOSPNe41IG5LoP3FGBn2N0RjVDSQiS94kQ==}
    peerDependencies:
      '@babel/core': ^7.0.0-0
    dependencies:
      '@babel/core': 7.17.5
      '@babel/helper-plugin-utils': 7.16.7
    dev: true

  /@babel/plugin-syntax-export-namespace-from/7.8.3_@babel+core@7.17.5:
    resolution: {integrity: sha512-MXf5laXo6c1IbEbegDmzGPwGNTsHZmEy6QGznu5Sh2UCWvueywb2ee+CCE4zQiZstxU9BMoQO9i6zUFSY0Kj0Q==}
    peerDependencies:
      '@babel/core': ^7.0.0-0
    dependencies:
      '@babel/core': 7.17.5
      '@babel/helper-plugin-utils': 7.16.7
    dev: true

  /@babel/plugin-syntax-flow/7.16.7_@babel+core@7.17.5:
    resolution: {integrity: sha512-UDo3YGQO0jH6ytzVwgSLv9i/CzMcUjbKenL67dTrAZPPv6GFAtDhe6jqnvmoKzC/7htNTohhos+onPtDMqJwaQ==}
    engines: {node: '>=6.9.0'}
    peerDependencies:
      '@babel/core': ^7.0.0-0
    dependencies:
      '@babel/core': 7.17.5
      '@babel/helper-plugin-utils': 7.16.7
    dev: true

  /@babel/plugin-syntax-import-meta/7.10.4_@babel+core@7.17.5:
    resolution: {integrity: sha512-Yqfm+XDx0+Prh3VSeEQCPU81yC+JWZ2pDPFSS4ZdpfZhp4MkFMaDC1UqseovEKwSUpnIL7+vK+Clp7bfh0iD7g==}
    peerDependencies:
      '@babel/core': ^7.0.0-0
    dependencies:
      '@babel/core': 7.17.5
      '@babel/helper-plugin-utils': 7.16.7
    dev: true

  /@babel/plugin-syntax-json-strings/7.8.3_@babel+core@7.17.5:
    resolution: {integrity: sha512-lY6kdGpWHvjoe2vk4WrAapEuBR69EMxZl+RoGRhrFGNYVK8mOPAW8VfbT/ZgrFbXlDNiiaxQnAtgVCZ6jv30EA==}
    peerDependencies:
      '@babel/core': ^7.0.0-0
    dependencies:
      '@babel/core': 7.17.5
      '@babel/helper-plugin-utils': 7.16.7
    dev: true

  /@babel/plugin-syntax-jsx/7.12.1_@babel+core@7.12.9:
    resolution: {integrity: sha512-1yRi7yAtB0ETgxdY9ti/p2TivUxJkTdhu/ZbF9MshVGqOx1TdB3b7xCXs49Fupgg50N45KcAsRP/ZqWjs9SRjg==}
    peerDependencies:
      '@babel/core': ^7.0.0-0
    dependencies:
      '@babel/core': 7.12.9
      '@babel/helper-plugin-utils': 7.16.7
    dev: false

  /@babel/plugin-syntax-jsx/7.16.7_@babel+core@7.17.5:
    resolution: {integrity: sha512-Esxmk7YjA8QysKeT3VhTXvF6y77f/a91SIs4pWb4H2eWGQkCKFgQaG6hdoEVZtGsrAcb2K5BW66XsOErD4WU3Q==}
    engines: {node: '>=6.9.0'}
    peerDependencies:
      '@babel/core': ^7.0.0-0
    dependencies:
      '@babel/core': 7.17.5
      '@babel/helper-plugin-utils': 7.16.7
    dev: true

  /@babel/plugin-syntax-logical-assignment-operators/7.10.4_@babel+core@7.17.5:
    resolution: {integrity: sha512-d8waShlpFDinQ5MtvGU9xDAOzKH47+FFoney2baFIoMr952hKOLp1HR7VszoZvOsV/4+RRszNY7D17ba0te0ig==}
    peerDependencies:
      '@babel/core': ^7.0.0-0
    dependencies:
      '@babel/core': 7.17.5
      '@babel/helper-plugin-utils': 7.16.7
    dev: true

  /@babel/plugin-syntax-nullish-coalescing-operator/7.8.3_@babel+core@7.17.5:
    resolution: {integrity: sha512-aSff4zPII1u2QD7y+F8oDsz19ew4IGEJg9SVW+bqwpwtfFleiQDMdzA/R+UlWDzfnHFCxxleFT0PMIrR36XLNQ==}
    peerDependencies:
      '@babel/core': ^7.0.0-0
    dependencies:
      '@babel/core': 7.17.5
      '@babel/helper-plugin-utils': 7.16.7
    dev: true

  /@babel/plugin-syntax-numeric-separator/7.10.4_@babel+core@7.17.5:
    resolution: {integrity: sha512-9H6YdfkcK/uOnY/K7/aA2xpzaAgkQn37yzWUMRK7OaPOqOpGS1+n0H5hxT9AUw9EsSjPW8SVyMJwYRtWs3X3ug==}
    peerDependencies:
      '@babel/core': ^7.0.0-0
    dependencies:
      '@babel/core': 7.17.5
      '@babel/helper-plugin-utils': 7.16.7
    dev: true

  /@babel/plugin-syntax-object-rest-spread/7.8.3_@babel+core@7.12.9:
    resolution: {integrity: sha512-XoqMijGZb9y3y2XskN+P1wUGiVwWZ5JmoDRwx5+3GmEplNyVM2s2Dg8ILFQm8rWM48orGy5YpI5Bl8U1y7ydlA==}
    peerDependencies:
      '@babel/core': ^7.0.0-0
    dependencies:
      '@babel/core': 7.12.9
      '@babel/helper-plugin-utils': 7.16.7
    dev: false

  /@babel/plugin-syntax-object-rest-spread/7.8.3_@babel+core@7.17.5:
    resolution: {integrity: sha512-XoqMijGZb9y3y2XskN+P1wUGiVwWZ5JmoDRwx5+3GmEplNyVM2s2Dg8ILFQm8rWM48orGy5YpI5Bl8U1y7ydlA==}
    peerDependencies:
      '@babel/core': ^7.0.0-0
    dependencies:
      '@babel/core': 7.17.5
      '@babel/helper-plugin-utils': 7.16.7
    dev: true

  /@babel/plugin-syntax-optional-catch-binding/7.8.3_@babel+core@7.17.5:
    resolution: {integrity: sha512-6VPD0Pc1lpTqw0aKoeRTMiB+kWhAoT24PA+ksWSBrFtl5SIRVpZlwN3NNPQjehA2E/91FV3RjLWoVTglWcSV3Q==}
    peerDependencies:
      '@babel/core': ^7.0.0-0
    dependencies:
      '@babel/core': 7.17.5
      '@babel/helper-plugin-utils': 7.16.7
    dev: true

  /@babel/plugin-syntax-optional-chaining/7.8.3_@babel+core@7.17.5:
    resolution: {integrity: sha512-KoK9ErH1MBlCPxV0VANkXW2/dw4vlbGDrFgz8bmUsBGYkFRcbRwMh6cIJubdPrkxRwuGdtCk0v/wPTKbQgBjkg==}
    peerDependencies:
      '@babel/core': ^7.0.0-0
    dependencies:
      '@babel/core': 7.17.5
      '@babel/helper-plugin-utils': 7.16.7
    dev: true

  /@babel/plugin-syntax-private-property-in-object/7.14.5_@babel+core@7.17.5:
    resolution: {integrity: sha512-0wVnp9dxJ72ZUJDV27ZfbSj6iHLoytYZmh3rFcxNnvsJF3ktkzLDZPy/mA17HGsaQT3/DQsWYX1f1QGWkCoVUg==}
    engines: {node: '>=6.9.0'}
    peerDependencies:
      '@babel/core': ^7.0.0-0
    dependencies:
      '@babel/core': 7.17.5
      '@babel/helper-plugin-utils': 7.16.7
    dev: true

  /@babel/plugin-syntax-top-level-await/7.14.5_@babel+core@7.17.5:
    resolution: {integrity: sha512-hx++upLv5U1rgYfwe1xBQUhRmU41NEvpUvrp8jkrSCdvGSnM5/qdRMtylJ6PG5OFkBaHkbTAKTnd3/YyESRHFw==}
    engines: {node: '>=6.9.0'}
    peerDependencies:
      '@babel/core': ^7.0.0-0
    dependencies:
      '@babel/core': 7.17.5
      '@babel/helper-plugin-utils': 7.16.7
    dev: true

  /@babel/plugin-syntax-typescript/7.16.7_@babel+core@7.17.5:
    resolution: {integrity: sha512-YhUIJHHGkqPgEcMYkPCKTyGUdoGKWtopIycQyjJH8OjvRgOYsXsaKehLVPScKJWAULPxMa4N1vCe6szREFlZ7A==}
    engines: {node: '>=6.9.0'}
    peerDependencies:
      '@babel/core': ^7.0.0-0
    dependencies:
      '@babel/core': 7.17.5
      '@babel/helper-plugin-utils': 7.16.7
    dev: true

  /@babel/plugin-transform-arrow-functions/7.16.7_@babel+core@7.17.5:
    resolution: {integrity: sha512-9ffkFFMbvzTvv+7dTp/66xvZAWASuPD5Tl9LK3Z9vhOmANo6j94rik+5YMBt4CwHVMWLWpMsriIc2zsa3WW3xQ==}
    engines: {node: '>=6.9.0'}
    peerDependencies:
      '@babel/core': ^7.0.0-0
    dependencies:
      '@babel/core': 7.17.5
      '@babel/helper-plugin-utils': 7.16.7
    dev: true

  /@babel/plugin-transform-async-to-generator/7.16.8_@babel+core@7.17.5:
    resolution: {integrity: sha512-MtmUmTJQHCnyJVrScNzNlofQJ3dLFuobYn3mwOTKHnSCMtbNsqvF71GQmJfFjdrXSsAA7iysFmYWw4bXZ20hOg==}
    engines: {node: '>=6.9.0'}
    peerDependencies:
      '@babel/core': ^7.0.0-0
    dependencies:
      '@babel/core': 7.17.5
      '@babel/helper-module-imports': 7.16.7
      '@babel/helper-plugin-utils': 7.16.7
      '@babel/helper-remap-async-to-generator': 7.16.8
    transitivePeerDependencies:
      - supports-color
    dev: true

  /@babel/plugin-transform-block-scoped-functions/7.16.7_@babel+core@7.17.5:
    resolution: {integrity: sha512-JUuzlzmF40Z9cXyytcbZEZKckgrQzChbQJw/5PuEHYeqzCsvebDx0K0jWnIIVcmmDOAVctCgnYs0pMcrYj2zJg==}
    engines: {node: '>=6.9.0'}
    peerDependencies:
      '@babel/core': ^7.0.0-0
    dependencies:
      '@babel/core': 7.17.5
      '@babel/helper-plugin-utils': 7.16.7
    dev: true

  /@babel/plugin-transform-block-scoping/7.16.7_@babel+core@7.17.5:
    resolution: {integrity: sha512-ObZev2nxVAYA4bhyusELdo9hb3H+A56bxH3FZMbEImZFiEDYVHXQSJ1hQKFlDnlt8G9bBrCZ5ZpURZUrV4G5qQ==}
    engines: {node: '>=6.9.0'}
    peerDependencies:
      '@babel/core': ^7.0.0-0
    dependencies:
      '@babel/core': 7.17.5
      '@babel/helper-plugin-utils': 7.16.7
    dev: true

  /@babel/plugin-transform-classes/7.16.7_@babel+core@7.17.5:
    resolution: {integrity: sha512-WY7og38SFAGYRe64BrjKf8OrE6ulEHtr5jEYaZMwox9KebgqPi67Zqz8K53EKk1fFEJgm96r32rkKZ3qA2nCWQ==}
    engines: {node: '>=6.9.0'}
    peerDependencies:
      '@babel/core': ^7.0.0-0
    dependencies:
      '@babel/core': 7.17.5
      '@babel/helper-annotate-as-pure': 7.16.7
      '@babel/helper-environment-visitor': 7.16.7
      '@babel/helper-function-name': 7.16.7
      '@babel/helper-optimise-call-expression': 7.16.7
      '@babel/helper-plugin-utils': 7.16.7
      '@babel/helper-replace-supers': 7.16.7
      '@babel/helper-split-export-declaration': 7.16.7
      globals: 11.12.0
    transitivePeerDependencies:
      - supports-color
    dev: true

  /@babel/plugin-transform-computed-properties/7.16.7_@babel+core@7.17.5:
    resolution: {integrity: sha512-gN72G9bcmenVILj//sv1zLNaPyYcOzUho2lIJBMh/iakJ9ygCo/hEF9cpGb61SCMEDxbbyBoVQxrt+bWKu5KGw==}
    engines: {node: '>=6.9.0'}
    peerDependencies:
      '@babel/core': ^7.0.0-0
    dependencies:
      '@babel/core': 7.17.5
      '@babel/helper-plugin-utils': 7.16.7
    dev: true

  /@babel/plugin-transform-destructuring/7.17.3_@babel+core@7.17.5:
    resolution: {integrity: sha512-dDFzegDYKlPqa72xIlbmSkly5MluLoaC1JswABGktyt6NTXSBcUuse/kWE/wvKFWJHPETpi158qJZFS3JmykJg==}
    engines: {node: '>=6.9.0'}
    peerDependencies:
      '@babel/core': ^7.0.0-0
    dependencies:
      '@babel/core': 7.17.5
      '@babel/helper-plugin-utils': 7.16.7
    dev: true

  /@babel/plugin-transform-dotall-regex/7.16.7_@babel+core@7.17.5:
    resolution: {integrity: sha512-Lyttaao2SjZF6Pf4vk1dVKv8YypMpomAbygW+mU5cYP3S5cWTfCJjG8xV6CFdzGFlfWK81IjL9viiTvpb6G7gQ==}
    engines: {node: '>=6.9.0'}
    peerDependencies:
      '@babel/core': ^7.0.0-0
    dependencies:
      '@babel/core': 7.17.5
      '@babel/helper-create-regexp-features-plugin': 7.17.0_@babel+core@7.17.5
      '@babel/helper-plugin-utils': 7.16.7
    dev: true

  /@babel/plugin-transform-duplicate-keys/7.16.7_@babel+core@7.17.5:
    resolution: {integrity: sha512-03DvpbRfvWIXyK0/6QiR1KMTWeT6OcQ7tbhjrXyFS02kjuX/mu5Bvnh5SDSWHxyawit2g5aWhKwI86EE7GUnTw==}
    engines: {node: '>=6.9.0'}
    peerDependencies:
      '@babel/core': ^7.0.0-0
    dependencies:
      '@babel/core': 7.17.5
      '@babel/helper-plugin-utils': 7.16.7
    dev: true

  /@babel/plugin-transform-exponentiation-operator/7.16.7_@babel+core@7.17.5:
    resolution: {integrity: sha512-8UYLSlyLgRixQvlYH3J2ekXFHDFLQutdy7FfFAMm3CPZ6q9wHCwnUyiXpQCe3gVVnQlHc5nsuiEVziteRNTXEA==}
    engines: {node: '>=6.9.0'}
    peerDependencies:
      '@babel/core': ^7.0.0-0
    dependencies:
      '@babel/core': 7.17.5
      '@babel/helper-builder-binary-assignment-operator-visitor': 7.16.7
      '@babel/helper-plugin-utils': 7.16.7
    dev: true

  /@babel/plugin-transform-flow-strip-types/7.16.7_@babel+core@7.17.5:
    resolution: {integrity: sha512-mzmCq3cNsDpZZu9FADYYyfZJIOrSONmHcop2XEKPdBNMa4PDC4eEvcOvzZaCNcjKu72v0XQlA5y1g58aLRXdYg==}
    engines: {node: '>=6.9.0'}
    peerDependencies:
      '@babel/core': ^7.0.0-0
    dependencies:
      '@babel/core': 7.17.5
      '@babel/helper-plugin-utils': 7.16.7
      '@babel/plugin-syntax-flow': 7.16.7_@babel+core@7.17.5
    dev: true

  /@babel/plugin-transform-for-of/7.16.7_@babel+core@7.17.5:
    resolution: {integrity: sha512-/QZm9W92Ptpw7sjI9Nx1mbcsWz33+l8kuMIQnDwgQBG5s3fAfQvkRjQ7NqXhtNcKOnPkdICmUHyCaWW06HCsqg==}
    engines: {node: '>=6.9.0'}
    peerDependencies:
      '@babel/core': ^7.0.0-0
    dependencies:
      '@babel/core': 7.17.5
      '@babel/helper-plugin-utils': 7.16.7
    dev: true

  /@babel/plugin-transform-function-name/7.16.7_@babel+core@7.17.5:
    resolution: {integrity: sha512-SU/C68YVwTRxqWj5kgsbKINakGag0KTgq9f2iZEXdStoAbOzLHEBRYzImmA6yFo8YZhJVflvXmIHUO7GWHmxxA==}
    engines: {node: '>=6.9.0'}
    peerDependencies:
      '@babel/core': ^7.0.0-0
    dependencies:
      '@babel/core': 7.17.5
      '@babel/helper-compilation-targets': 7.16.7_@babel+core@7.17.5
      '@babel/helper-function-name': 7.16.7
      '@babel/helper-plugin-utils': 7.16.7
    dev: true

  /@babel/plugin-transform-literals/7.16.7_@babel+core@7.17.5:
    resolution: {integrity: sha512-6tH8RTpTWI0s2sV6uq3e/C9wPo4PTqqZps4uF0kzQ9/xPLFQtipynvmT1g/dOfEJ+0EQsHhkQ/zyRId8J2b8zQ==}
    engines: {node: '>=6.9.0'}
    peerDependencies:
      '@babel/core': ^7.0.0-0
    dependencies:
      '@babel/core': 7.17.5
      '@babel/helper-plugin-utils': 7.16.7
    dev: true

  /@babel/plugin-transform-member-expression-literals/7.16.7_@babel+core@7.17.5:
    resolution: {integrity: sha512-mBruRMbktKQwbxaJof32LT9KLy2f3gH+27a5XSuXo6h7R3vqltl0PgZ80C8ZMKw98Bf8bqt6BEVi3svOh2PzMw==}
    engines: {node: '>=6.9.0'}
    peerDependencies:
      '@babel/core': ^7.0.0-0
    dependencies:
      '@babel/core': 7.17.5
      '@babel/helper-plugin-utils': 7.16.7
    dev: true

  /@babel/plugin-transform-modules-amd/7.16.7_@babel+core@7.17.5:
    resolution: {integrity: sha512-KaaEtgBL7FKYwjJ/teH63oAmE3lP34N3kshz8mm4VMAw7U3PxjVwwUmxEFksbgsNUaO3wId9R2AVQYSEGRa2+g==}
    engines: {node: '>=6.9.0'}
    peerDependencies:
      '@babel/core': ^7.0.0-0
    dependencies:
      '@babel/core': 7.17.5
      '@babel/helper-module-transforms': 7.17.6
      '@babel/helper-plugin-utils': 7.16.7
      babel-plugin-dynamic-import-node: 2.3.3
    transitivePeerDependencies:
      - supports-color
    dev: true

  /@babel/plugin-transform-modules-commonjs/7.16.8_@babel+core@7.17.5:
    resolution: {integrity: sha512-oflKPvsLT2+uKQopesJt3ApiaIS2HW+hzHFcwRNtyDGieAeC/dIHZX8buJQ2J2X1rxGPy4eRcUijm3qcSPjYcA==}
    engines: {node: '>=6.9.0'}
    peerDependencies:
      '@babel/core': ^7.0.0-0
    dependencies:
      '@babel/core': 7.17.5
      '@babel/helper-module-transforms': 7.17.6
      '@babel/helper-plugin-utils': 7.16.7
      '@babel/helper-simple-access': 7.16.7
      babel-plugin-dynamic-import-node: 2.3.3
    transitivePeerDependencies:
      - supports-color
    dev: true

  /@babel/plugin-transform-modules-systemjs/7.16.7_@babel+core@7.17.5:
    resolution: {integrity: sha512-DuK5E3k+QQmnOqBR9UkusByy5WZWGRxfzV529s9nPra1GE7olmxfqO2FHobEOYSPIjPBTr4p66YDcjQnt8cBmw==}
    engines: {node: '>=6.9.0'}
    peerDependencies:
      '@babel/core': ^7.0.0-0
    dependencies:
      '@babel/core': 7.17.5
      '@babel/helper-hoist-variables': 7.16.7
      '@babel/helper-module-transforms': 7.17.6
      '@babel/helper-plugin-utils': 7.16.7
      '@babel/helper-validator-identifier': 7.16.7
      babel-plugin-dynamic-import-node: 2.3.3
    transitivePeerDependencies:
      - supports-color
    dev: true

  /@babel/plugin-transform-modules-umd/7.16.7_@babel+core@7.17.5:
    resolution: {integrity: sha512-EMh7uolsC8O4xhudF2F6wedbSHm1HHZ0C6aJ7K67zcDNidMzVcxWdGr+htW9n21klm+bOn+Rx4CBsAntZd3rEQ==}
    engines: {node: '>=6.9.0'}
    peerDependencies:
      '@babel/core': ^7.0.0-0
    dependencies:
      '@babel/core': 7.17.5
      '@babel/helper-module-transforms': 7.17.6
      '@babel/helper-plugin-utils': 7.16.7
    transitivePeerDependencies:
      - supports-color
    dev: true

  /@babel/plugin-transform-named-capturing-groups-regex/7.16.8_@babel+core@7.17.5:
    resolution: {integrity: sha512-j3Jw+n5PvpmhRR+mrgIh04puSANCk/T/UA3m3P1MjJkhlK906+ApHhDIqBQDdOgL/r1UYpz4GNclTXxyZrYGSw==}
    engines: {node: '>=6.9.0'}
    peerDependencies:
      '@babel/core': ^7.0.0
    dependencies:
      '@babel/core': 7.17.5
      '@babel/helper-create-regexp-features-plugin': 7.17.0_@babel+core@7.17.5
    dev: true

  /@babel/plugin-transform-new-target/7.16.7_@babel+core@7.17.5:
    resolution: {integrity: sha512-xiLDzWNMfKoGOpc6t3U+etCE2yRnn3SM09BXqWPIZOBpL2gvVrBWUKnsJx0K/ADi5F5YC5f8APFfWrz25TdlGg==}
    engines: {node: '>=6.9.0'}
    peerDependencies:
      '@babel/core': ^7.0.0-0
    dependencies:
      '@babel/core': 7.17.5
      '@babel/helper-plugin-utils': 7.16.7
    dev: true

  /@babel/plugin-transform-object-super/7.16.7_@babel+core@7.17.5:
    resolution: {integrity: sha512-14J1feiQVWaGvRxj2WjyMuXS2jsBkgB3MdSN5HuC2G5nRspa5RK9COcs82Pwy5BuGcjb+fYaUj94mYcOj7rCvw==}
    engines: {node: '>=6.9.0'}
    peerDependencies:
      '@babel/core': ^7.0.0-0
    dependencies:
      '@babel/core': 7.17.5
      '@babel/helper-plugin-utils': 7.16.7
      '@babel/helper-replace-supers': 7.16.7
    transitivePeerDependencies:
      - supports-color
    dev: true

  /@babel/plugin-transform-parameters/7.16.7_@babel+core@7.12.9:
    resolution: {integrity: sha512-AT3MufQ7zZEhU2hwOA11axBnExW0Lszu4RL/tAlUJBuNoRak+wehQW8h6KcXOcgjY42fHtDxswuMhMjFEuv/aw==}
    engines: {node: '>=6.9.0'}
    peerDependencies:
      '@babel/core': ^7.0.0-0
    dependencies:
      '@babel/core': 7.12.9
      '@babel/helper-plugin-utils': 7.16.7
    dev: false

  /@babel/plugin-transform-parameters/7.16.7_@babel+core@7.17.5:
    resolution: {integrity: sha512-AT3MufQ7zZEhU2hwOA11axBnExW0Lszu4RL/tAlUJBuNoRak+wehQW8h6KcXOcgjY42fHtDxswuMhMjFEuv/aw==}
    engines: {node: '>=6.9.0'}
    peerDependencies:
      '@babel/core': ^7.0.0-0
    dependencies:
      '@babel/core': 7.17.5
      '@babel/helper-plugin-utils': 7.16.7
    dev: true

  /@babel/plugin-transform-property-literals/7.16.7_@babel+core@7.17.5:
    resolution: {integrity: sha512-z4FGr9NMGdoIl1RqavCqGG+ZuYjfZ/hkCIeuH6Do7tXmSm0ls11nYVSJqFEUOSJbDab5wC6lRE/w6YjVcr6Hqw==}
    engines: {node: '>=6.9.0'}
    peerDependencies:
      '@babel/core': ^7.0.0-0
    dependencies:
      '@babel/core': 7.17.5
      '@babel/helper-plugin-utils': 7.16.7
    dev: true

  /@babel/plugin-transform-react-display-name/7.16.7_@babel+core@7.17.5:
    resolution: {integrity: sha512-qgIg8BcZgd0G/Cz916D5+9kqX0c7nPZyXaP8R2tLNN5tkyIZdG5fEwBrxwplzSnjC1jvQmyMNVwUCZPcbGY7Pg==}
    engines: {node: '>=6.9.0'}
    peerDependencies:
      '@babel/core': ^7.0.0-0
    dependencies:
      '@babel/core': 7.17.5
      '@babel/helper-plugin-utils': 7.16.7
    dev: true

  /@babel/plugin-transform-react-jsx-development/7.16.7_@babel+core@7.17.5:
    resolution: {integrity: sha512-RMvQWvpla+xy6MlBpPlrKZCMRs2AGiHOGHY3xRwl0pEeim348dDyxeH4xBsMPbIMhujeq7ihE702eM2Ew0Wo+A==}
    engines: {node: '>=6.9.0'}
    peerDependencies:
      '@babel/core': ^7.0.0-0
    dependencies:
      '@babel/core': 7.17.5
      '@babel/plugin-transform-react-jsx': 7.17.3_@babel+core@7.17.5
    dev: true

  /@babel/plugin-transform-react-jsx-self/7.16.7_@babel+core@7.17.5:
    resolution: {integrity: sha512-oe5VuWs7J9ilH3BCCApGoYjHoSO48vkjX2CbA5bFVhIuO2HKxA3vyF7rleA4o6/4rTDbk6r8hBW7Ul8E+UZrpA==}
    engines: {node: '>=6.9.0'}
    peerDependencies:
      '@babel/core': ^7.0.0-0
    dependencies:
      '@babel/core': 7.17.5
      '@babel/helper-plugin-utils': 7.16.7
    dev: true

  /@babel/plugin-transform-react-jsx-source/7.16.7_@babel+core@7.17.5:
    resolution: {integrity: sha512-rONFiQz9vgbsnaMtQlZCjIRwhJvlrPET8TabIUK2hzlXw9B9s2Ieaxte1SCOOXMbWRHodbKixNf3BLcWVOQ8Bw==}
    engines: {node: '>=6.9.0'}
    peerDependencies:
      '@babel/core': ^7.0.0-0
    dependencies:
      '@babel/core': 7.17.5
      '@babel/helper-plugin-utils': 7.16.7
    dev: true

  /@babel/plugin-transform-react-jsx/7.17.3_@babel+core@7.17.5:
    resolution: {integrity: sha512-9tjBm4O07f7mzKSIlEmPdiE6ub7kfIe6Cd+w+oQebpATfTQMAgW+YOuWxogbKVTulA+MEO7byMeIUtQ1z+z+ZQ==}
    engines: {node: '>=6.9.0'}
    peerDependencies:
      '@babel/core': ^7.0.0-0
    dependencies:
      '@babel/core': 7.17.5
      '@babel/helper-annotate-as-pure': 7.16.7
      '@babel/helper-module-imports': 7.16.7
      '@babel/helper-plugin-utils': 7.16.7
      '@babel/plugin-syntax-jsx': 7.16.7_@babel+core@7.17.5
      '@babel/types': 7.17.0
    dev: true

  /@babel/plugin-transform-react-pure-annotations/7.16.7_@babel+core@7.17.5:
    resolution: {integrity: sha512-hs71ToC97k3QWxswh2ElzMFABXHvGiJ01IB1TbYQDGeWRKWz/MPUTh5jGExdHvosYKpnJW5Pm3S4+TA3FyX+GA==}
    engines: {node: '>=6.9.0'}
    peerDependencies:
      '@babel/core': ^7.0.0-0
    dependencies:
      '@babel/core': 7.17.5
      '@babel/helper-annotate-as-pure': 7.16.7
      '@babel/helper-plugin-utils': 7.16.7
    dev: true

  /@babel/plugin-transform-regenerator/7.16.7_@babel+core@7.17.5:
    resolution: {integrity: sha512-mF7jOgGYCkSJagJ6XCujSQg+6xC1M77/03K2oBmVJWoFGNUtnVJO4WHKJk3dnPC8HCcj4xBQP1Egm8DWh3Pb3Q==}
    engines: {node: '>=6.9.0'}
    peerDependencies:
      '@babel/core': ^7.0.0-0
    dependencies:
      '@babel/core': 7.17.5
      regenerator-transform: 0.14.5
    dev: true

  /@babel/plugin-transform-reserved-words/7.16.7_@babel+core@7.17.5:
    resolution: {integrity: sha512-KQzzDnZ9hWQBjwi5lpY5v9shmm6IVG0U9pB18zvMu2i4H90xpT4gmqwPYsn8rObiadYe2M0gmgsiOIF5A/2rtg==}
    engines: {node: '>=6.9.0'}
    peerDependencies:
      '@babel/core': ^7.0.0-0
    dependencies:
      '@babel/core': 7.17.5
      '@babel/helper-plugin-utils': 7.16.7
    dev: true

  /@babel/plugin-transform-runtime/7.17.0_@babel+core@7.17.5:
    resolution: {integrity: sha512-fr7zPWnKXNc1xoHfrIU9mN/4XKX4VLZ45Q+oMhfsYIaHvg7mHgmhfOy/ckRWqDK7XF3QDigRpkh5DKq6+clE8A==}
    engines: {node: '>=6.9.0'}
    peerDependencies:
      '@babel/core': ^7.0.0-0
    dependencies:
      '@babel/core': 7.17.5
      '@babel/helper-module-imports': 7.16.7
      '@babel/helper-plugin-utils': 7.16.7
      babel-plugin-polyfill-corejs2: 0.3.1_@babel+core@7.17.5
      babel-plugin-polyfill-corejs3: 0.5.2_@babel+core@7.17.5
      babel-plugin-polyfill-regenerator: 0.3.1_@babel+core@7.17.5
      semver: 6.3.0
    transitivePeerDependencies:
      - supports-color
    dev: true

  /@babel/plugin-transform-shorthand-properties/7.16.7_@babel+core@7.17.5:
    resolution: {integrity: sha512-hah2+FEnoRoATdIb05IOXf+4GzXYTq75TVhIn1PewihbpyrNWUt2JbudKQOETWw6QpLe+AIUpJ5MVLYTQbeeUg==}
    engines: {node: '>=6.9.0'}
    peerDependencies:
      '@babel/core': ^7.0.0-0
    dependencies:
      '@babel/core': 7.17.5
      '@babel/helper-plugin-utils': 7.16.7
    dev: true

  /@babel/plugin-transform-spread/7.16.7_@babel+core@7.17.5:
    resolution: {integrity: sha512-+pjJpgAngb53L0iaA5gU/1MLXJIfXcYepLgXB3esVRf4fqmj8f2cxM3/FKaHsZms08hFQJkFccEWuIpm429TXg==}
    engines: {node: '>=6.9.0'}
    peerDependencies:
      '@babel/core': ^7.0.0-0
    dependencies:
      '@babel/core': 7.17.5
      '@babel/helper-plugin-utils': 7.16.7
      '@babel/helper-skip-transparent-expression-wrappers': 7.16.0
    dev: true

  /@babel/plugin-transform-sticky-regex/7.16.7_@babel+core@7.17.5:
    resolution: {integrity: sha512-NJa0Bd/87QV5NZZzTuZG5BPJjLYadeSZ9fO6oOUoL4iQx+9EEuw/eEM92SrsT19Yc2jgB1u1hsjqDtH02c3Drw==}
    engines: {node: '>=6.9.0'}
    peerDependencies:
      '@babel/core': ^7.0.0-0
    dependencies:
      '@babel/core': 7.17.5
      '@babel/helper-plugin-utils': 7.16.7
    dev: true

  /@babel/plugin-transform-template-literals/7.16.7_@babel+core@7.17.5:
    resolution: {integrity: sha512-VwbkDDUeenlIjmfNeDX/V0aWrQH2QiVyJtwymVQSzItFDTpxfyJh3EVaQiS0rIN/CqbLGr0VcGmuwyTdZtdIsA==}
    engines: {node: '>=6.9.0'}
    peerDependencies:
      '@babel/core': ^7.0.0-0
    dependencies:
      '@babel/core': 7.17.5
      '@babel/helper-plugin-utils': 7.16.7
    dev: true

  /@babel/plugin-transform-typeof-symbol/7.16.7_@babel+core@7.17.5:
    resolution: {integrity: sha512-p2rOixCKRJzpg9JB4gjnG4gjWkWa89ZoYUnl9snJ1cWIcTH/hvxZqfO+WjG6T8DRBpctEol5jw1O5rA8gkCokQ==}
    engines: {node: '>=6.9.0'}
    peerDependencies:
      '@babel/core': ^7.0.0-0
    dependencies:
      '@babel/core': 7.17.5
      '@babel/helper-plugin-utils': 7.16.7
    dev: true

  /@babel/plugin-transform-typescript/7.16.8_@babel+core@7.17.5:
    resolution: {integrity: sha512-bHdQ9k7YpBDO2d0NVfkj51DpQcvwIzIusJ7mEUaMlbZq3Kt/U47j24inXZHQ5MDiYpCs+oZiwnXyKedE8+q7AQ==}
    engines: {node: '>=6.9.0'}
    peerDependencies:
      '@babel/core': ^7.0.0-0
    dependencies:
      '@babel/core': 7.17.5
      '@babel/helper-create-class-features-plugin': 7.17.6_@babel+core@7.17.5
      '@babel/helper-plugin-utils': 7.16.7
      '@babel/plugin-syntax-typescript': 7.16.7_@babel+core@7.17.5
    transitivePeerDependencies:
      - supports-color
    dev: true

  /@babel/plugin-transform-unicode-escapes/7.16.7_@babel+core@7.17.5:
    resolution: {integrity: sha512-TAV5IGahIz3yZ9/Hfv35TV2xEm+kaBDaZQCn2S/hG9/CZ0DktxJv9eKfPc7yYCvOYR4JGx1h8C+jcSOvgaaI/Q==}
    engines: {node: '>=6.9.0'}
    peerDependencies:
      '@babel/core': ^7.0.0-0
    dependencies:
      '@babel/core': 7.17.5
      '@babel/helper-plugin-utils': 7.16.7
    dev: true

  /@babel/plugin-transform-unicode-regex/7.16.7_@babel+core@7.17.5:
    resolution: {integrity: sha512-oC5tYYKw56HO75KZVLQ+R/Nl3Hro9kf8iG0hXoaHP7tjAyCpvqBiSNe6vGrZni1Z6MggmUOC6A7VP7AVmw225Q==}
    engines: {node: '>=6.9.0'}
    peerDependencies:
      '@babel/core': ^7.0.0-0
    dependencies:
      '@babel/core': 7.17.5
      '@babel/helper-create-regexp-features-plugin': 7.17.0_@babel+core@7.17.5
      '@babel/helper-plugin-utils': 7.16.7
    dev: true

  /@babel/preset-env/7.16.11_@babel+core@7.17.5:
    resolution: {integrity: sha512-qcmWG8R7ZW6WBRPZK//y+E3Cli151B20W1Rv7ln27vuPaXU/8TKms6jFdiJtF7UDTxcrb7mZd88tAeK9LjdT8g==}
    engines: {node: '>=6.9.0'}
    peerDependencies:
      '@babel/core': ^7.0.0-0
    dependencies:
      '@babel/compat-data': 7.17.0
      '@babel/core': 7.17.5
      '@babel/helper-compilation-targets': 7.16.7_@babel+core@7.17.5
      '@babel/helper-plugin-utils': 7.16.7
      '@babel/helper-validator-option': 7.16.7
      '@babel/plugin-bugfix-safari-id-destructuring-collision-in-function-expression': 7.16.7_@babel+core@7.17.5
      '@babel/plugin-bugfix-v8-spread-parameters-in-optional-chaining': 7.16.7_@babel+core@7.17.5
      '@babel/plugin-proposal-async-generator-functions': 7.16.8_@babel+core@7.17.5
      '@babel/plugin-proposal-class-properties': 7.16.7_@babel+core@7.17.5
      '@babel/plugin-proposal-class-static-block': 7.17.6_@babel+core@7.17.5
      '@babel/plugin-proposal-dynamic-import': 7.16.7_@babel+core@7.17.5
      '@babel/plugin-proposal-export-namespace-from': 7.16.7_@babel+core@7.17.5
      '@babel/plugin-proposal-json-strings': 7.16.7_@babel+core@7.17.5
      '@babel/plugin-proposal-logical-assignment-operators': 7.16.7_@babel+core@7.17.5
      '@babel/plugin-proposal-nullish-coalescing-operator': 7.16.7_@babel+core@7.17.5
      '@babel/plugin-proposal-numeric-separator': 7.16.7_@babel+core@7.17.5
      '@babel/plugin-proposal-object-rest-spread': 7.17.3_@babel+core@7.17.5
      '@babel/plugin-proposal-optional-catch-binding': 7.16.7_@babel+core@7.17.5
      '@babel/plugin-proposal-optional-chaining': 7.16.7_@babel+core@7.17.5
      '@babel/plugin-proposal-private-methods': 7.16.11_@babel+core@7.17.5
      '@babel/plugin-proposal-private-property-in-object': 7.16.7_@babel+core@7.17.5
      '@babel/plugin-proposal-unicode-property-regex': 7.16.7_@babel+core@7.17.5
      '@babel/plugin-syntax-async-generators': 7.8.4_@babel+core@7.17.5
      '@babel/plugin-syntax-class-properties': 7.12.13_@babel+core@7.17.5
      '@babel/plugin-syntax-class-static-block': 7.14.5_@babel+core@7.17.5
      '@babel/plugin-syntax-dynamic-import': 7.8.3_@babel+core@7.17.5
      '@babel/plugin-syntax-export-namespace-from': 7.8.3_@babel+core@7.17.5
      '@babel/plugin-syntax-json-strings': 7.8.3_@babel+core@7.17.5
      '@babel/plugin-syntax-logical-assignment-operators': 7.10.4_@babel+core@7.17.5
      '@babel/plugin-syntax-nullish-coalescing-operator': 7.8.3_@babel+core@7.17.5
      '@babel/plugin-syntax-numeric-separator': 7.10.4_@babel+core@7.17.5
      '@babel/plugin-syntax-object-rest-spread': 7.8.3_@babel+core@7.17.5
      '@babel/plugin-syntax-optional-catch-binding': 7.8.3_@babel+core@7.17.5
      '@babel/plugin-syntax-optional-chaining': 7.8.3_@babel+core@7.17.5
      '@babel/plugin-syntax-private-property-in-object': 7.14.5_@babel+core@7.17.5
      '@babel/plugin-syntax-top-level-await': 7.14.5_@babel+core@7.17.5
      '@babel/plugin-transform-arrow-functions': 7.16.7_@babel+core@7.17.5
      '@babel/plugin-transform-async-to-generator': 7.16.8_@babel+core@7.17.5
      '@babel/plugin-transform-block-scoped-functions': 7.16.7_@babel+core@7.17.5
      '@babel/plugin-transform-block-scoping': 7.16.7_@babel+core@7.17.5
      '@babel/plugin-transform-classes': 7.16.7_@babel+core@7.17.5
      '@babel/plugin-transform-computed-properties': 7.16.7_@babel+core@7.17.5
      '@babel/plugin-transform-destructuring': 7.17.3_@babel+core@7.17.5
      '@babel/plugin-transform-dotall-regex': 7.16.7_@babel+core@7.17.5
      '@babel/plugin-transform-duplicate-keys': 7.16.7_@babel+core@7.17.5
      '@babel/plugin-transform-exponentiation-operator': 7.16.7_@babel+core@7.17.5
      '@babel/plugin-transform-for-of': 7.16.7_@babel+core@7.17.5
      '@babel/plugin-transform-function-name': 7.16.7_@babel+core@7.17.5
      '@babel/plugin-transform-literals': 7.16.7_@babel+core@7.17.5
      '@babel/plugin-transform-member-expression-literals': 7.16.7_@babel+core@7.17.5
      '@babel/plugin-transform-modules-amd': 7.16.7_@babel+core@7.17.5
      '@babel/plugin-transform-modules-commonjs': 7.16.8_@babel+core@7.17.5
      '@babel/plugin-transform-modules-systemjs': 7.16.7_@babel+core@7.17.5
      '@babel/plugin-transform-modules-umd': 7.16.7_@babel+core@7.17.5
      '@babel/plugin-transform-named-capturing-groups-regex': 7.16.8_@babel+core@7.17.5
      '@babel/plugin-transform-new-target': 7.16.7_@babel+core@7.17.5
      '@babel/plugin-transform-object-super': 7.16.7_@babel+core@7.17.5
      '@babel/plugin-transform-parameters': 7.16.7_@babel+core@7.17.5
      '@babel/plugin-transform-property-literals': 7.16.7_@babel+core@7.17.5
      '@babel/plugin-transform-regenerator': 7.16.7_@babel+core@7.17.5
      '@babel/plugin-transform-reserved-words': 7.16.7_@babel+core@7.17.5
      '@babel/plugin-transform-shorthand-properties': 7.16.7_@babel+core@7.17.5
      '@babel/plugin-transform-spread': 7.16.7_@babel+core@7.17.5
      '@babel/plugin-transform-sticky-regex': 7.16.7_@babel+core@7.17.5
      '@babel/plugin-transform-template-literals': 7.16.7_@babel+core@7.17.5
      '@babel/plugin-transform-typeof-symbol': 7.16.7_@babel+core@7.17.5
      '@babel/plugin-transform-unicode-escapes': 7.16.7_@babel+core@7.17.5
      '@babel/plugin-transform-unicode-regex': 7.16.7_@babel+core@7.17.5
      '@babel/preset-modules': 0.1.5_@babel+core@7.17.5
      '@babel/types': 7.17.0
      babel-plugin-polyfill-corejs2: 0.3.1_@babel+core@7.17.5
      babel-plugin-polyfill-corejs3: 0.5.2_@babel+core@7.17.5
      babel-plugin-polyfill-regenerator: 0.3.1_@babel+core@7.17.5
      core-js-compat: 3.21.1
      semver: 6.3.0
    transitivePeerDependencies:
      - supports-color
    dev: true

  /@babel/preset-modules/0.1.5_@babel+core@7.17.5:
    resolution: {integrity: sha512-A57th6YRG7oR3cq/yt/Y84MvGgE0eJG2F1JLhKuyG+jFxEgrd/HAMJatiFtmOiZurz+0DkrvbheCLaV5f2JfjA==}
    peerDependencies:
      '@babel/core': ^7.0.0-0
    dependencies:
      '@babel/core': 7.17.5
      '@babel/helper-plugin-utils': 7.16.7
      '@babel/plugin-proposal-unicode-property-regex': 7.16.7_@babel+core@7.17.5
      '@babel/plugin-transform-dotall-regex': 7.16.7_@babel+core@7.17.5
      '@babel/types': 7.17.0
      esutils: 2.0.3
    dev: true

  /@babel/preset-react/7.16.7_@babel+core@7.17.5:
    resolution: {integrity: sha512-fWpyI8UM/HE6DfPBzD8LnhQ/OcH8AgTaqcqP2nGOXEUV+VKBR5JRN9hCk9ai+zQQ57vtm9oWeXguBCPNUjytgA==}
    engines: {node: '>=6.9.0'}
    peerDependencies:
      '@babel/core': ^7.0.0-0
    dependencies:
      '@babel/core': 7.17.5
      '@babel/helper-plugin-utils': 7.16.7
      '@babel/helper-validator-option': 7.16.7
      '@babel/plugin-transform-react-display-name': 7.16.7_@babel+core@7.17.5
      '@babel/plugin-transform-react-jsx': 7.17.3_@babel+core@7.17.5
      '@babel/plugin-transform-react-jsx-development': 7.16.7_@babel+core@7.17.5
      '@babel/plugin-transform-react-pure-annotations': 7.16.7_@babel+core@7.17.5
    dev: true

  /@babel/preset-typescript/7.16.7_@babel+core@7.17.5:
    resolution: {integrity: sha512-WbVEmgXdIyvzB77AQjGBEyYPZx+8tTsO50XtfozQrkW8QB2rLJpH2lgx0TRw5EJrBxOZQ+wCcyPVQvS8tjEHpQ==}
    engines: {node: '>=6.9.0'}
    peerDependencies:
      '@babel/core': ^7.0.0-0
    dependencies:
      '@babel/core': 7.17.5
      '@babel/helper-plugin-utils': 7.16.7
      '@babel/helper-validator-option': 7.16.7
      '@babel/plugin-transform-typescript': 7.16.8_@babel+core@7.17.5
    transitivePeerDependencies:
      - supports-color
    dev: true

  /@babel/runtime-corejs3/7.17.2:
    resolution: {integrity: sha512-NcKtr2epxfIrNM4VOmPKO46TvDMCBhgi2CrSHaEarrz+Plk2K5r9QemmOFTGpZaoKnWoGH5MO+CzeRsih/Fcgg==}
    engines: {node: '>=6.9.0'}
    dependencies:
      core-js-pure: 3.21.1
      regenerator-runtime: 0.13.9

  /@babel/runtime/7.17.2:
    resolution: {integrity: sha512-hzeyJyMA1YGdJTuWU0e/j4wKXrU4OMFvY2MSlaI9B7VQb0r5cxTE3EAIS2Q7Tn2RIcDkRvTA/v2JsAEhxe99uw==}
    engines: {node: '>=6.9.0'}
    dependencies:
      regenerator-runtime: 0.13.9

  /@babel/template/7.16.7:
    resolution: {integrity: sha512-I8j/x8kHUrbYRTUxXrrMbfCa7jxkE7tZre39x3kjr9hvI82cK1FfqLygotcWN5kdPGWcLdWMHpSBavse5tWw3w==}
    engines: {node: '>=6.9.0'}
    dependencies:
      '@babel/code-frame': 7.16.7
      '@babel/parser': 7.17.3
      '@babel/types': 7.17.0

  /@babel/traverse/7.17.3:
    resolution: {integrity: sha512-5irClVky7TxRWIRtxlh2WPUUOLhcPN06AGgaQSB8AEwuyEBgJVuJ5imdHm5zxk8w0QS5T+tDfnDxAlhWjpb7cw==}
    engines: {node: '>=6.9.0'}
    dependencies:
      '@babel/code-frame': 7.16.7
      '@babel/generator': 7.17.3
      '@babel/helper-environment-visitor': 7.16.7
      '@babel/helper-function-name': 7.16.7
      '@babel/helper-hoist-variables': 7.16.7
      '@babel/helper-split-export-declaration': 7.16.7
      '@babel/parser': 7.17.3
      '@babel/types': 7.17.0
      debug: 4.3.3
      globals: 11.12.0
    transitivePeerDependencies:
      - supports-color

  /@babel/types/7.17.0:
    resolution: {integrity: sha512-TmKSNO4D5rzhL5bjWFcVHHLETzfQ/AmbKpKPOSjlP0WoHZ6L911fgoOKY4Alp/emzG4cHJdyN49zpgkbXFEHHw==}
    engines: {node: '>=6.9.0'}
    dependencies:
      '@babel/helper-validator-identifier': 7.16.7
      to-fast-properties: 2.0.0

  /@bcoe/v8-coverage/0.2.3:
    resolution: {integrity: sha512-0hYQ8SB4Db5zvZB4axdMHGwEaQjkZzFjQiN9LVYvIFB2nSUHW9tYpxWriPrWDASIxiaXax83REcLxuSdnGPZtw==}
    dev: true

  /@braintree/sanitize-url/3.1.0:
    resolution: {integrity: sha512-GcIY79elgB+azP74j8vqkiXz8xLFfIzbQJdlwOPisgbKT00tviJQuEghOXSMVxJ00HoYJbGswr4kcllUc4xCcg==}
    deprecated: Potential XSS vulnerability patched in v6.0.0.
    dev: false

  /@braintree/sanitize-url/6.0.0:
    resolution: {integrity: sha512-mgmE7XBYY/21erpzhexk4Cj1cyTQ9LzvnTxtzM17BJ7ERMNE6W72mQRo0I1Ud8eFJ+RVVIcBNhLFZ3GX4XFz5w==}
    dev: false

  /@changesets/apply-release-plan/5.0.5:
    resolution: {integrity: sha512-CxL9dkhzjHiVmXCyHgsLCQj7i/coFTMv/Yy0v6BC5cIWZkQml+lf7zvQqAcFXwY7b54HxRWZPku02XFB53Q0Uw==}
    dependencies:
      '@babel/runtime': 7.17.2
      '@changesets/config': 1.7.0
      '@changesets/get-version-range-type': 0.3.2
      '@changesets/git': 1.3.1
      '@changesets/types': 4.1.0
      '@manypkg/get-packages': 1.1.3
      detect-indent: 6.1.0
      fs-extra: 7.0.1
      lodash.startcase: 4.4.0
      outdent: 0.5.0
      prettier: 1.19.1
      resolve-from: 5.0.0
      semver: 5.7.1
    dev: true

  /@changesets/assemble-release-plan/5.1.1:
    resolution: {integrity: sha512-TQRZnK1sqYuoibJdSwpqE81rfDh0Xrkkr/M6bCQZ1ogGoRJNVbNYDWvNfkNvR4rEdRylri8cfKzffo/ruoy8QA==}
    dependencies:
      '@babel/runtime': 7.17.2
      '@changesets/errors': 0.1.4
      '@changesets/get-dependents-graph': 1.3.1
      '@changesets/types': 4.1.0
      '@manypkg/get-packages': 1.1.3
      semver: 5.7.1
    dev: true

  /@changesets/changelog-git/0.1.10:
    resolution: {integrity: sha512-4t7zqPOv3aDZp4Y+AyDhiOG2ypaUXDpOz+MT1wOk3uSZNv78AaDByam0hdk5kfYuH1RlMecWU4/U5lO1ZL5eaA==}
    dependencies:
      '@changesets/types': 4.1.0
    dev: true

  /@changesets/cli/2.21.1:
    resolution: {integrity: sha512-4AJKo/UW0P217m2VHjiuhZy+CstLw54eu9I1fsY7tst76GeEN7mX0mVrTNEisR6CvOH7wLav3ITqvDcKVPbKsw==}
    hasBin: true
    dependencies:
      '@babel/runtime': 7.17.2
      '@changesets/apply-release-plan': 5.0.5
      '@changesets/assemble-release-plan': 5.1.1
      '@changesets/changelog-git': 0.1.10
      '@changesets/config': 1.7.0
      '@changesets/errors': 0.1.4
      '@changesets/get-dependents-graph': 1.3.1
      '@changesets/get-release-plan': 3.0.7
      '@changesets/git': 1.3.1
      '@changesets/logger': 0.0.5
      '@changesets/pre': 1.0.10
      '@changesets/read': 0.5.4
      '@changesets/types': 4.1.0
      '@changesets/write': 0.1.7
      '@manypkg/get-packages': 1.1.3
      '@types/is-ci': 3.0.0
      '@types/semver': 6.2.3
      chalk: 2.4.2
      enquirer: 2.3.6
      external-editor: 3.1.0
      fs-extra: 7.0.1
      human-id: 1.0.2
      is-ci: 3.0.1
      meow: 6.1.1
      outdent: 0.5.0
      p-limit: 2.3.0
      preferred-pm: 3.0.3
      semver: 5.7.1
      spawndamnit: 2.0.0
      term-size: 2.2.1
      tty-table: 2.8.13
    dev: true

  /@changesets/config/1.7.0:
    resolution: {integrity: sha512-Ctk6ZO5Ay6oZ95bbKXyA2a1QG0jQUePaGCY6BKkZtUG4PgysesfmiQOPgOY5OsRMt8exJeo6l+DJ75YiKmh0rQ==}
    dependencies:
      '@changesets/errors': 0.1.4
      '@changesets/get-dependents-graph': 1.3.1
      '@changesets/logger': 0.0.5
      '@changesets/types': 4.1.0
      '@manypkg/get-packages': 1.1.3
      fs-extra: 7.0.1
      micromatch: 4.0.4
    dev: true

  /@changesets/errors/0.1.4:
    resolution: {integrity: sha512-HAcqPF7snsUJ/QzkWoKfRfXushHTu+K5KZLJWPb34s4eCZShIf8BFO3fwq6KU8+G7L5KdtN2BzQAXOSXEyiY9Q==}
    dependencies:
      extendable-error: 0.1.7
    dev: true

  /@changesets/get-dependents-graph/1.3.1:
    resolution: {integrity: sha512-HwUs8U0XK/ZqCQon1/80jJEyswS8JVmTiHTZslrTpuavyhhhxrSpO1eVCdKgaVHBRalOw3gRzdS3uzkmqYsQSQ==}
    dependencies:
      '@changesets/types': 4.1.0
      '@manypkg/get-packages': 1.1.3
      chalk: 2.4.2
      fs-extra: 7.0.1
      semver: 5.7.1
    dev: true

  /@changesets/get-release-plan/3.0.7:
    resolution: {integrity: sha512-zDp6RIEKvERIF4Osy8sJ5BzqTiiLMhPWBO02y6w3nzTQJ0VBMaTs4hhwImQ/54O9I34eUHR3D0DwmwGQ27ifaw==}
    dependencies:
      '@babel/runtime': 7.17.2
      '@changesets/assemble-release-plan': 5.1.1
      '@changesets/config': 1.7.0
      '@changesets/pre': 1.0.10
      '@changesets/read': 0.5.4
      '@changesets/types': 4.1.0
      '@manypkg/get-packages': 1.1.3
    dev: true

  /@changesets/get-version-range-type/0.3.2:
    resolution: {integrity: sha512-SVqwYs5pULYjYT4op21F2pVbcrca4qA/bAA3FmFXKMN7Y+HcO8sbZUTx3TAy2VXulP2FACd1aC7f2nTuqSPbqg==}
    dev: true

  /@changesets/git/1.3.1:
    resolution: {integrity: sha512-yg60QUi38VA0XGXdBy9SRYJhs8xJHE97Z1CaB/hFyByBlh5k1i+avFNBvvw66MsoT/aiml6y9scIG6sC8R5mfg==}
    dependencies:
      '@babel/runtime': 7.17.2
      '@changesets/errors': 0.1.4
      '@changesets/types': 4.1.0
      '@manypkg/get-packages': 1.1.3
      is-subdir: 1.2.0
      spawndamnit: 2.0.0
    dev: true

  /@changesets/logger/0.0.5:
    resolution: {integrity: sha512-gJyZHomu8nASHpaANzc6bkQMO9gU/ib20lqew1rVx753FOxffnCrJlGIeQVxNWCqM+o6OOleCo/ivL8UAO5iFw==}
    dependencies:
      chalk: 2.4.2
    dev: true

  /@changesets/parse/0.3.12:
    resolution: {integrity: sha512-FOBz2L1dT9PcvyQU1Qp2sQ0B4Jw7EgRDAKFVzAQwhzXqCq03TcE7vgKU6VSksCJAioMYDowdVVHNnv/Uak6yZQ==}
    dependencies:
      '@changesets/types': 4.1.0
      js-yaml: 3.14.1
    dev: true

  /@changesets/pre/1.0.10:
    resolution: {integrity: sha512-cZC1C1wTSC17/TcTWivAQ4LAXz5jEYDuy3UeZiBz1wnTTzMHyTHLLwJi60juhl4hawXunDLw0mwZkcpS8Ivitg==}
    dependencies:
      '@babel/runtime': 7.17.2
      '@changesets/errors': 0.1.4
      '@changesets/types': 4.1.0
      '@manypkg/get-packages': 1.1.3
      fs-extra: 7.0.1
    dev: true

  /@changesets/read/0.5.4:
    resolution: {integrity: sha512-12dTx+p5ztFs9QgJDGHRHR6HzTIbHct9S4lK2I/i6Qkz1cNfAPVIbdoMCdbPIWeLank9muMUjiiFmCWJD7tQIg==}
    dependencies:
      '@babel/runtime': 7.17.2
      '@changesets/git': 1.3.1
      '@changesets/logger': 0.0.5
      '@changesets/parse': 0.3.12
      '@changesets/types': 4.1.0
      chalk: 2.4.2
      fs-extra: 7.0.1
      p-filter: 2.1.0
    dev: true

  /@changesets/types/4.1.0:
    resolution: {integrity: sha512-LDQvVDv5Kb50ny2s25Fhm3d9QSZimsoUGBsUioj6MC3qbMUCuC8GPIvk/M6IvXx3lYhAs0lwWUQLb+VIEUCECw==}
    dev: true

  /@changesets/write/0.1.7:
    resolution: {integrity: sha512-6r+tc6u2l5BBIwEAh7ivRYWFir+XKiw0q/6Hx6NJA4dSN5fNu9uyWRQ+IMHCllD9dBcsh+e79sOepc+xT8l28g==}
    dependencies:
      '@babel/runtime': 7.17.2
      '@changesets/types': 4.1.0
      fs-extra: 7.0.1
      human-id: 1.0.2
      prettier: 1.19.1
    dev: true

  /@corex/deepmerge/2.6.148:
    resolution: {integrity: sha512-6QMz0/2h5C3ua51iAnXMPWFbb1QOU1UvSM4bKBw5mzdT+WtLgjbETBBIQZ+Sh9WvEcGwlAt/DEdRpIC3XlDBMA==}
    dev: true

  /@cush/relative/1.0.0:
    resolution: {integrity: sha512-RpfLEtTlyIxeNPGKcokS+p3BZII/Q3bYxryFRglh5H3A3T8q9fsLYm72VYAMEOOIBLEa8o93kFLiBDUWKrwXZA==}
    dev: true

  /@emotion/is-prop-valid/0.8.8:
    resolution: {integrity: sha512-u5WtneEAr5IDG2Wv65yhunPSMLIpuKsbuOktRojfrEiEvRyC85LgPMZI63cr7NUqT8ZIGdSVg8ZKGxIug4lXcA==}
    requiresBuild: true
    dependencies:
      '@emotion/memoize': 0.7.4
    dev: false
    optional: true

  /@emotion/memoize/0.7.4:
    resolution: {integrity: sha512-Ja/Vfqe3HpuzRsG1oBtWTHk2PGZ7GR+2Vz5iYGelAw8dx32K0y7PjVuxK6z1nMpZOqAFsRUPCkK1YjJ56qJlgw==}
    dev: false
    optional: true

  /@eslint/eslintrc/1.2.1:
    resolution: {integrity: sha512-bxvbYnBPN1Gibwyp6NrpnFzA3YtRL3BBAyEAFVIpNTm2Rn4Vy87GA5M4aSn3InRrlsbX5N0GW7XIx+U4SAEKdQ==}
    engines: {node: ^12.22.0 || ^14.17.0 || >=16.0.0}
    dependencies:
      ajv: 6.12.6
      debug: 4.3.3
      espree: 9.3.1
      globals: 13.12.1
      ignore: 5.2.0
      import-fresh: 3.3.0
      js-yaml: 4.1.0
      minimatch: 3.1.2
      strip-json-comments: 3.1.1
    transitivePeerDependencies:
      - supports-color

  /@faker-js/faker/6.0.0-beta.0:
    resolution: {integrity: sha512-7QdsX5ZqUEz87twuoKEJe7NHn6OHQsVYQpJcK0disnR0XuVb9FEgQUcsViard9OTNN/fG/nZT63V35vieOwZ4Q==}
    engines: {node: '>=14.0.0', npm: '>=7.0.0'}
    dev: true

  /@gar/promisify/1.1.3:
    resolution: {integrity: sha512-k2Ty1JcVojjJFwrg/ThKi2ujJ7XNLYaFGNB/bWT9wGR+oSMJHMa5w+CUq6p/pVrKeNNgA7pCqEcjSnHVoqJQFw==}
    dev: true

  /@graphql-typed-document-node/core/3.1.1_graphql@15.7.2:
    resolution: {integrity: sha512-NQ17ii0rK1b34VZonlmT2QMJFI70m0TRwbknO/ihlbatXyaktDhN/98vBiUU6kNBPljqGqyIrl2T4nY2RpFANg==}
    peerDependencies:
      graphql: ^0.8.0 || ^0.9.0 || ^0.10.0 || ^0.11.0 || ^0.12.0 || ^0.13.0 || ^14.0.0 || ^15.0.0 || ^16.0.0
    dependencies:
      graphql: 15.7.2
    dev: true

  /@hapi/hoek/9.2.1:
    resolution: {integrity: sha512-gfta+H8aziZsm8pZa0vj04KO6biEiisppNgA1kbJvFrrWu9Vm7eaUEy76DIxsuTaWvti5fkJVhllWc6ZTE+Mdw==}
    dev: true

  /@hapi/topo/5.1.0:
    resolution: {integrity: sha512-foQZKJig7Ob0BMAYBfcJk8d77QtOe7Wo4ox7ff1lQYoNNAb6jwcY1ncdoy2e9wQZzvNy7ODZCYJkK8kzmcAnAg==}
    dependencies:
      '@hapi/hoek': 9.2.1
    dev: true

  /@hapi/hoek/9.2.1:
    resolution: {integrity: sha512-gfta+H8aziZsm8pZa0vj04KO6biEiisppNgA1kbJvFrrWu9Vm7eaUEy76DIxsuTaWvti5fkJVhllWc6ZTE+Mdw==}
    dev: true

  /@hapi/topo/5.1.0:
    resolution: {integrity: sha512-foQZKJig7Ob0BMAYBfcJk8d77QtOe7Wo4ox7ff1lQYoNNAb6jwcY1ncdoy2e9wQZzvNy7ODZCYJkK8kzmcAnAg==}
    dependencies:
      '@hapi/hoek': 9.2.1
    dev: true

  /@heroicons/react/1.0.6_react@17.0.2:
    resolution: {integrity: sha512-JJCXydOFWMDpCP4q13iEplA503MQO3xLoZiKum+955ZCtHINWnx26CUxVxxFQu/uLb4LW3ge15ZpzIkXKkJ8oQ==}
    peerDependencies:
      react: '>= 16'
    dependencies:
      react: 17.0.2
    dev: false

  /@humanwhocodes/config-array/0.6.0:
    resolution: {integrity: sha512-JQlEKbcgEUjBFhLIF4iqM7u/9lwgHRBcpHrmUNCALK0Q3amXN6lxdoXLnF0sm11E9VqTmBALR87IlUg1bZ8A9A==}
    engines: {node: '>=10.10.0'}
    dependencies:
      '@humanwhocodes/object-schema': 1.2.1
      debug: 4.3.3
      minimatch: 3.1.2
    transitivePeerDependencies:
      - supports-color
    dev: false

  /@humanwhocodes/config-array/0.9.5:
    resolution: {integrity: sha512-ObyMyWxZiCu/yTisA7uzx81s40xR2fD5Cg/2Kq7G02ajkNubJf6BopgDTmDyc3U7sXpNKM8cYOw7s7Tyr+DnCw==}
    engines: {node: '>=10.10.0'}
    dependencies:
      '@humanwhocodes/object-schema': 1.2.1
      debug: 4.3.3
      minimatch: 3.1.2
    transitivePeerDependencies:
      - supports-color
    dev: true

  /@humanwhocodes/object-schema/1.2.1:
    resolution: {integrity: sha512-ZnQMnLV4e7hDlUvw8H+U8ASL02SS2Gn6+9Ac3wGGLIe7+je2AeAOxPY+izIPJDfFDb7eDjev0Us8MO1iFRN8hA==}

  /@istanbuljs/load-nyc-config/1.1.0:
    resolution: {integrity: sha512-VjeHSlIzpv/NyD3N0YuHfXOPDIixcA1q2ZV98wsMqcYlPmv2n3Yb2lYP9XMElnaFVXg5A7YLTeLu6V84uQDjmQ==}
    engines: {node: '>=8'}
    dependencies:
      camelcase: 5.3.1
      find-up: 4.1.0
      get-package-type: 0.1.0
      js-yaml: 3.14.1
      resolve-from: 5.0.0
    dev: true

  /@istanbuljs/schema/0.1.3:
    resolution: {integrity: sha512-ZXRY4jNvVgSVQ8DL3LTcakaAtXwTVUxE81hslsyD2AtoXW/wVob10HkOJ1X/pAlcI7D+2YoZKg5do8G/w6RYgA==}
    engines: {node: '>=8'}
    dev: true

  /@jest/console/27.5.1:
    resolution: {integrity: sha512-kZ/tNpS3NXn0mlXXXPNuDZnb4c0oZ20r4K5eemM2k30ZC3G0T02nXUvyhf5YdbXWHPEJLc9qGLxEZ216MdL+Zg==}
    engines: {node: ^10.13.0 || ^12.13.0 || ^14.15.0 || >=15.0.0}
    dependencies:
      '@jest/types': 27.5.1
      '@types/node': 17.0.21
      chalk: 4.1.2
      jest-message-util: 27.5.1
      jest-util: 27.5.1
      slash: 3.0.0
    dev: true

  /@jest/core/27.5.1:
    resolution: {integrity: sha512-AK6/UTrvQD0Cd24NSqmIA6rKsu0tKIxfiCducZvqxYdmMisOYAsdItspT+fQDQYARPf8XgjAFZi0ogW2agH5nQ==}
    engines: {node: ^10.13.0 || ^12.13.0 || ^14.15.0 || >=15.0.0}
    peerDependencies:
      node-notifier: ^8.0.1 || ^9.0.0 || ^10.0.0
    peerDependenciesMeta:
      node-notifier:
        optional: true
    dependencies:
      '@jest/console': 27.5.1
      '@jest/reporters': 27.5.1
      '@jest/test-result': 27.5.1
      '@jest/transform': 27.5.1
      '@jest/types': 27.5.1
      '@types/node': 17.0.21
      ansi-escapes: 4.3.2
      chalk: 4.1.2
      emittery: 0.8.1
      exit: 0.1.2
      graceful-fs: 4.2.9
      jest-changed-files: 27.5.1
      jest-config: 27.5.1
      jest-haste-map: 27.5.1
      jest-message-util: 27.5.1
      jest-regex-util: 27.5.1
      jest-resolve: 27.5.1
      jest-resolve-dependencies: 27.5.1
      jest-runner: 27.5.1
      jest-runtime: 27.5.1
      jest-snapshot: 27.5.1
      jest-util: 27.5.1
      jest-validate: 27.5.1
      jest-watcher: 27.5.1
      micromatch: 4.0.4
      rimraf: 3.0.2
      slash: 3.0.0
      strip-ansi: 6.0.1
    transitivePeerDependencies:
      - bufferutil
      - canvas
      - supports-color
      - ts-node
      - utf-8-validate
    dev: true

  /@jest/environment/27.5.1:
    resolution: {integrity: sha512-/WQjhPJe3/ghaol/4Bq480JKXV/Rfw8nQdN7f41fM8VDHLcxKXou6QyXAh3EFr9/bVG3x74z1NWDkP87EiY8gA==}
    engines: {node: ^10.13.0 || ^12.13.0 || ^14.15.0 || >=15.0.0}
    dependencies:
      '@jest/fake-timers': 27.5.1
      '@jest/types': 27.5.1
      '@types/node': 17.0.21
      jest-mock: 27.5.1
    dev: true

  /@jest/fake-timers/27.5.1:
    resolution: {integrity: sha512-/aPowoolwa07k7/oM3aASneNeBGCmGQsc3ugN4u6s4C/+s5M64MFo/+djTdiwcbQlRfFElGuDXWzaWj6QgKObQ==}
    engines: {node: ^10.13.0 || ^12.13.0 || ^14.15.0 || >=15.0.0}
    dependencies:
      '@jest/types': 27.5.1
      '@sinonjs/fake-timers': 8.1.0
      '@types/node': 17.0.21
      jest-message-util: 27.5.1
      jest-mock: 27.5.1
      jest-util: 27.5.1
    dev: true

  /@jest/globals/27.5.1:
    resolution: {integrity: sha512-ZEJNB41OBQQgGzgyInAv0UUfDDj3upmHydjieSxFvTRuZElrx7tXg/uVQ5hYVEwiXs3+aMsAeEc9X7xiSKCm4Q==}
    engines: {node: ^10.13.0 || ^12.13.0 || ^14.15.0 || >=15.0.0}
    dependencies:
      '@jest/environment': 27.5.1
      '@jest/types': 27.5.1
      expect: 27.5.1
    dev: true

  /@jest/reporters/27.5.1:
    resolution: {integrity: sha512-cPXh9hWIlVJMQkVk84aIvXuBB4uQQmFqZiacloFuGiP3ah1sbCxCosidXFDfqG8+6fO1oR2dTJTlsOy4VFmUfw==}
    engines: {node: ^10.13.0 || ^12.13.0 || ^14.15.0 || >=15.0.0}
    peerDependencies:
      node-notifier: ^8.0.1 || ^9.0.0 || ^10.0.0
    peerDependenciesMeta:
      node-notifier:
        optional: true
    dependencies:
      '@bcoe/v8-coverage': 0.2.3
      '@jest/console': 27.5.1
      '@jest/test-result': 27.5.1
      '@jest/transform': 27.5.1
      '@jest/types': 27.5.1
      '@types/node': 17.0.21
      chalk: 4.1.2
      collect-v8-coverage: 1.0.1
      exit: 0.1.2
      glob: 7.2.0
      graceful-fs: 4.2.9
      istanbul-lib-coverage: 3.2.0
      istanbul-lib-instrument: 5.1.0
      istanbul-lib-report: 3.0.0
      istanbul-lib-source-maps: 4.0.1
      istanbul-reports: 3.1.4
      jest-haste-map: 27.5.1
      jest-resolve: 27.5.1
      jest-util: 27.5.1
      jest-worker: 27.5.1
      slash: 3.0.0
      source-map: 0.6.1
      string-length: 4.0.2
      terminal-link: 2.1.1
      v8-to-istanbul: 8.1.1
    transitivePeerDependencies:
      - supports-color
    dev: true

  /@jest/source-map/27.5.1:
    resolution: {integrity: sha512-y9NIHUYF3PJRlHk98NdC/N1gl88BL08aQQgu4k4ZopQkCw9t9cV8mtl3TV8b/YCB8XaVTFrmUTAJvjsntDireg==}
    engines: {node: ^10.13.0 || ^12.13.0 || ^14.15.0 || >=15.0.0}
    dependencies:
      callsites: 3.1.0
      graceful-fs: 4.2.9
      source-map: 0.6.1
    dev: true

  /@jest/test-result/27.5.1:
    resolution: {integrity: sha512-EW35l2RYFUcUQxFJz5Cv5MTOxlJIQs4I7gxzi2zVU7PJhOwfYq1MdC5nhSmYjX1gmMmLPvB3sIaC+BkcHRBfag==}
    engines: {node: ^10.13.0 || ^12.13.0 || ^14.15.0 || >=15.0.0}
    dependencies:
      '@jest/console': 27.5.1
      '@jest/types': 27.5.1
      '@types/istanbul-lib-coverage': 2.0.4
      collect-v8-coverage: 1.0.1
    dev: true

  /@jest/test-sequencer/27.5.1:
    resolution: {integrity: sha512-LCheJF7WB2+9JuCS7VB/EmGIdQuhtqjRNI9A43idHv3E4KltCTsPsLxvdaubFHSYwY/fNjMWjl6vNRhDiN7vpQ==}
    engines: {node: ^10.13.0 || ^12.13.0 || ^14.15.0 || >=15.0.0}
    dependencies:
      '@jest/test-result': 27.5.1
      graceful-fs: 4.2.9
      jest-haste-map: 27.5.1
      jest-runtime: 27.5.1
    transitivePeerDependencies:
      - supports-color
    dev: true

  /@jest/transform/27.5.1:
    resolution: {integrity: sha512-ipON6WtYgl/1329g5AIJVbUuEh0wZVbdpGwC99Jw4LwuoBNS95MVphU6zOeD9pDkon+LLbFL7lOQRapbB8SCHw==}
    engines: {node: ^10.13.0 || ^12.13.0 || ^14.15.0 || >=15.0.0}
    dependencies:
      '@babel/core': 7.17.5
      '@jest/types': 27.5.1
      babel-plugin-istanbul: 6.1.1
      chalk: 4.1.2
      convert-source-map: 1.8.0
      fast-json-stable-stringify: 2.1.0
      graceful-fs: 4.2.9
      jest-haste-map: 27.5.1
      jest-regex-util: 27.5.1
      jest-util: 27.5.1
      micromatch: 4.0.4
      pirates: 4.0.5
      slash: 3.0.0
      source-map: 0.6.1
      write-file-atomic: 3.0.3
    transitivePeerDependencies:
      - supports-color
    dev: true

  /@jest/types/27.5.1:
    resolution: {integrity: sha512-Cx46iJ9QpwQTjIdq5VJu2QTMMs3QlEjI0x1QbBP5W1+nMzyc2XmimiRR/CbX9TO0cPTeUlxWMOu8mslYsJ8DEw==}
    engines: {node: ^10.13.0 || ^12.13.0 || ^14.15.0 || >=15.0.0}
    dependencies:
      '@types/istanbul-lib-coverage': 2.0.4
      '@types/istanbul-reports': 3.0.1
      '@types/node': 17.0.21
      '@types/yargs': 16.0.4
      chalk: 4.1.2
    dev: true

  /@jridgewell/resolve-uri/3.0.5:
    resolution: {integrity: sha512-VPeQ7+wH0itvQxnG+lIzWgkysKIr3L9sslimFW55rHMdGu/qCQ5z5h9zq4gI8uBtqkpHhsF4Z/OwExufUCThew==}
    engines: {node: '>=6.0.0'}
    dev: true

  /@jridgewell/sourcemap-codec/1.4.11:
    resolution: {integrity: sha512-Fg32GrJo61m+VqYSdRSjRXMjQ06j8YIYfcTqndLYVAaHmroZHLJZCydsWBOTDqXS2v+mjxohBWEMfg97GXmYQg==}
    dev: true

  /@jridgewell/trace-mapping/0.3.4:
    resolution: {integrity: sha512-vFv9ttIedivx0ux3QSjhgtCVjPZd5l46ZOMDSCwnH1yUO2e964gO8LZGyv2QkqcgR6TnBU1v+1IFqmeoG+0UJQ==}
    dependencies:
      '@jridgewell/resolve-uri': 3.0.5
      '@jridgewell/sourcemap-codec': 1.4.11
    dev: true

  /@mailchimp/mailchimp_marketing/3.0.74:
    resolution: {integrity: sha512-039iu4GRr7wpXqweBLuS05wvOBtPxSa31cjxgftBYSt7031f0sHEi8Up2DicfbSuQK0AynPDeVyuxrb31Lx+yQ==}
    engines: {node: '>=10.0.0'}
    dependencies:
      dotenv: 8.6.0
      superagent: 3.8.1
    dev: false

  /@manypkg/find-root/1.1.0:
    resolution: {integrity: sha512-mki5uBvhHzO8kYYix/WRy2WX8S3B5wdVSc9D6KcU5lQNglP2yt58/VfLuAK49glRXChosY8ap2oJ1qgma3GUVA==}
    dependencies:
      '@babel/runtime': 7.17.2
      '@types/node': 12.20.47
      find-up: 4.1.0
      fs-extra: 8.1.0
    dev: true

  /@manypkg/get-packages/1.1.3:
    resolution: {integrity: sha512-fo+QhuU3qE/2TQMQmbVMqaQ6EWbMhi4ABWP+O4AM1NqPBuy0OrApV5LO6BrrgnhtAHS2NH6RrVk9OL181tTi8A==}
    dependencies:
      '@babel/runtime': 7.17.2
      '@changesets/types': 4.1.0
      '@manypkg/find-root': 1.1.0
      fs-extra: 8.1.0
      globby: 11.1.0
      read-yaml-file: 1.1.0
    dev: true

  /@mdx-js/mdx/1.6.22:
    resolution: {integrity: sha512-AMxuLxPz2j5/6TpF/XSdKpQP1NlG0z11dFOlq+2IP/lSgl11GY8ji6S/rgsViN/L0BDvHvUMruRb7ub+24LUYA==}
    dependencies:
      '@babel/core': 7.12.9
      '@babel/plugin-syntax-jsx': 7.12.1_@babel+core@7.12.9
      '@babel/plugin-syntax-object-rest-spread': 7.8.3_@babel+core@7.12.9
      '@mdx-js/util': 1.6.22
      babel-plugin-apply-mdx-type-prop: 1.6.22_@babel+core@7.12.9
      babel-plugin-extract-import-names: 1.6.22
      camelcase-css: 2.0.1
      detab: 2.0.4
      hast-util-raw: 6.0.1
      lodash.uniq: 4.5.0
      mdast-util-to-hast: 10.0.1
      remark-footnotes: 2.0.0
      remark-mdx: 1.6.22
      remark-parse: 8.0.3
      remark-squeeze-paragraphs: 4.0.0
      style-to-object: 0.3.0
      unified: 9.2.0
      unist-builder: 2.0.3
      unist-util-visit: 2.0.3
    transitivePeerDependencies:
      - supports-color
    dev: false

  /@mdx-js/react/1.6.22_react@17.0.2:
    resolution: {integrity: sha512-TDoPum4SHdfPiGSAaRBw7ECyI8VaHpK8GJugbJIJuqyh6kzw9ZLJZW3HGL3NNrJGxcAixUvqROm+YuQOo5eXtg==}
    peerDependencies:
      react: ^16.13.1 || ^17.0.0
    dependencies:
      react: 17.0.2
    dev: false

  /@mdx-js/util/1.6.22:
    resolution: {integrity: sha512-H1rQc1ZOHANWBvPcW+JpGwr+juXSxM8Q8YCkm3GhZd8REu1fHR3z99CErO1p9pkcfcxZnMdIZdIsXkOHY0NilA==}
    dev: false

  /@metascraper/helpers/5.25.8:
    resolution: {integrity: sha512-sGxTVuKZBccJi9TKMT2mGhRhOTS/50ASAq4fGuCyu5tEQddmiFBb0dO4z3G8GghdgFK8FCbVCvTAC0+3lm3FDw==}
    engines: {node: '>= 12'}
    dependencies:
      audio-extensions: 0.0.0
      chrono-node: 2.3.6
      condense-whitespace: 2.0.0
      entities: 3.0.1
      file-extension: 4.0.5
      has-values: 2.0.1
      image-extensions: 1.1.0
      is-relative-url: 3.0.0
      is-uri: 1.2.4
      iso-639-3: 2.2.0
      isostring: 0.0.1
      jsdom: 19.0.0
      lodash: 4.17.21
      memoize-one: 6.0.0
      microsoft-capitalize: 1.0.5
      mime-types: 2.1.35
      normalize-url: 6.1.0
      re2: 1.17.4
      smartquotes: 2.3.2
      url-regex-safe: 3.0.0_re2@1.17.4
      video-extensions: 1.2.0
    transitivePeerDependencies:
      - bufferutil
      - canvas
      - supports-color
      - utf-8-validate
    dev: true

  /@next/env/12.0.10:
    resolution: {integrity: sha512-mQVj0K6wQ5WEk/sL9SZ+mJXJUaG7el8CpZ6io1uFe9GgNTSC7EgUyNGqM6IQovIFc5ukF4O/hqsdh3S/DCgT2g==}
    dev: true

  /@next/env/12.1.0:
    resolution: {integrity: sha512-nrIgY6t17FQ9xxwH3jj0a6EOiQ/WDHUos35Hghtr+SWN/ntHIQ7UpuvSi0vaLzZVHQWaDupKI+liO5vANcDeTQ==}
    dev: false

  /@next/eslint-plugin-next/12.1.0:
    resolution: {integrity: sha512-WFiyvSM2G5cQmh32t/SiQuJ+I2O+FHVlK/RFw5b1565O2kEM/36EXncjt88Pa+X5oSc+1SS+tWxowWJd1lqI+g==}
    dependencies:
      glob: 7.1.7
    dev: false

  /@next/swc-android-arm64/12.0.10:
    resolution: {integrity: sha512-xYwXGkNhzZZsM5MD7KRwF5ZNiC8OLPtVMUiagpPnwENg8Hb0GSQo/NbYWXM8YrawEwp9LaZ7OXiuRKPh2JyBdA==}
    engines: {node: '>= 10'}
    cpu: [arm64]
    os: [android]
    requiresBuild: true
    dev: true
    optional: true

  /@next/swc-android-arm64/12.1.0:
    resolution: {integrity: sha512-/280MLdZe0W03stA69iL+v6I+J1ascrQ6FrXBlXGCsGzrfMaGr7fskMa0T5AhQIVQD4nA/46QQWxG//DYuFBcA==}
    engines: {node: '>= 10'}
    cpu: [arm64]
    os: [android]
    requiresBuild: true
    dev: false
    optional: true

  /@next/swc-darwin-arm64/12.0.10:
    resolution: {integrity: sha512-f2zngulkpIJKWHckhRi7X8GZ+J/tNgFF7lYIh7Qx15JH0OTBsjkqxORlkzy+VZyHJ5sWTCaI6HYYd3ow6qkEEg==}
    engines: {node: '>= 10'}
    cpu: [arm64]
    os: [darwin]
    requiresBuild: true
    dev: true
    optional: true

  /@next/swc-darwin-arm64/12.1.0:
    resolution: {integrity: sha512-R8vcXE2/iONJ1Unf5Ptqjk6LRW3bggH+8drNkkzH4FLEQkHtELhvcmJwkXcuipyQCsIakldAXhRbZmm3YN1vXg==}
    engines: {node: '>= 10'}
    cpu: [arm64]
    os: [darwin]
    requiresBuild: true
    dev: false
    optional: true

  /@next/swc-darwin-x64/12.0.10:
    resolution: {integrity: sha512-Qykcu/gVC5oTvOQoRBhyuS5GYm5SbcgrFTsaLFkGBmEkg9eMQRiaCswk4IafpDXVzITkVFurzSM28q3tLW2qUw==}
    engines: {node: '>= 10'}
    cpu: [x64]
    os: [darwin]
    requiresBuild: true
    dev: true
    optional: true

  /@next/swc-darwin-x64/12.1.0:
    resolution: {integrity: sha512-ieAz0/J0PhmbZBB8+EA/JGdhRHBogF8BWaeqR7hwveb6SYEIJaDNQy0I+ZN8gF8hLj63bEDxJAs/cEhdnTq+ug==}
    engines: {node: '>= 10'}
    cpu: [x64]
    os: [darwin]
    requiresBuild: true
    dev: false
    optional: true

  /@next/swc-linux-arm-gnueabihf/12.0.10:
    resolution: {integrity: sha512-EhqrTFsIXAXN9B/fiiW/QKUK/lSLCXRsLalkUp58KDfMqVLLlj1ORbESAcswiNQOChLuHQSldGEEtOBPQZcd9A==}
    engines: {node: '>= 10'}
    cpu: [arm]
    os: [linux]
    requiresBuild: true
    dev: true
    optional: true

  /@next/swc-linux-arm-gnueabihf/12.1.0:
    resolution: {integrity: sha512-njUd9hpl6o6A5d08dC0cKAgXKCzm5fFtgGe6i0eko8IAdtAPbtHxtpre3VeSxdZvuGFh+hb0REySQP9T1ttkog==}
    engines: {node: '>= 10'}
    cpu: [arm]
    os: [linux]
    requiresBuild: true
    dev: false
    optional: true

  /@next/swc-linux-arm64-gnu/12.0.10:
    resolution: {integrity: sha512-kqGtC72g3+JYXZbY2ca6digXR5U6AQ6Dzv4eAxYluMePLHjI/Xye1mf9dwVsgmeXfrD/IRDp5K/3A6UNvBm4oQ==}
    engines: {node: '>= 10'}
    cpu: [arm64]
    os: [linux]
    requiresBuild: true
    dev: true
    optional: true

  /@next/swc-linux-arm64-gnu/12.1.0:
    resolution: {integrity: sha512-OqangJLkRxVxMhDtcb7Qn1xjzFA3s50EIxY7mljbSCLybU+sByPaWAHY4px97ieOlr2y4S0xdPKkQ3BCAwyo6Q==}
    engines: {node: '>= 10'}
    cpu: [arm64]
    os: [linux]
    requiresBuild: true
    dev: false
    optional: true

  /@next/swc-linux-arm64-musl/12.0.10:
    resolution: {integrity: sha512-bG9zTSNwnSgc1Un/7oz1ZVN4UeXsTWrsQhAGWU78lLLCn4Zj9HQoUCRCGLt0OVs2DBZ+WC8CzzFliQ1SKipVbg==}
    engines: {node: '>= 10'}
    cpu: [arm64]
    os: [linux]
    requiresBuild: true
    dev: true
    optional: true

  /@next/swc-linux-arm64-musl/12.1.0:
    resolution: {integrity: sha512-hB8cLSt4GdmOpcwRe2UzI5UWn6HHO/vLkr5OTuNvCJ5xGDwpPXelVkYW/0+C3g5axbDW2Tym4S+MQCkkH9QfWA==}
    engines: {node: '>= 10'}
    cpu: [arm64]
    os: [linux]
    requiresBuild: true
    dev: false
    optional: true

  /@next/swc-linux-x64-gnu/12.0.10:
    resolution: {integrity: sha512-c79PcfWtyThiYRa1+3KVfDq0zXaI8o1d6dQWNVqDrtLz5HKM/rbjLdvoNuxDwUeZhxI/d9CtyH6GbuKPw5l/5A==}
    engines: {node: '>= 10'}
    cpu: [x64]
    os: [linux]
    requiresBuild: true
    dev: true
    optional: true

  /@next/swc-linux-x64-gnu/12.1.0:
    resolution: {integrity: sha512-OKO4R/digvrVuweSw/uBM4nSdyzsBV5EwkUeeG4KVpkIZEe64ZwRpnFB65bC6hGwxIBnTv5NMSnJ+0K/WmG78A==}
    engines: {node: '>= 10'}
    cpu: [x64]
    os: [linux]
    requiresBuild: true
    dev: false
    optional: true

  /@next/swc-linux-x64-musl/12.0.10:
    resolution: {integrity: sha512-g/scgn+21/MLfizOCZOZt+MxNj2/8Tdlwjvy+QZcSUPZRUI2Y5o3HwBvI1f/bSci+NGRU+bUAO0NFtRJ9MzH5w==}
    engines: {node: '>= 10'}
    cpu: [x64]
    os: [linux]
    requiresBuild: true
    dev: true
    optional: true

  /@next/swc-linux-x64-musl/12.1.0:
    resolution: {integrity: sha512-JohhgAHZvOD3rQY7tlp7NlmvtvYHBYgY0x5ZCecUT6eCCcl9lv6iV3nfu82ErkxNk1H893fqH0FUpznZ/H3pSw==}
    engines: {node: '>= 10'}
    cpu: [x64]
    os: [linux]
    requiresBuild: true
    dev: false
    optional: true

  /@next/swc-win32-arm64-msvc/12.0.10:
    resolution: {integrity: sha512-gl6B/ravwMeY5Nv4Il2/ARYJQ6u+KPRwGMjS1ZrNudIKlNn4YBeXh5A4cIVm+dHaff6/O/lGOa5/SUYDMZpkww==}
    engines: {node: '>= 10'}
    cpu: [arm64]
    os: [win32]
    requiresBuild: true
    dev: true
    optional: true

  /@next/swc-win32-arm64-msvc/12.1.0:
    resolution: {integrity: sha512-T/3gIE6QEfKIJ4dmJk75v9hhNiYZhQYAoYm4iVo1TgcsuaKLFa+zMPh4056AHiG6n9tn2UQ1CFE8EoybEsqsSw==}
    engines: {node: '>= 10'}
    cpu: [arm64]
    os: [win32]
    requiresBuild: true
    dev: false
    optional: true

  /@next/swc-win32-ia32-msvc/12.0.10:
    resolution: {integrity: sha512-7RVpZ3tSThC6j+iZB0CUYmFiA3kXmN+pE7QcfyAxFaflKlaZoWNMKHIEZDuxSJc6YmQ6kyxsjqxVay2F5+/YCg==}
    engines: {node: '>= 10'}
    cpu: [ia32]
    os: [win32]
    requiresBuild: true
    dev: true
    optional: true

  /@next/swc-win32-ia32-msvc/12.1.0:
    resolution: {integrity: sha512-iwnKgHJdqhIW19H9PRPM9j55V6RdcOo6rX+5imx832BCWzkDbyomWnlzBfr6ByUYfhohb8QuH4hSGEikpPqI0Q==}
    engines: {node: '>= 10'}
    cpu: [ia32]
    os: [win32]
    requiresBuild: true
    dev: false
    optional: true

  /@next/swc-win32-x64-msvc/12.0.10:
    resolution: {integrity: sha512-oUIWRKd24jFLRWUYO1CZmML5+32BcpVfqhimGaaZIXcOkfQW+iqiAzdqsv688zaGtyKGeB9ZtiK3NDf+Q0v+Vw==}
    engines: {node: '>= 10'}
    cpu: [x64]
    os: [win32]
    requiresBuild: true
    dev: true
    optional: true

  /@next/swc-win32-x64-msvc/12.1.0:
    resolution: {integrity: sha512-aBvcbMwuanDH4EMrL2TthNJy+4nP59Bimn8egqv6GHMVj0a44cU6Au4PjOhLNqEh9l+IpRGBqMTzec94UdC5xg==}
    engines: {node: '>= 10'}
    cpu: [x64]
    os: [win32]
    requiresBuild: true
    dev: false
    optional: true

  /@nodelib/fs.scandir/2.1.5:
    resolution: {integrity: sha512-vq24Bq3ym5HEQm2NKCr3yXDwjc7vTsEThRDnkp2DK9p1uqLR+DHurm/NOTo0KG7HYHU7eppKZj3MyqYuMBf62g==}
    engines: {node: '>= 8'}
    dependencies:
      '@nodelib/fs.stat': 2.0.5
      run-parallel: 1.2.0

  /@nodelib/fs.stat/2.0.5:
    resolution: {integrity: sha512-RkhPPp2zrqDAQA/2jNhnztcPAlv64XdhIp7a7454A5ovI7Bukxgt7MX7udwAu3zg1DcpPU0rz3VV1SeaqvY4+A==}
    engines: {node: '>= 8'}

  /@nodelib/fs.walk/1.2.8:
    resolution: {integrity: sha512-oGB+UxlgWcgQkgwo8GcEGwemoTFt3FIO9ababBmaGwXIoBKZ+GTy0pP185beGg7Llih/NSHSV2XAs1lnznocSg==}
    engines: {node: '>= 8'}
    dependencies:
      '@nodelib/fs.scandir': 2.1.5
      fastq: 1.13.0

  /@npmcli/fs/1.1.1:
    resolution: {integrity: sha512-8KG5RD0GVP4ydEzRn/I4BNDuxDtqVbOdm8675T49OIG/NGhaK0pjPX7ZcDlvKYbA+ulvVK3ztfcF4uBdOxuJbQ==}
    dependencies:
      '@gar/promisify': 1.1.3
      semver: 7.3.5
    dev: true

  /@npmcli/move-file/1.1.2:
    resolution: {integrity: sha512-1SUf/Cg2GzGDyaf15aR9St9TWlb+XvbZXWpDx8YKs7MLzMH/BCeopv+y9vzrzgkfykCGuWOlSu3mZhj2+FQcrg==}
    engines: {node: '>=10'}
    dependencies:
      mkdirp: 1.0.4
      rimraf: 3.0.2
    dev: true

  /@rollup/pluginutils/4.2.0:
    resolution: {integrity: sha512-2WUyJNRkyH5p487pGnn4tWAsxhEFKN/pT8CMgHshd5H+IXkOnKvKZwsz5ZWz+YCXkleZRAU5kwbfgF8CPfDRqA==}
    engines: {node: '>= 8.0.0'}
    dependencies:
      estree-walker: 2.0.2
      picomatch: 2.3.1
    dev: true

  /@rushstack/eslint-patch/1.1.0:
    resolution: {integrity: sha512-JLo+Y592QzIE+q7Dl2pMUtt4q8SKYI5jDrZxrozEQxnGVOyYE+GWK9eLkwTaeN9DDctlaRAQ3TBmzZ1qdLE30A==}

  /@sideway/address/4.1.3:
    resolution: {integrity: sha512-8ncEUtmnTsMmL7z1YPB47kPUq7LpKWJNFPsRzHiIajGC5uXlWGn+AmkYPcHNl8S4tcEGx+cnORnNYaw2wvL+LQ==}
    dependencies:
      '@hapi/hoek': 9.2.1
    dev: true

  /@sideway/formula/3.0.0:
    resolution: {integrity: sha512-vHe7wZ4NOXVfkoRb8T5otiENVlT7a3IAiw7H5M2+GO+9CDgcVUUsX1zalAztCmwyOr2RUTGJdgB+ZvSVqmdHmg==}
    dev: true

  /@sideway/pinpoint/2.0.0:
    resolution: {integrity: sha512-RNiOoTPkptFtSVzQevY/yWtZwf/RxyVnPy/OcA9HBM3MlGDnBEYL5B41H0MTn0Uec8Hi+2qUtTfG2WWZBmMejQ==}
    dev: true

  /@sinonjs/commons/1.8.3:
    resolution: {integrity: sha512-xkNcLAn/wZaX14RPlwizcKicDk9G3F8m2nU3L7Ukm5zBgTwiT0wsoFAHx9Jq56fJA1z/7uKGtCRu16sOUCLIHQ==}
    dependencies:
      type-detect: 4.0.8
    dev: true

  /@sinonjs/fake-timers/8.1.0:
    resolution: {integrity: sha512-OAPJUAtgeINhh/TAlUID4QTs53Njm7xzddaVlEs/SXwgtiD1tW22zAB/W1wdqfrpmikgaWQ9Fw6Ws+hsiRm5Vg==}
    dependencies:
      '@sinonjs/commons': 1.8.3
    dev: true

  /@tootallnate/once/1.1.2:
    resolution: {integrity: sha512-RbzJvlNzmRq5c3O09UipeuXno4tA1FE6ikOjxZK0tuxVv3412l64l5t1W5pj4+rJq9vpkm/kwiR07aZXnsKPxw==}
    engines: {node: '>= 6'}
    dev: true

  /@tootallnate/once/2.0.0:
    resolution: {integrity: sha512-XCuKFP5PS55gnMVu3dty8KPatLqUoy/ZYzDzAGCQ8JNFCkLXzmI7vNHCR+XpbZaMWQK/vQubr7PkYq8g470J/A==}
    engines: {node: '>= 10'}
    dev: true

  /@ts-morph/common/0.12.3:
    resolution: {integrity: sha512-4tUmeLyXJnJWvTFOKtcNJ1yh0a3SsTLi2MUoyj8iUNznFRN1ZquaNe7Oukqrnki2FzZkm0J9adCNLDZxUzvj+w==}
    dependencies:
      fast-glob: 3.2.11
      minimatch: 3.1.2
      mkdirp: 1.0.4
      path-browserify: 1.0.1
    dev: true

  /@types/babel__core/7.1.18:
    resolution: {integrity: sha512-S7unDjm/C7z2A2R9NzfKCK1I+BAALDtxEmsJBwlB3EzNfb929ykjL++1CK9LO++EIp2fQrC8O+BwjKvz6UeDyQ==}
    dependencies:
      '@babel/parser': 7.17.3
      '@babel/types': 7.17.0
      '@types/babel__generator': 7.6.4
      '@types/babel__template': 7.4.1
      '@types/babel__traverse': 7.14.2
    dev: true

  /@types/babel__generator/7.6.4:
    resolution: {integrity: sha512-tFkciB9j2K755yrTALxD44McOrk+gfpIpvC3sxHjRawj6PfnQxrse4Clq5y/Rq+G3mrBurMax/lG8Qn2t9mSsg==}
    dependencies:
      '@babel/types': 7.17.0
    dev: true

  /@types/babel__template/7.4.1:
    resolution: {integrity: sha512-azBFKemX6kMg5Io+/rdGT0dkGreboUVR0Cdm3fz9QJWpaQGJRQXl7C+6hOTCZcMll7KFyEQpgbYI2lHdsS4U7g==}
    dependencies:
      '@babel/parser': 7.17.3
      '@babel/types': 7.17.0
    dev: true

  /@types/babel__traverse/7.14.2:
    resolution: {integrity: sha512-K2waXdXBi2302XUdcHcR1jCeU0LL4TD9HRs/gk0N2Xvrht+G/BfJa4QObBQZfhMdxiCpV3COl5Nfq4uKTeTnJA==}
    dependencies:
      '@babel/types': 7.17.0
    dev: true

  /@types/faker/5.5.9:
    resolution: {integrity: sha512-uCx6mP3UY5SIO14XlspxsGjgaemrxpssJI0Ol+GfhxtcKpv9pgRZYsS4eeKeHVLje6Qtc8lGszuBI461+gVZBA==}
    dev: true

  /@types/graceful-fs/4.1.5:
    resolution: {integrity: sha512-anKkLmZZ+xm4p8JWBf4hElkM4XR+EZeA2M9BAkkTldmcyDY4mbdIJnRghDJH3Ov5ooY7/UAoENtmdMSkaAd7Cw==}
    dependencies:
      '@types/node': 17.0.21
    dev: true

  /@types/hast/2.3.4:
    resolution: {integrity: sha512-wLEm0QvaoawEDoTRwzTXp4b4jpwiJDvR5KMnFnVodm3scufTlBOWRD6N1OBf9TZMhjlNsSfcO5V+7AF4+Vy+9g==}
    dependencies:
      '@types/unist': 2.0.6
    dev: false

  /@types/hoist-non-react-statics/3.3.1:
    resolution: {integrity: sha512-iMIqiko6ooLrTh1joXodJK5X9xeEALT1kM5G3ZLhD3hszxBdIEd5C75U834D9mLcINgD4OyZf5uQXjkuYydWvA==}
    dependencies:
      '@types/react': 17.0.40
      hoist-non-react-statics: 3.3.2
    dev: false

  /@types/is-ci/3.0.0:
    resolution: {integrity: sha512-Q0Op0hdWbYd1iahB+IFNQcWXFq4O0Q5MwQP7uN0souuQ4rPg1vEYcnIOfr1gY+M+6rc8FGoRaBO1mOOvL29sEQ==}
    dependencies:
      ci-info: 3.3.0
    dev: true

  /@types/istanbul-lib-coverage/2.0.4:
    resolution: {integrity: sha512-z/QT1XN4K4KYuslS23k62yDIDLwLFkzxOuMplDtObz0+y7VqJCaO2o+SPwHCvLFZh7xazvvoor2tA/hPz9ee7g==}
    dev: true

  /@types/istanbul-lib-report/3.0.0:
    resolution: {integrity: sha512-plGgXAPfVKFoYfa9NpYDAkseG+g6Jr294RqeqcqDixSbU34MZVJRi/P+7Y8GDpzkEwLaGZZOpKIEmeVZNtKsrg==}
    dependencies:
      '@types/istanbul-lib-coverage': 2.0.4
    dev: true

  /@types/istanbul-reports/3.0.1:
    resolution: {integrity: sha512-c3mAZEuK0lvBp8tmuL74XRKn1+y2dcwOUpH7x4WrF6gk1GIgiluDRgMYQtw2OFcBvAJWlt6ASU3tSqxp0Uu0Aw==}
    dependencies:
      '@types/istanbul-lib-report': 3.0.0
    dev: true

  /@types/jest/27.4.1:
    resolution: {integrity: sha512-23iPJADSmicDVrWk+HT58LMJtzLAnB2AgIzplQuq/bSrGaxCrlvRFjGbXmamnnk/mAmCdLStiGqggu28ocUyiw==}
    dependencies:
      jest-matcher-utils: 27.5.1
      pretty-format: 27.5.1
    dev: true

  /@types/json-schema/7.0.9:
    resolution: {integrity: sha512-qcUXuemtEu+E5wZSJHNxUXeCZhAfXKQ41D+duX+VYPde7xyEVZci+/oXKJL13tnRs9lR2pr4fod59GT6/X1/yQ==}
    dev: true

  /@types/json5/0.0.29:
    resolution: {integrity: sha1-7ihweulOEdK4J7y+UnC86n8+ce4=}

  /@types/mdast/3.0.10:
    resolution: {integrity: sha512-W864tg/Osz1+9f4lrGTZpCSO5/z4608eUp19tbozkq2HJK6i3z1kT0H9tlADXuYIb1YYOBByU4Jsqkk75q48qA==}
    dependencies:
      '@types/unist': 2.0.6
    dev: false

  /@types/minimist/1.2.2:
    resolution: {integrity: sha512-jhuKLIRrhvCPLqwPcx6INqmKeiA5EWrsCOPhrlFSrbrmU4ZMPjj5Ul/oLCMDO98XRUIwVm78xICz4EPCektzeQ==}
    dev: true

  /@types/node/12.20.47:
    resolution: {integrity: sha512-BzcaRsnFuznzOItW1WpQrDHM7plAa7GIDMZ6b5pnMbkqEtM/6WCOhvZar39oeMQP79gwvFUWjjptE7/KGcNqFg==}
    dev: true

  /@types/node/17.0.21:
    resolution: {integrity: sha512-DBZCJbhII3r90XbQxI8Y9IjjiiOGlZ0Hr32omXIZvwwZ7p4DMMXGrKXVyPfuoBOri9XNtL0UK69jYIBIsRX3QQ==}
    dev: true

  /@types/normalize-package-data/2.4.1:
    resolution: {integrity: sha512-Gj7cI7z+98M282Tqmp2K5EIsoouUEzbBJhQQzDE3jSIRk6r9gsz0oUokqIUR4u1R3dMHo0pDHM7sNOHyhulypw==}
    dev: true

  /@types/parse-json/4.0.0:
    resolution: {integrity: sha512-//oorEZjL6sbPcKUaCdIGlIUeH26mgzimjBB77G6XRgnDl/L5wOnpyBGRe/Mmf5CVW3PwEBE1NjiMZ/ssFh4wA==}
    dev: true

  /@types/parse5/5.0.3:
    resolution: {integrity: sha512-kUNnecmtkunAoQ3CnjmMkzNU/gtxG8guhi+Fk2U/kOpIKjIMKnXGp4IJCgQJrXSgMsWYimYG4TGjz/UzbGEBTw==}
    dev: false

  /@types/prettier/2.4.4:
    resolution: {integrity: sha512-ReVR2rLTV1kvtlWFyuot+d1pkpG2Fw/XKE3PDAdj57rbM97ttSp9JZ2UsP+2EHTylra9cUf6JA7tGwW1INzUrA==}
    dev: true

  /@types/prop-types/15.7.4:
    resolution: {integrity: sha512-rZ5drC/jWjrArrS8BR6SIr4cWpW09RNTYt9AMZo3Jwwif+iacXAqgVjm0B0Bv/S1jhDXKHqRVNCbACkJ89RAnQ==}

  /@types/react-redux/7.1.23:
    resolution: {integrity: sha512-D02o3FPfqQlfu2WeEYwh3x2otYd2Dk1o8wAfsA0B1C2AJEFxE663Ozu7JzuWbznGgW248NaOF6wsqCGNq9d3qw==}
    dependencies:
      '@types/hoist-non-react-statics': 3.3.1
      '@types/react': 17.0.40
      hoist-non-react-statics: 3.3.2
      redux: 4.1.2
    dev: false

  /@types/react/17.0.40:
    resolution: {integrity: sha512-UrXhD/JyLH+W70nNSufXqMZNuUD2cXHu6UjCllC6pmOQgBX4SGXOH8fjRka0O0Ee0HrFxapDD8Bwn81Kmiz6jQ==}
    dependencies:
      '@types/prop-types': 15.7.4
      '@types/scheduler': 0.16.2
      csstype: 3.0.11

  /@types/scheduler/0.16.2:
    resolution: {integrity: sha512-hppQEBDmlwhFAXKJX2KnWLYu5yMfi91yazPb2l+lbJiwW+wdo1gNeRA+3RgNSO39WYX2euey41KEwnqesU2Jew==}

  /@types/semver/6.2.3:
    resolution: {integrity: sha512-KQf+QAMWKMrtBMsB8/24w53tEsxllMj6TuA80TT/5igJalLI/zm0L3oXRbIAl4Ohfc85gyHX/jhMwsVkmhLU4A==}
    dev: true

  /@types/stack-utils/2.0.1:
    resolution: {integrity: sha512-Hl219/BT5fLAaz6NDkSuhzasy49dwQS/DSdu4MdggFB8zcXv7vflBI3xp7FEmkmdDkBUI2bPUNeMttp2knYdxw==}
    dev: true

  /@types/unist/2.0.6:
    resolution: {integrity: sha512-PBjIUxZHOuj0R15/xuwJYjFi+KZdNFrehocChv4g5hu6aFroHue8m0lBP0POdK2nKzbw0cgV1mws8+V/JAcEkQ==}
    dev: false

  /@types/ws/8.5.3:
    resolution: {integrity: sha512-6YOoWjruKj1uLf3INHH7D3qTXwFfEsg1kf3c0uDdSBJwfa/llkwIjrAGV7j7mVgGNbzTQ3HiHKKDXl6bJPD97w==}
    dependencies:
      '@types/node': 17.0.21
    dev: true

  /@types/yargs-parser/21.0.0:
    resolution: {integrity: sha512-iO9ZQHkZxHn4mSakYV0vFHAVDyEOIJQrV2uZ06HxEPcx+mt8swXoZHIbaaJ2crJYFfErySgktuTZ3BeLz+XmFA==}
    dev: true

  /@types/yargs/16.0.4:
    resolution: {integrity: sha512-T8Yc9wt/5LbJyCaLiHPReJa0kApcIgJ7Bn735GjItUfh08Z1pJvu8QZqb9s+mMvKV6WUQRV7K2R46YbjMXTTJw==}
    dependencies:
      '@types/yargs-parser': 21.0.0
    dev: true

  /@typescript-eslint/eslint-plugin/5.14.0_d03fe00fe0c17209f02f4da98ec90c96:
    resolution: {integrity: sha512-ir0wYI4FfFUDfLcuwKzIH7sMVA+db7WYen47iRSaCGl+HMAZI9fpBwfDo45ZALD3A45ZGyHWDNLhbg8tZrMX4w==}
    engines: {node: ^12.22.0 || ^14.17.0 || >=16.0.0}
    peerDependencies:
      '@typescript-eslint/parser': ^5.0.0
      eslint: ^6.0.0 || ^7.0.0 || ^8.0.0
      typescript: '*'
    peerDependenciesMeta:
      typescript:
        optional: true
    dependencies:
      '@typescript-eslint/parser': 5.14.0_eslint@8.11.0+typescript@4.5.5
      '@typescript-eslint/scope-manager': 5.14.0
      '@typescript-eslint/type-utils': 5.14.0_eslint@8.11.0+typescript@4.5.5
      '@typescript-eslint/utils': 5.14.0_eslint@8.11.0+typescript@4.5.5
      debug: 4.3.3
      eslint: 8.11.0
      functional-red-black-tree: 1.0.1
      ignore: 5.2.0
      regexpp: 3.2.0
      semver: 7.3.5
      tsutils: 3.21.0_typescript@4.5.5
      typescript: 4.5.5
    transitivePeerDependencies:
      - supports-color
    dev: true

  /@typescript-eslint/experimental-utils/5.14.0_eslint@8.11.0+typescript@4.5.5:
    resolution: {integrity: sha512-ke48La1A/TWAn949cdgQiP3oK0NT7ArhDAOVOmNLVjT/uAXlFyrJY8dM4qqxHrATzIp8glg+G2OZjy2lRKBIUA==}
    engines: {node: ^12.22.0 || ^14.17.0 || >=16.0.0}
    peerDependencies:
      eslint: ^6.0.0 || ^7.0.0 || ^8.0.0
    dependencies:
      '@typescript-eslint/utils': 5.14.0_eslint@8.11.0+typescript@4.5.5
      eslint: 8.11.0
    transitivePeerDependencies:
      - supports-color
      - typescript
    dev: true

  /@typescript-eslint/parser/5.14.0_eslint@8.11.0+typescript@4.5.5:
    resolution: {integrity: sha512-aHJN8/FuIy1Zvqk4U/gcO/fxeMKyoSv/rS46UXMXOJKVsLQ+iYPuXNbpbH7cBLcpSbmyyFbwrniLx5+kutu1pw==}
    engines: {node: ^12.22.0 || ^14.17.0 || >=16.0.0}
    peerDependencies:
      eslint: ^6.0.0 || ^7.0.0 || ^8.0.0
      typescript: '*'
    peerDependenciesMeta:
      typescript:
        optional: true
    dependencies:
      '@typescript-eslint/scope-manager': 5.14.0
      '@typescript-eslint/types': 5.14.0
      '@typescript-eslint/typescript-estree': 5.14.0_typescript@4.5.5
      debug: 4.3.3
      eslint: 8.11.0
      typescript: 4.5.5
    transitivePeerDependencies:
      - supports-color
    dev: true

  /@typescript-eslint/parser/5.14.0_eslint@8.3.0+typescript@4.6.2:
    resolution: {integrity: sha512-aHJN8/FuIy1Zvqk4U/gcO/fxeMKyoSv/rS46UXMXOJKVsLQ+iYPuXNbpbH7cBLcpSbmyyFbwrniLx5+kutu1pw==}
    engines: {node: ^12.22.0 || ^14.17.0 || >=16.0.0}
    peerDependencies:
      eslint: ^6.0.0 || ^7.0.0 || ^8.0.0
      typescript: '*'
    peerDependenciesMeta:
      typescript:
        optional: true
    dependencies:
      '@typescript-eslint/scope-manager': 5.14.0
      '@typescript-eslint/types': 5.14.0
      '@typescript-eslint/typescript-estree': 5.14.0_typescript@4.6.2
      debug: 4.3.3
      eslint: 8.3.0
      typescript: 4.6.2
    transitivePeerDependencies:
      - supports-color
    dev: false

  /@typescript-eslint/scope-manager/5.14.0:
    resolution: {integrity: sha512-LazdcMlGnv+xUc5R4qIlqH0OWARyl2kaP8pVCS39qSL3Pd1F7mI10DbdXeARcE62sVQE4fHNvEqMWsypWO+yEw==}
    engines: {node: ^12.22.0 || ^14.17.0 || >=16.0.0}
    dependencies:
      '@typescript-eslint/types': 5.14.0
      '@typescript-eslint/visitor-keys': 5.14.0

  /@typescript-eslint/type-utils/5.14.0_eslint@8.11.0+typescript@4.5.5:
    resolution: {integrity: sha512-d4PTJxsqaUpv8iERTDSQBKUCV7Q5yyXjqXUl3XF7Sd9ogNLuKLkxz82qxokqQ4jXdTPZudWpmNtr/JjbbvUixw==}
    engines: {node: ^12.22.0 || ^14.17.0 || >=16.0.0}
    peerDependencies:
      eslint: '*'
      typescript: '*'
    peerDependenciesMeta:
      typescript:
        optional: true
    dependencies:
      '@typescript-eslint/utils': 5.14.0_eslint@8.11.0+typescript@4.5.5
      debug: 4.3.3
      eslint: 8.11.0
      tsutils: 3.21.0_typescript@4.5.5
      typescript: 4.5.5
    transitivePeerDependencies:
      - supports-color
    dev: true

  /@typescript-eslint/types/5.14.0:
    resolution: {integrity: sha512-BR6Y9eE9360LNnW3eEUqAg6HxS9Q35kSIs4rp4vNHRdfg0s+/PgHgskvu5DFTM7G5VKAVjuyaN476LCPrdA7Mw==}
    engines: {node: ^12.22.0 || ^14.17.0 || >=16.0.0}

  /@typescript-eslint/typescript-estree/5.14.0_typescript@4.5.5:
    resolution: {integrity: sha512-QGnxvROrCVtLQ1724GLTHBTR0lZVu13izOp9njRvMkCBgWX26PKvmMP8k82nmXBRD3DQcFFq2oj3cKDwr0FaUA==}
    engines: {node: ^12.22.0 || ^14.17.0 || >=16.0.0}
    peerDependencies:
      typescript: '*'
    peerDependenciesMeta:
      typescript:
        optional: true
    dependencies:
      '@typescript-eslint/types': 5.14.0
      '@typescript-eslint/visitor-keys': 5.14.0
      debug: 4.3.3
      globby: 11.1.0
      is-glob: 4.0.3
      semver: 7.3.5
      tsutils: 3.21.0_typescript@4.5.5
      typescript: 4.5.5
    transitivePeerDependencies:
      - supports-color
    dev: true

  /@typescript-eslint/typescript-estree/5.14.0_typescript@4.6.2:
    resolution: {integrity: sha512-QGnxvROrCVtLQ1724GLTHBTR0lZVu13izOp9njRvMkCBgWX26PKvmMP8k82nmXBRD3DQcFFq2oj3cKDwr0FaUA==}
    engines: {node: ^12.22.0 || ^14.17.0 || >=16.0.0}
    peerDependencies:
      typescript: '*'
    peerDependenciesMeta:
      typescript:
        optional: true
    dependencies:
      '@typescript-eslint/types': 5.14.0
      '@typescript-eslint/visitor-keys': 5.14.0
      debug: 4.3.3
      globby: 11.1.0
      is-glob: 4.0.3
      semver: 7.3.5
      tsutils: 3.21.0_typescript@4.6.2
      typescript: 4.6.2
    transitivePeerDependencies:
      - supports-color
    dev: false

  /@typescript-eslint/utils/5.14.0_eslint@8.11.0+typescript@4.5.5:
    resolution: {integrity: sha512-EHwlII5mvUA0UsKYnVzySb/5EE/t03duUTweVy8Zqt3UQXBrpEVY144OTceFKaOe4xQXZJrkptCf7PjEBeGK4w==}
    engines: {node: ^12.22.0 || ^14.17.0 || >=16.0.0}
    peerDependencies:
      eslint: ^6.0.0 || ^7.0.0 || ^8.0.0
    dependencies:
      '@types/json-schema': 7.0.9
      '@typescript-eslint/scope-manager': 5.14.0
      '@typescript-eslint/types': 5.14.0
      '@typescript-eslint/typescript-estree': 5.14.0_typescript@4.5.5
      eslint: 8.11.0
      eslint-scope: 5.1.1
      eslint-utils: 3.0.0_eslint@8.11.0
    transitivePeerDependencies:
      - supports-color
      - typescript
    dev: true

  /@typescript-eslint/visitor-keys/5.14.0:
    resolution: {integrity: sha512-yL0XxfzR94UEkjBqyymMLgCBdojzEuy/eim7N9/RIcTNxpJudAcqsU8eRyfzBbcEzGoPWfdM3AGak3cN08WOIw==}
    engines: {node: ^12.22.0 || ^14.17.0 || >=16.0.0}
    dependencies:
      '@typescript-eslint/types': 5.14.0
      eslint-visitor-keys: 3.3.0

  /@vitejs/plugin-react/1.2.0:
    resolution: {integrity: sha512-Rywwt0IXXg6yQ0hv3cMT3mtdDcGIw31mGaa+MMMAT651LhoXLF2yFy4LrakiTs7UKs7RPBo9eNgaS8pgl2A6Qw==}
    engines: {node: '>=12.0.0'}
    dependencies:
      '@babel/core': 7.17.5
      '@babel/plugin-transform-react-jsx': 7.17.3_@babel+core@7.17.5
      '@babel/plugin-transform-react-jsx-development': 7.16.7_@babel+core@7.17.5
      '@babel/plugin-transform-react-jsx-self': 7.16.7_@babel+core@7.17.5
      '@babel/plugin-transform-react-jsx-source': 7.16.7_@babel+core@7.17.5
      '@rollup/pluginutils': 4.2.0
      react-refresh: 0.11.0
      resolve: 1.22.0
    transitivePeerDependencies:
      - supports-color
    dev: true

  /@wry/context/0.6.1:
    resolution: {integrity: sha512-LOmVnY1iTU2D8tv4Xf6MVMZZ+juIJ87Kt/plMijjN20NMAXGmH4u8bS1t0uT74cZ5gwpocYueV58YwyI8y+GKw==}
    engines: {node: '>=8'}
    dependencies:
      tslib: 2.3.1
    dev: true

  /@wry/equality/0.5.2:
    resolution: {integrity: sha512-oVMxbUXL48EV/C0/M7gLVsoK6qRHPS85x8zECofEZOVvxGmIPLA9o5Z27cc2PoAyZz1S2VoM2A7FLAnpfGlneA==}
    engines: {node: '>=8'}
    dependencies:
      tslib: 2.3.1
    dev: true

  /@wry/trie/0.3.1:
    resolution: {integrity: sha512-WwB53ikYudh9pIorgxrkHKrQZcCqNM/Q/bDzZBffEaGUKGuHrRb3zZUT9Sh2qw9yogC7SsdRmQ1ER0pqvd3bfw==}
    engines: {node: '>=8'}
    dependencies:
      tslib: 2.3.1
    dev: true

  /@xstate/inspect/0.6.4_ws@8.5.0+xstate@4.30.6:
    resolution: {integrity: sha512-2Gz5wu/RdpeLEpQ93qWQe/lDybJHQq8NzgWyB/EmDUBhOggCeZu4JqJCT7/RsQ7FNSEenZILFbNTftOY00Kg4A==}
    peerDependencies:
      '@types/ws': ^8.0.0
      ws: ^8.0.0
      xstate: ^4.30.6
    peerDependenciesMeta:
      '@types/ws':
        optional: true
    dependencies:
      fast-safe-stringify: 2.1.1
      ws: 8.5.0
      xstate: 4.30.6
    dev: true

  /@xstate/react/2.0.1_react@17.0.2+xstate@4.30.6:
    resolution: {integrity: sha512-sT3hxyzNBw+bm7uT3BP+uXzN0MnRqiaj/U9Yl4OYaMAUJXWsRvSA/ipL7EDf0gVLRGrRhJTCsC0cjWaduAAqnw==}
    peerDependencies:
      '@xstate/fsm': ^1.6.5
      react: ^16.8.0 || ^17.0.0
      xstate: ^4.30.3
    peerDependenciesMeta:
      '@xstate/fsm':
        optional: true
      xstate:
        optional: true
    dependencies:
      react: 17.0.2
      use-isomorphic-layout-effect: 1.1.1_react@17.0.2
      use-subscription: 1.5.1_react@17.0.2
      xstate: 4.30.6
    transitivePeerDependencies:
      - '@types/react'
    dev: false

  /abab/2.0.5:
    resolution: {integrity: sha512-9IK9EadsbHo6jLWIpxpR6pL0sazTXV6+SQv25ZB+F7Bj9mJNaOc4nCRabwd5M/JwmUa8idz6Eci6eKfJryPs6Q==}
    dev: true

  /abbrev/1.1.1:
    resolution: {integrity: sha512-nne9/IiQ/hzIhY6pdDnbBtz7DjPTKrY00P/zvPSm5pOFkl6xuGrGnXn/VtTNNfNtAfZ9/1RtehkszU9qcTii0Q==}
    dev: true

  /acorn-globals/6.0.0:
    resolution: {integrity: sha512-ZQl7LOWaF5ePqqcX4hLuv/bLXYQNfNWw2c0/yX/TsPRKamzHcTGQnlCjHT3TsmkOUVEPS3crCxiPfdzE/Trlhg==}
    dependencies:
      acorn: 7.4.1
      acorn-walk: 7.2.0
    dev: true

  /acorn-jsx/5.3.2_acorn@8.7.0:
    resolution: {integrity: sha512-rq9s+JNhf0IChjtDXxllJ7g41oZk5SlXtp0LHwyA5cejwn7vKmKp4pPri6YEePv2PU65sAsegbXtIinmDFDXgQ==}
    peerDependencies:
      acorn: ^6.0.0 || ^7.0.0 || ^8.0.0
    dependencies:
      acorn: 8.7.0

  /acorn-node/1.8.2:
    resolution: {integrity: sha512-8mt+fslDufLYntIoPAaIMUe/lrbrehIiwmR3t2k9LljIzoigEPF27eLk2hy8zSGzmR/ogr7zbRKINMo1u0yh5A==}
    dependencies:
      acorn: 7.4.1
      acorn-walk: 7.2.0
      xtend: 4.0.2
    dev: true

  /acorn-walk/7.2.0:
    resolution: {integrity: sha512-OPdCF6GsMIP+Az+aWfAAOEt2/+iVDKE7oy6lJ098aoe59oAmK76qV6Gw60SbZ8jHuG2wH058GF4pLFbYamYrVA==}
    engines: {node: '>=0.4.0'}
    dev: true

  /acorn/7.4.1:
    resolution: {integrity: sha512-nQyp0o1/mNdbTO1PO6kHkwSrmgZ0MT/jCCpNiwbUjGoRN4dlBhqJtoQuCnEOKzgTVwg0ZWiCoQy6SxMebQVh8A==}
    engines: {node: '>=0.4.0'}
    hasBin: true
    dev: true

  /acorn/8.7.0:
    resolution: {integrity: sha512-V/LGr1APy+PXIwKebEWrkZPwoeoF+w1jiOBUmuxuiUIaOHtob8Qc9BTrYo7VuI5fR8tqsy+buA2WFooR5olqvQ==}
    engines: {node: '>=0.4.0'}
    hasBin: true

  /agent-base/6.0.2:
    resolution: {integrity: sha512-RZNwNclF7+MS/8bDg70amg32dyeZGZxiDuQmZxKLAlQjr3jGyLx+4Kkk58UO7D2QdgFIQCovuSuZESne6RG6XQ==}
    engines: {node: '>= 6.0.0'}
    dependencies:
      debug: 4.3.3
    transitivePeerDependencies:
      - supports-color
    dev: true

  /agentkeepalive/4.2.1:
    resolution: {integrity: sha512-Zn4cw2NEqd+9fiSVWMscnjyQ1a8Yfoc5oBajLeo5w+YBHgDUcEBY2hS4YpTz6iN5f/2zQiktcuM6tS8x1p9dpA==}
    engines: {node: '>= 8.0.0'}
    dependencies:
      debug: 4.3.3
      depd: 1.1.2
      humanize-ms: 1.2.1
    transitivePeerDependencies:
      - supports-color
    dev: true

  /aggregate-error/3.1.0:
    resolution: {integrity: sha512-4I7Td01quW/RpocfNayFdFVk1qSuoh0E7JrbRJ16nH01HhKFQ88INq9Sd+nd72zqRySlr9BmDA8xlEJ6vJMrYA==}
    engines: {node: '>=8'}
    dependencies:
      clean-stack: 2.2.0
      indent-string: 4.0.0
    dev: true

  /ajv/6.12.6:
    resolution: {integrity: sha512-j3fVLgvTo527anyYyJOGTYJbG+vnnQYvE0m5mmkc1TK+nxAppkCLMIL0aZ4dblVCNoGShhm+kzE4ZUykBoMg4g==}
    dependencies:
      fast-deep-equal: 3.1.3
      fast-json-stable-stringify: 2.1.0
      json-schema-traverse: 0.4.1
      uri-js: 4.4.1

  /ansi-colors/4.1.1:
    resolution: {integrity: sha512-JoX0apGbHaUJBNl6yF+p6JAFYZ666/hhCGKN5t9QFjbJQKUU/g8MNbFDbvfrgKXvI1QpZplPOnwIo99lX/AAmA==}
    engines: {node: '>=6'}

  /ansi-escapes/4.3.2:
    resolution: {integrity: sha512-gKXj5ALrKWQLsYG9jlTRmR/xKluxHV+Z9QEwNIgCfM1/uwPMCuzVVnh5mwTd+OuBZcwSIMbqssNWRm1lE51QaQ==}
    engines: {node: '>=8'}
    dependencies:
      type-fest: 0.21.3
    dev: true

  /ansi-regex/5.0.1:
    resolution: {integrity: sha512-quJQXlTSUGL2LH9SUXo8VwsY4soanhgo6LNSm84E1LBcE8s3O0wpdiRzyR9z/ZZJMlMWv37qOOb9pdJlMUEKFQ==}
    engines: {node: '>=8'}

  /ansi-styles/3.2.1:
    resolution: {integrity: sha512-VT0ZI6kZRdTh8YyJw3SMbYm/u+NqfsAxEpWO0Pf9sq8/e94WxxOpPKx9FR1FlyCtOVDNOQ+8ntlqFxiRc+r5qA==}
    engines: {node: '>=4'}
    dependencies:
      color-convert: 1.9.3

  /ansi-styles/4.3.0:
    resolution: {integrity: sha512-zbB9rCJAT1rbjiVDb2hqKFHNYLxgtk8NURxZ3IZwD3F6NtxbXZQCnnSi1Lkx+IDohdPlFp222wVALIheZJQSEg==}
    engines: {node: '>=8'}
    dependencies:
      color-convert: 2.0.1

  /ansi-styles/5.2.0:
    resolution: {integrity: sha512-Cxwpt2SfTzTtXcfOlzGEee8O+c+MmUgGrNiBcXnuWxuFJHe6a5Hz7qwhwe5OgaSYI0IJvkLqWX1ASG+cJOkEiA==}
    engines: {node: '>=10'}
    dev: true

  /anymatch/3.1.2:
    resolution: {integrity: sha512-P43ePfOAIupkguHUycrc4qJ9kz8ZiuOUijaETwX7THt0Y/GNK7v0aa8rY816xWjZ7rJdA5XdMcpVFTKMq+RvWg==}
    engines: {node: '>= 8'}
    dependencies:
      normalize-path: 3.0.0
      picomatch: 2.3.1
    dev: true

  /aproba/2.0.0:
    resolution: {integrity: sha512-lYe4Gx7QT+MKGbDsA+Z+he/Wtef0BiwDOlK/XkBrdfsh9J/jPPXbX0tE9x9cl27Tmu5gg3QUbUrQYa/y+KOHPQ==}
    dev: true

  /are-we-there-yet/3.0.0:
    resolution: {integrity: sha512-0GWpv50YSOcLXaN6/FAKY3vfRbllXWV2xvfA/oKJF8pzFhWXPV+yjhJXDBbjscDYowv7Yw1A3uigpzn5iEGTyw==}
    engines: {node: ^12.13.0 || ^14.15.0 || >=16}
    dependencies:
      delegates: 1.0.0
      readable-stream: 3.6.0
    dev: true

  /arg/5.0.1:
    resolution: {integrity: sha512-e0hDa9H2Z9AwFkk2qDlwhoMYE4eToKarchkQHovNdLTCYMHZHeRjI71crOh+dio4K6u1IcwubQqo79Ga4CyAQA==}
    dev: true

  /argparse/1.0.10:
    resolution: {integrity: sha512-o5Roy6tNG4SL/FOkCAN6RzjiakZS25RLYFrcMttJqbdd8BWrnA+fGz57iN5Pb06pvBGvl5gQ0B48dJlslXvoTg==}
    dependencies:
      sprintf-js: 1.0.3

  /argparse/2.0.1:
    resolution: {integrity: sha512-8+9WqebbFzpX9OR+Wa6O29asIogeRMzcGtAINdpMHHyAg10f05aSFVBbcEqGf/PXw1EjAZ+q2/bEBg3DvurK3Q==}

  /aria-query/4.2.2:
    resolution: {integrity: sha512-o/HelwhuKpTj/frsOsbNLNgnNGVIFsVP/SW2BSF14gVl7kAfMOJ6/8wUAUvG1R1NHKrfG+2sHZTu0yauT1qBrA==}
    engines: {node: '>=6.0'}
    dependencies:
      '@babel/runtime': 7.17.2
      '@babel/runtime-corejs3': 7.17.2

  /array-includes/3.1.4:
    resolution: {integrity: sha512-ZTNSQkmWumEbiHO2GF4GmWxYVTiQyJy2XOTa15sdQSrvKn7l+180egQMqlrMOUMCyLMD7pmyQe4mMDUT6Behrw==}
    engines: {node: '>= 0.4'}
    dependencies:
      call-bind: 1.0.2
      define-properties: 1.1.3
      es-abstract: 1.19.1
      get-intrinsic: 1.1.1
      is-string: 1.0.7

  /array-union/2.1.0:
    resolution: {integrity: sha512-HGyxoOTYUyCM6stUe6EJgnd4EoewAI7zMdfqO+kGjnlZmBDz/cR5pf8r/cR4Wq60sL/p0IkcjUEEPwS3GFrIyw==}
    engines: {node: '>=8'}

  /array.prototype.flat/1.2.5:
    resolution: {integrity: sha512-KaYU+S+ndVqyUnignHftkwc58o3uVU1jzczILJ1tN2YaIZpFIKBiP/x/j97E5MVPsaCloPbqWLB/8qCTVvT2qg==}
    engines: {node: '>= 0.4'}
    dependencies:
      call-bind: 1.0.2
      define-properties: 1.1.3
      es-abstract: 1.19.1

  /array.prototype.flatmap/1.2.5:
    resolution: {integrity: sha512-08u6rVyi1Lj7oqWbS9nUxliETrtIROT4XGTA4D/LWGten6E3ocm7cy9SIrmNHOL5XVbVuckUp3X6Xyg8/zpvHA==}
    engines: {node: '>= 0.4'}
    dependencies:
      call-bind: 1.0.2
      define-properties: 1.1.3
      es-abstract: 1.19.1

  /arrify/1.0.1:
    resolution: {integrity: sha1-iYUI2iIm84DfkEcoRWhJwVAaSw0=}
    engines: {node: '>=0.10.0'}
    dev: true

  /ast-types-flow/0.0.7:
    resolution: {integrity: sha1-9wtzXGvKGlycItmCw+Oef+ujva0=}

  /asynckit/0.4.0:
    resolution: {integrity: sha1-x57Zf380y48robyXkLzDZkdLS3k=}

  /audio-extensions/0.0.0:
    resolution: {integrity: sha1-0O7+B3+562JYmO7ZmFiQVIzx+NI=}
    engines: {node: '>=0.10.0'}
    dev: true

  /autolinker/3.15.0:
    resolution: {integrity: sha512-N/5Dk5AZnqL9k6kkHdFIGLm/0/rRuSnJwqYYhLCJjU7ZtiaJwCBzNTvjzy1zzJADngv/wvtHYcrPHytPnASeFA==}
    dependencies:
      tslib: 2.3.1
    dev: false

  /autoprefixer/10.4.2_postcss@8.4.8:
    resolution: {integrity: sha512-9fOPpHKuDW1w/0EKfRmVnxTDt8166MAnLI3mgZ1JCnhNtYWxcJ6Ud5CO/AVOZi/AvFa8DY9RTy3h3+tFBlrrdQ==}
    engines: {node: ^10 || ^12 || >=14}
    hasBin: true
    peerDependencies:
      postcss: ^8.1.0
    dependencies:
      browserslist: 4.20.0
      caniuse-lite: 1.0.30001316
      fraction.js: 4.2.0
      normalize-range: 0.1.2
      picocolors: 1.0.0
      postcss: 8.4.8
      postcss-value-parser: 4.2.0
    dev: true

  /axe-core/4.4.1:
    resolution: {integrity: sha512-gd1kmb21kwNuWr6BQz8fv6GNECPBnUasepcoLbekws23NVBLODdsClRZ+bQ8+9Uomf3Sm3+Vwn0oYG9NvwnJCw==}
    engines: {node: '>=4'}

  /axios/0.21.4:
    resolution: {integrity: sha512-ut5vewkiu8jjGBdqpM44XxjuCjq9LAKeHVmoVfHVzy8eHgxxq8SbAVQNovDA8mVi05kP0Ea/n/UzcSHcTJQfNg==}
    dependencies:
      follow-redirects: 1.14.9
    transitivePeerDependencies:
      - debug
    dev: false

  /axios/0.23.0:
    resolution: {integrity: sha512-NmvAE4i0YAv5cKq8zlDoPd1VLKAqX5oLuZKs8xkJa4qi6RGn0uhCYFjWtHHC9EM/MwOwYWOs53W+V0aqEXq1sg==}
    dependencies:
      follow-redirects: 1.14.9
    transitivePeerDependencies:
      - debug
    dev: false

  /axios/0.24.0:
    resolution: {integrity: sha512-Q6cWsys88HoPgAaFAVUb0WpPk0O8iTeisR9IMqy9G8AbO4NlpVknrnQS03zzF9PGAWgO3cgletO3VjV/P7VztA==}
    dependencies:
      follow-redirects: 1.14.9
    transitivePeerDependencies:
      - debug
    dev: false

  /axios/0.25.0:
    resolution: {integrity: sha512-cD8FOb0tRH3uuEe6+evtAbgJtfxr7ly3fQjYcMcuPlgkwVS9xboaVIpcDV+cYQe+yGykgwZCs1pzjntcGa6l5g==}
    dependencies:
      follow-redirects: 1.14.9
    transitivePeerDependencies:
      - debug
<<<<<<< HEAD

  /axios/0.26.1:
    resolution: {integrity: sha512-fPwcX4EvnSHuInCMItEhAGnaSEXRBjtzh9fOtsE6E1G6p7vl7edEeZe11QHf18+6+9gR5PbKV/sGKNaD8YaMeA==}
    dependencies:
      follow-redirects: 1.14.9
    transitivePeerDependencies:
      - debug
    dev: true
=======
>>>>>>> 47c57ff6

  /axobject-query/2.2.0:
    resolution: {integrity: sha512-Td525n+iPOOyUQIeBfcASuG6uJsDOITl7Mds5gFyerkWiX7qhUTdYUBlSgNMyVqtSJqwpt1kXGLdUt6SykLMRA==}

  /babel-jest/27.5.1_@babel+core@7.17.5:
    resolution: {integrity: sha512-cdQ5dXjGRd0IBRATiQ4mZGlGlRE8kJpjPOixdNRdT+m3UcNqmYWN6rK6nvtXYfY3D76cb8s/O1Ss8ea24PIwcg==}
    engines: {node: ^10.13.0 || ^12.13.0 || ^14.15.0 || >=15.0.0}
    peerDependencies:
      '@babel/core': ^7.8.0
    dependencies:
      '@babel/core': 7.17.5
      '@jest/transform': 27.5.1
      '@jest/types': 27.5.1
      '@types/babel__core': 7.1.18
      babel-plugin-istanbul: 6.1.1
      babel-preset-jest: 27.5.1_@babel+core@7.17.5
      chalk: 4.1.2
      graceful-fs: 4.2.9
      slash: 3.0.0
    transitivePeerDependencies:
      - supports-color
    dev: true

  /babel-plugin-apply-mdx-type-prop/1.6.22_@babel+core@7.12.9:
    resolution: {integrity: sha512-VefL+8o+F/DfK24lPZMtJctrCVOfgbqLAGZSkxwhazQv4VxPg3Za/i40fu22KR2m8eEda+IfSOlPLUSIiLcnCQ==}
    peerDependencies:
      '@babel/core': ^7.11.6
    dependencies:
      '@babel/core': 7.12.9
      '@babel/helper-plugin-utils': 7.10.4
      '@mdx-js/util': 1.6.22
    dev: false

  /babel-plugin-dynamic-import-node/2.3.3:
    resolution: {integrity: sha512-jZVI+s9Zg3IqA/kdi0i6UDCybUI3aSBLnglhYbSSjKlV7yF1F/5LWv8MakQmvYpnbJDS6fcBL2KzHSxNCMtWSQ==}
    dependencies:
      object.assign: 4.1.2
    dev: true

  /babel-plugin-extract-import-names/1.6.22:
    resolution: {integrity: sha512-yJ9BsJaISua7d8zNT7oRG1ZLBJCIdZ4PZqmH8qa9N5AK01ifk3fnkc98AXhtzE7UkfCsEumvoQWgoYLhOnJ7jQ==}
    dependencies:
      '@babel/helper-plugin-utils': 7.10.4
    dev: false

  /babel-plugin-istanbul/6.1.1:
    resolution: {integrity: sha512-Y1IQok9821cC9onCx5otgFfRm7Lm+I+wwxOx738M/WLPZ9Q42m4IG5W0FNX8WLL2gYMZo3JkuXIH2DOpWM+qwA==}
    engines: {node: '>=8'}
    dependencies:
      '@babel/helper-plugin-utils': 7.16.7
      '@istanbuljs/load-nyc-config': 1.1.0
      '@istanbuljs/schema': 0.1.3
      istanbul-lib-instrument: 5.1.0
      test-exclude: 6.0.0
    transitivePeerDependencies:
      - supports-color
    dev: true

  /babel-plugin-jest-hoist/27.5.1:
    resolution: {integrity: sha512-50wCwD5EMNW4aRpOwtqzyZHIewTYNxLA4nhB+09d8BIssfNfzBRhkBIHiaPv1Si226TQSvp8gxAJm2iY2qs2hQ==}
    engines: {node: ^10.13.0 || ^12.13.0 || ^14.15.0 || >=15.0.0}
    dependencies:
      '@babel/template': 7.16.7
      '@babel/types': 7.17.0
      '@types/babel__core': 7.1.18
      '@types/babel__traverse': 7.14.2
    dev: true

  /babel-plugin-macros/3.1.0:
    resolution: {integrity: sha512-Cg7TFGpIr01vOQNODXOOaGz2NpCU5gl8x1qJFbb6hbZxR7XrcE2vtbAsTAbJ7/xwJtUuJEw8K8Zr/AE0LHlesg==}
    engines: {node: '>=10', npm: '>=6'}
    dependencies:
      '@babel/runtime': 7.17.2
      cosmiconfig: 7.0.1
      resolve: 1.22.0
    dev: true

  /babel-plugin-polyfill-corejs2/0.3.1_@babel+core@7.17.5:
    resolution: {integrity: sha512-v7/T6EQcNfVLfcN2X8Lulb7DjprieyLWJK/zOWH5DUYcAgex9sP3h25Q+DLsX9TloXe3y1O8l2q2Jv9q8UVB9w==}
    peerDependencies:
      '@babel/core': ^7.0.0-0
    dependencies:
      '@babel/compat-data': 7.17.0
      '@babel/core': 7.17.5
      '@babel/helper-define-polyfill-provider': 0.3.1_@babel+core@7.17.5
      semver: 6.3.0
    transitivePeerDependencies:
      - supports-color
    dev: true

  /babel-plugin-polyfill-corejs3/0.5.2_@babel+core@7.17.5:
    resolution: {integrity: sha512-G3uJih0XWiID451fpeFaYGVuxHEjzKTHtc9uGFEjR6hHrvNzeS/PX+LLLcetJcytsB5m4j+K3o/EpXJNb/5IEQ==}
    peerDependencies:
      '@babel/core': ^7.0.0-0
    dependencies:
      '@babel/core': 7.17.5
      '@babel/helper-define-polyfill-provider': 0.3.1_@babel+core@7.17.5
      core-js-compat: 3.21.1
    transitivePeerDependencies:
      - supports-color
    dev: true

  /babel-plugin-polyfill-regenerator/0.3.1_@babel+core@7.17.5:
    resolution: {integrity: sha512-Y2B06tvgHYt1x0yz17jGkGeeMr5FeKUu+ASJ+N6nB5lQ8Dapfg42i0OVrf8PNGJ3zKL4A23snMi1IRwrqqND7A==}
    peerDependencies:
      '@babel/core': ^7.0.0-0
    dependencies:
      '@babel/core': 7.17.5
      '@babel/helper-define-polyfill-provider': 0.3.1_@babel+core@7.17.5
    transitivePeerDependencies:
      - supports-color
    dev: true

  /babel-plugin-transform-react-remove-prop-types/0.4.24:
    resolution: {integrity: sha512-eqj0hVcJUR57/Ug2zE1Yswsw4LhuqqHhD+8v120T1cl3kjg76QwtyBrdIk4WVwK+lAhBJVYCd/v+4nc4y+8JsA==}
    dev: true

  /babel-preset-current-node-syntax/1.0.1_@babel+core@7.17.5:
    resolution: {integrity: sha512-M7LQ0bxarkxQoN+vz5aJPsLBn77n8QgTFmo8WK0/44auK2xlCXrYcUxHFxgU7qW5Yzw/CjmLRK2uJzaCd7LvqQ==}
    peerDependencies:
      '@babel/core': ^7.0.0
    dependencies:
      '@babel/core': 7.17.5
      '@babel/plugin-syntax-async-generators': 7.8.4_@babel+core@7.17.5
      '@babel/plugin-syntax-bigint': 7.8.3_@babel+core@7.17.5
      '@babel/plugin-syntax-class-properties': 7.12.13_@babel+core@7.17.5
      '@babel/plugin-syntax-import-meta': 7.10.4_@babel+core@7.17.5
      '@babel/plugin-syntax-json-strings': 7.8.3_@babel+core@7.17.5
      '@babel/plugin-syntax-logical-assignment-operators': 7.10.4_@babel+core@7.17.5
      '@babel/plugin-syntax-nullish-coalescing-operator': 7.8.3_@babel+core@7.17.5
      '@babel/plugin-syntax-numeric-separator': 7.10.4_@babel+core@7.17.5
      '@babel/plugin-syntax-object-rest-spread': 7.8.3_@babel+core@7.17.5
      '@babel/plugin-syntax-optional-catch-binding': 7.8.3_@babel+core@7.17.5
      '@babel/plugin-syntax-optional-chaining': 7.8.3_@babel+core@7.17.5
      '@babel/plugin-syntax-top-level-await': 7.14.5_@babel+core@7.17.5
    dev: true

  /babel-preset-jest/27.5.1_@babel+core@7.17.5:
    resolution: {integrity: sha512-Nptf2FzlPCWYuJg41HBqXVT8ym6bXOevuCTbhxlUpjwtysGaIWFvDEjp4y+G7fl13FgOdjs7P/DmErqH7da0Ag==}
    engines: {node: ^10.13.0 || ^12.13.0 || ^14.15.0 || >=15.0.0}
    peerDependencies:
      '@babel/core': ^7.0.0
    dependencies:
      '@babel/core': 7.17.5
      babel-plugin-jest-hoist: 27.5.1
      babel-preset-current-node-syntax: 1.0.1_@babel+core@7.17.5
    dev: true

  /babel-preset-react-app/10.0.1:
    resolution: {integrity: sha512-b0D9IZ1WhhCWkrTXyFuIIgqGzSkRIH5D5AmB0bXbzYAB1OBAwHcUeyWW2LorutLWF5btNo/N7r/cIdmvvKJlYg==}
    dependencies:
      '@babel/core': 7.17.5
      '@babel/plugin-proposal-class-properties': 7.16.7_@babel+core@7.17.5
      '@babel/plugin-proposal-decorators': 7.17.2_@babel+core@7.17.5
      '@babel/plugin-proposal-nullish-coalescing-operator': 7.16.7_@babel+core@7.17.5
      '@babel/plugin-proposal-numeric-separator': 7.16.7_@babel+core@7.17.5
      '@babel/plugin-proposal-optional-chaining': 7.16.7_@babel+core@7.17.5
      '@babel/plugin-proposal-private-methods': 7.16.11_@babel+core@7.17.5
      '@babel/plugin-transform-flow-strip-types': 7.16.7_@babel+core@7.17.5
      '@babel/plugin-transform-react-display-name': 7.16.7_@babel+core@7.17.5
      '@babel/plugin-transform-runtime': 7.17.0_@babel+core@7.17.5
      '@babel/preset-env': 7.16.11_@babel+core@7.17.5
      '@babel/preset-react': 7.16.7_@babel+core@7.17.5
      '@babel/preset-typescript': 7.16.7_@babel+core@7.17.5
      '@babel/runtime': 7.17.2
      babel-plugin-macros: 3.1.0
      babel-plugin-transform-react-remove-prop-types: 0.4.24
    transitivePeerDependencies:
      - supports-color
    dev: true

  /backo2/1.0.2:
    resolution: {integrity: sha1-MasayLEpNjRj41s+u2n038+6eUc=}
    dev: false

  /bail/1.0.5:
    resolution: {integrity: sha512-xFbRxM1tahm08yHBP16MMjVUAvDaBMD38zsM9EMAUN61omwLmKlOpB/Zku5QkjZ8TZ4vn53pj+t518cH0S03RQ==}
    dev: false

  /balanced-match/1.0.2:
    resolution: {integrity: sha512-3oSeUO0TMV67hN1AmbXsK4yaqU7tjiHlbxRDZOpH0KW9+CeX4bRAaX0Anxt0tx2MrpRpWwQaPwIlISEJhYU5Pw==}

  /base64-js/1.5.1:
    resolution: {integrity: sha512-AKpaYlHn8t4SVbOHCy+b5+KKgvR4vrsD8vbvrbiQJps7fKDTkjkDry6ji0rUJjC0kzbNePLwzxq8iypo41qeWA==}
    dev: false

  /better-path-resolve/1.0.0:
    resolution: {integrity: sha512-pbnl5XzGBdrFU/wT4jqmJVPn2B6UHPBOhzMQkY/SPUPB6QtUXtmBHBIwCbXJol93mOpGMnQyP/+BB19q04xj7g==}
    engines: {node: '>=4'}
    dependencies:
      is-windows: 1.0.2
    dev: true

  /big-integer/1.6.51:
    resolution: {integrity: sha512-GPEid2Y9QU1Exl1rpO9B2IPJGHPSupF5GnVIP0blYvNOMer2bTvSWs1jGOUg04hTmu67nmLsQ9TBo1puaotBHg==}
    engines: {node: '>=0.6'}
    dev: false

  /binary-extensions/2.2.0:
    resolution: {integrity: sha512-jDctJ/IVQbZoJykoeHbhXpOlNBqGNcwXJKJog42E5HDPUwQTSdjCHdihjj0DlnheQ7blbT6dHOafNAiS8ooQKA==}
    engines: {node: '>=8'}
    dev: true

  /boolbase/1.0.0:
    resolution: {integrity: sha1-aN/1++YMUes3cl6p4+0xDcwed24=}
    dev: true

  /brace-expansion/1.1.11:
    resolution: {integrity: sha512-iCuPHDFgrHX7H2vEI/5xpz07zSHB00TpugqhmYtVmMO6518mCuRMoOYFldEBl0g187ufozdaHgWKcYFb61qGiA==}
    dependencies:
      balanced-match: 1.0.2
      concat-map: 0.0.1

  /braces/3.0.2:
    resolution: {integrity: sha512-b8um+L1RzM3WDSzvhm6gIz1yfTbBt6YTlcEKAvsmqCZZFw46z626lVj9j1yEPW33H5H+lBQpZMP1k8l+78Ha0A==}
    engines: {node: '>=8'}
    dependencies:
      fill-range: 7.0.1

  /breakword/1.0.5:
    resolution: {integrity: sha512-ex5W9DoOQ/LUEU3PMdLs9ua/CYZl1678NUkKOdUSi8Aw5F1idieaiRURCBFJCwVcrD1J8Iy3vfWSloaMwO2qFg==}
    dependencies:
      wcwidth: 1.0.1
    dev: true

  /broadcast-channel/4.10.0:
    resolution: {integrity: sha512-hOUh312XyHk6JTVyX9cyXaH1UYs+2gHVtnW16oQAu9FL7ALcXGXc/YoJWqlkV8vUn14URQPMmRi4A9q4UrwVEQ==}
    dependencies:
      '@babel/runtime': 7.17.2
      detect-node: 2.1.0
      microseconds: 0.2.0
      nano-time: 1.0.0
      oblivious-set: 1.0.0
      p-queue: 6.6.2
      rimraf: 3.0.2
      unload: 2.3.1
    dev: false

  /browser-process-hrtime/1.0.0:
    resolution: {integrity: sha512-9o5UecI3GhkpM6DrXr69PblIuWxPKk9Y0jHBRhdocZ2y7YECBFCsHm79Pr3OyR2AvjhDkabFJaDJMYRazHgsow==}
    dev: true

  /browserslist/4.20.0:
    resolution: {integrity: sha512-bnpOoa+DownbciXj0jVGENf8VYQnE2LNWomhYuCsMmmx9Jd9lwq0WXODuwpSsp8AVdKM2/HorrzxAfbKvWTByQ==}
    engines: {node: ^6 || ^7 || ^8 || ^9 || ^10 || ^11 || ^12 || >=13.7}
    hasBin: true
    dependencies:
      caniuse-lite: 1.0.30001316
      electron-to-chromium: 1.4.82
      escalade: 3.1.1
      node-releases: 2.0.2
      picocolors: 1.0.0
    dev: true

  /bs-logger/0.2.6:
    resolution: {integrity: sha512-pd8DCoxmbgc7hyPKOvxtqNcjYoOsABPQdcCUjGp3d42VR2CX1ORhk2A87oqqu5R1kk+76nsxZupkmyd+MVtCog==}
    engines: {node: '>= 6'}
    dependencies:
      fast-json-stable-stringify: 2.1.0
    dev: true

  /bser/2.1.1:
    resolution: {integrity: sha512-gQxTNE/GAfIIrmHLUE3oJyp5FO6HRBfhjnw4/wMmA63ZGDJnWBmgY/lyQBpnDUkGmAhbSe39tx2d/iTOAfglwQ==}
    dependencies:
      node-int64: 0.4.0
    dev: true

  /btoa/1.2.1:
    resolution: {integrity: sha512-SB4/MIGlsiVkMcHmT+pSmIPoNDoHg+7cMzmt3Uxt628MTz2487DKSqK/fuhFBrkuqrYv5UCEnACpF4dTFNKc/g==}
    engines: {node: '>= 0.4.0'}
    hasBin: true
    dev: false

  /buffer-from/1.1.2:
    resolution: {integrity: sha512-E+XQCRwSbaaiChtv6k6Dwgc+bx+Bs6vuKJHHl5kox/BaKbhiXzqQOwK4cO22yElGp2OCmjwVhT3HmxgyPGnJfQ==}
    dev: true

  /bytes/3.1.2:
    resolution: {integrity: sha512-/Nf7TyzTx6S3yRJObOAV7956r8cr2+Oj8AC5dt8wSP3BQAoeX58NoHyCU8P8zGkNXStjTSi6fzO6F0pBdcYbEg==}
    engines: {node: '>= 0.8'}
    dev: true

  /cacache/15.3.0:
    resolution: {integrity: sha512-VVdYzXEn+cnbXpFgWs5hTT7OScegHVmLhJIR8Ufqk3iFD6A6j5iSX1KuBTfNEv4tdJWE2PzA6IVFtcLC7fN9wQ==}
    engines: {node: '>= 10'}
    dependencies:
      '@npmcli/fs': 1.1.1
      '@npmcli/move-file': 1.1.2
      chownr: 2.0.0
      fs-minipass: 2.1.0
      glob: 7.2.0
      infer-owner: 1.0.4
      lru-cache: 6.0.0
      minipass: 3.1.6
      minipass-collect: 1.0.2
      minipass-flush: 1.0.5
      minipass-pipeline: 1.2.4
      mkdirp: 1.0.4
      p-map: 4.0.0
      promise-inflight: 1.0.1
      rimraf: 3.0.2
      ssri: 8.0.1
      tar: 6.1.11
      unique-filename: 1.1.1
    dev: true

  /call-bind/1.0.2:
    resolution: {integrity: sha512-7O+FbCihrB5WGbFYesctwmTKae6rOiIzmz1icreWJ+0aA7LJfuqhEso2T9ncpcFtzMQtzXf2QGGueWJGTYsqrA==}
    dependencies:
      function-bind: 1.1.1
      get-intrinsic: 1.1.1

  /callsites/3.1.0:
    resolution: {integrity: sha512-P8BjAsXvZS+VIDUI11hHCQEv74YT67YUi5JJFNWIqL235sBmjX4+qx9Muvls5ivyNENctx46xQLQ3aTuE7ssaQ==}
    engines: {node: '>=6'}

  /camelcase-css/2.0.1:
    resolution: {integrity: sha512-QOSvevhslijgYwRx6Rv7zKdMF8lbRmx+uQGx2+vDc+KI/eBnsy9kit5aj23AgGu3pa4t9AgwbnXWqS+iOY+2aA==}
    engines: {node: '>= 6'}

  /camelcase-keys/6.2.2:
    resolution: {integrity: sha512-YrwaA0vEKazPBkn0ipTiMpSajYDSe+KjQfrjhcBMxJt/znbvlHd8Pw/Vamaz5EB4Wfhs3SUR3Z9mwRu/P3s3Yg==}
    engines: {node: '>=8'}
    dependencies:
      camelcase: 5.3.1
      map-obj: 4.3.0
      quick-lru: 4.0.1
    dev: true

  /camelcase/5.3.1:
    resolution: {integrity: sha512-L28STB170nwWS63UjtlEOE3dldQApaJXZkOI1uMFfzf3rRuPegHaHesyee+YxQ+W6SvRDQV6UrdOdRiR153wJg==}
    engines: {node: '>=6'}
    dev: true

  /camelcase/6.3.0:
    resolution: {integrity: sha512-Gmy6FhYlCY7uOElZUSbxo2UCDH8owEk996gkbrpsgGtrJLM3J7jGxl9Ic7Qwwj4ivOE5AWZWRMecDdF7hqGjFA==}
    engines: {node: '>=10'}
    dev: true

  /caniuse-lite/1.0.30001316:
    resolution: {integrity: sha512-JgUdNoZKxPZFzbzJwy4hDSyGuH/gXz2rN51QmoR8cBQsVo58llD3A0vlRKKRt8FGf5u69P9eQyIH8/z9vN/S0Q==}

  /ccount/1.1.0:
    resolution: {integrity: sha512-vlNK021QdI7PNeiUh/lKkC/mNHHfV0m/Ad5JoI0TYtlBnJAslM/JIkm/tGC88bkLIwO6OQ5uV6ztS6kVAtCDlg==}
    dev: false

  /chalk/2.4.2:
    resolution: {integrity: sha512-Mti+f9lpJNcwF4tWV8/OrTTtF1gZi+f8FqlyAdouralcFWFQWF2+NgCHShjkCb+IFBLq9buZwE1xckQU4peSuQ==}
    engines: {node: '>=4'}
    dependencies:
      ansi-styles: 3.2.1
      escape-string-regexp: 1.0.5
      supports-color: 5.5.0

  /chalk/3.0.0:
    resolution: {integrity: sha512-4D3B6Wf41KOYRFdszmDqMCGq5VV/uMAB273JILmO+3jAlh8X4qDtdtgCR3fxtbLEMzSx22QdhnDcJvu2u1fVwg==}
    engines: {node: '>=8'}
    dependencies:
      ansi-styles: 4.3.0
      supports-color: 7.2.0
    dev: true

  /chalk/4.1.2:
    resolution: {integrity: sha512-oKnbhFyRIXpUuez8iBMmyEa4nbj4IOQyuhc/wy9kY7/WVPcwIO9VA668Pu8RkO7+0G76SLROeyw9CpQ061i4mA==}
    engines: {node: '>=10'}
    dependencies:
      ansi-styles: 4.3.0
      supports-color: 7.2.0

  /char-regex/1.0.2:
    resolution: {integrity: sha512-kWWXztvZ5SBQV+eRgKFeh8q5sLuZY2+8WUIzlxWVTg+oGwY14qylx1KbKzHd8P6ZYkAg0xyIDU9JMHhyJMZ1jw==}
    engines: {node: '>=10'}
    dev: true

  /character-entities-legacy/1.1.4:
    resolution: {integrity: sha512-3Xnr+7ZFS1uxeiUDvV02wQ+QDbc55o97tIV5zHScSPJpcLm/r0DFPcoY3tYRp+VZukxuMeKgXYmsXQHO05zQeA==}
    dev: false

  /character-entities/1.2.4:
    resolution: {integrity: sha512-iBMyeEHxfVnIakwOuDXpVkc54HijNgCyQB2w0VfGQThle6NXn50zU6V/u+LDhxHcDUPojn6Kpga3PTAD8W1bQw==}
    dev: false

  /character-reference-invalid/1.1.4:
    resolution: {integrity: sha512-mKKUkUbhPpQlCOfIuZkvSEgktjPFIsZKRRbC6KWVEMvlzblj3i3asQv5ODsrwt0N3pHAEvjP8KTQPHkp0+6jOg==}
    dev: false

  /charcodes/0.2.0:
    resolution: {integrity: sha512-Y4kiDb+AM4Ecy58YkuZrrSRJBDQdQ2L+NyS1vHHFtNtUjgutcZfx3yp1dAONI/oPaPmyGfCLx5CxL+zauIMyKQ==}
    engines: {node: '>=6'}
    dev: true

  /chardet/0.7.0:
    resolution: {integrity: sha512-mT8iDcrh03qDGRRmoA2hmBJnxpllMR+0/0qlzjqZES6NdiWDcZkCNAk4rPFZ9Q85r27unkiNNg8ZOiwZXBHwcA==}
    dev: true

  /cheerio-select/1.5.0:
    resolution: {integrity: sha512-qocaHPv5ypefh6YNxvnbABM07KMxExbtbfuJoIie3iZXX1ERwYmJcIiRrr9H05ucQP1k28dav8rpdDgjQd8drg==}
    dependencies:
      css-select: 4.2.1
      css-what: 5.1.0
      domelementtype: 2.2.0
      domhandler: 4.3.0
      domutils: 2.8.0
    dev: true

  /cheerio/1.0.0-rc.10:
    resolution: {integrity: sha512-g0J0q/O6mW8z5zxQ3A8E8J1hUgp4SMOvEoW/x84OwyHKe/Zccz83PVT4y5Crcr530FV6NgmKI1qvGTKVl9XXVw==}
    engines: {node: '>= 6'}
    dependencies:
      cheerio-select: 1.5.0
      dom-serializer: 1.3.2
      domhandler: 4.3.0
      htmlparser2: 6.1.0
      parse5: 6.0.1
      parse5-htmlparser2-tree-adapter: 6.0.1
      tslib: 2.3.1
    dev: true

  /chokidar/3.5.3:
    resolution: {integrity: sha512-Dr3sfKRP6oTcjf2JmUmFJfeVMvXBdegxB0iVQ5eb2V10uFJUCAS8OByZdVAyVb8xXNz3GjjTgj9kLWsZTqE6kw==}
    engines: {node: '>= 8.10.0'}
    dependencies:
      anymatch: 3.1.2
      braces: 3.0.2
      glob-parent: 5.1.2
      is-binary-path: 2.1.0
      is-glob: 4.0.3
      normalize-path: 3.0.0
      readdirp: 3.6.0
    optionalDependencies:
      fsevents: 2.3.2
    dev: true

  /chownr/2.0.0:
    resolution: {integrity: sha512-bIomtDF5KGpdogkLd9VspvFzk9KfpyyGlS8YFVZl7TGPBHL5snIOnxeshwVgPteQ9b4Eydl+pVbIyE1DcvCWgQ==}
    engines: {node: '>=10'}
    dev: true

  /chrono-node/2.3.6:
    resolution: {integrity: sha512-nWvpNZJXCfxHs5IfQEXqSYKiLFpz2PHB7SUdc8La2sjoG0S4ifDYLrpICrs/PsSCkZxN+AfVQq11Vd2ex5umjw==}
    dependencies:
      dayjs: 1.10.8
    dev: true

  /ci-info/3.3.0:
    resolution: {integrity: sha512-riT/3vI5YpVH6/qomlDnJow6TBee2PBKSEpx3O32EGPYbWGIRsIlGRms3Sm74wYE1JMo8RnO04Hb12+v1J5ICw==}
    dev: true

  /cjs-module-lexer/1.2.2:
    resolution: {integrity: sha512-cOU9usZw8/dXIXKtwa8pM0OTJQuJkxMN6w30csNRUerHfeQ5R6U3kkU/FtJeIf3M202OHfY2U8ccInBG7/xogA==}
    dev: true

  /classnames/2.3.1:
    resolution: {integrity: sha512-OlQdbZ7gLfGarSqxesMesDa5uz7KFbID8Kpq/SxIoNGDqY8lSYs0D+hhtBXhcdB3rcbXArFr7vlHheLk1voeNA==}
    dev: false

  /clean-stack/2.2.0:
    resolution: {integrity: sha512-4diC9HaTE+KRAMWhDhrGOECgWZxoevMc5TlkObMqNSsVU62PYzXZ/SMTjzyGAFF1YusgxGcSWTEXBhp0CPwQ1A==}
    engines: {node: '>=6'}
    dev: true

  /cliui/6.0.0:
    resolution: {integrity: sha512-t6wbgtoCXvAzst7QgXxJYqPt0usEfbgQdftEPbLL/cvv6HPE5VgvqCuAIDR0NgU52ds6rFwqrgakNLrHEjCbrQ==}
    dependencies:
      string-width: 4.2.3
      strip-ansi: 6.0.1
      wrap-ansi: 6.2.0
    dev: true

  /cliui/7.0.4:
    resolution: {integrity: sha512-OcRE68cOsVMXp1Yvonl/fzkQOyjLSu/8bhPDfQt0e0/Eb283TKP20Fs2MqoPsr9SwA595rRCA+QMzYc9nBP+JQ==}
    dependencies:
      string-width: 4.2.3
      strip-ansi: 6.0.1
      wrap-ansi: 7.0.0
    dev: true

  /clone/1.0.4:
    resolution: {integrity: sha1-2jCcwmPfFZlMaIypAheco8fNfH4=}
    engines: {node: '>=0.8'}
    dev: true

  /clsx/1.1.1:
    resolution: {integrity: sha512-6/bPho624p3S2pMyvP5kKBPXnI3ufHLObBFCfgx+LkeR5lg2XYy2hqZqUf45ypD8COn2bhgGJSUE+l5dhNBieA==}
    engines: {node: '>=6'}
    dev: false

  /co/4.6.0:
    resolution: {integrity: sha1-bqa989hTrlTMuOR7+gvz+QMfsYQ=}
    engines: {iojs: '>= 1.0.0', node: '>= 0.12.0'}
    dev: true

  /code-block-writer/11.0.0:
    resolution: {integrity: sha512-GEqWvEWWsOvER+g9keO4ohFoD3ymwyCnqY3hoTr7GZipYFwEhMHJw+TtV0rfgRhNImM6QWZGO2XYjlJVyYT62w==}
    dependencies:
      tslib: 2.3.1
    dev: true

  /collapse-white-space/1.0.6:
    resolution: {integrity: sha512-jEovNnrhMuqyCcjfEJA56v0Xq8SkIoPKDyaHahwo3POf4qcSXqMYuwNcOTzp74vTsR9Tn08z4MxWqAhcekogkQ==}
    dev: false

  /collect-v8-coverage/1.0.1:
    resolution: {integrity: sha512-iBPtljfCNcTKNAto0KEtDfZ3qzjJvqE3aTGZsbhjSBlorqpXJlaWWtPO35D+ZImoC3KWejX64o+yPGxhWSTzfg==}
    dev: true

  /color-convert/1.9.3:
    resolution: {integrity: sha512-QfAUtd+vFdAtFQcC8CCyYt1fYWxSqAiK2cSD6zDB8N3cpsEBAvRxp9zOGg6G/SHHJYAT88/az/IuDGALsNVbGg==}
    dependencies:
      color-name: 1.1.3

  /color-convert/2.0.1:
    resolution: {integrity: sha512-RRECPsj7iu/xb5oKYcsFHSppFNnsj/52OVTRKb4zP5onXwVF3zVmmToNcOfGC+CRDpfK/U584fMg38ZHCaElKQ==}
    engines: {node: '>=7.0.0'}
    dependencies:
      color-name: 1.1.4

  /color-name/1.1.3:
    resolution: {integrity: sha1-p9BVi9icQveV3UIyj3QIMcpTvCU=}

  /color-name/1.1.4:
    resolution: {integrity: sha512-dOy+3AuW3a2wNbZHIuMZpTcgjGuLU/uBL/ubcZF9OXbDo8ff4O8yVp5Bf0efS8uEoYo5q4Fx7dY9OgQGXgAsQA==}

  /color-string/1.9.0:
    resolution: {integrity: sha512-9Mrz2AQLefkH1UvASKj6v6hj/7eWgjnT/cVsR8CumieLoT+g900exWeNogqtweI8dxloXN9BDQTYro1oWu/5CQ==}
    dependencies:
      color-name: 1.1.4
      simple-swizzle: 0.2.2
    dev: true

  /color-support/1.1.3:
    resolution: {integrity: sha512-qiBjkpbMLO/HL68y+lh4q0/O1MZFj2RX6X/KmMa3+gJD3z+WwI1ZzDHysvqHGS3mP6mznPckpXmw1nI9cJjyRg==}
    hasBin: true
    dev: true

  /color/4.2.1:
    resolution: {integrity: sha512-MFJr0uY4RvTQUKvPq7dh9grVOTYSFeXja2mBXioCGjnjJoXrAp9jJ1NQTDR73c9nwBSAQiNKloKl5zq9WB9UPw==}
    engines: {node: '>=12.5.0'}
    dependencies:
      color-convert: 2.0.1
      color-string: 1.9.0
    dev: true

  /combined-stream/1.0.8:
    resolution: {integrity: sha512-FQN4MRfuJeHf7cBbBMJFXhKSDq+2kAArBlmRBvcvFE5BB1HZKXtSFASDhdlz9zOYwxh8lDdnvmMOe/+5cdoEdg==}
    engines: {node: '>= 0.8'}
    dependencies:
      delayed-stream: 1.0.0

  /comma-separated-tokens/1.0.8:
    resolution: {integrity: sha512-GHuDRO12Sypu2cV70d1dkA2EUmXHgntrzbpvOB+Qy+49ypNfGgFQIC2fhhXbnyrJRynDCAARsT7Ou0M6hirpfw==}
    dev: false

  /commander/2.20.3:
    resolution: {integrity: sha512-GpVkmM8vF2vQUkj2LvZmD35JxeJOLCwJ9cUkugyk2nuhbv3+mJvpLYYt+0+USMxE+oj+ey/lJEnhZw75x/OMcQ==}
    requiresBuild: true
    dev: false

  /commander/7.2.0:
    resolution: {integrity: sha512-QrWXB+ZQSVPmIWIhtEO9H+gwHaMGYiF5ChvoJ+K9ZGHG/sVsa6yiesAD1GC/x46sET00Xlwo1u49RVVVzvcSkw==}
    engines: {node: '>= 10'}
    dev: false

  /commander/8.3.0:
    resolution: {integrity: sha512-OkTL9umf+He2DZkUq8f8J9of7yL6RJKI24dVITBmNfZBmri9zYZQrKkuXiKhyfPSu8tUhnVBB1iKXevvnlR4Ww==}
    engines: {node: '>= 12'}
    dev: true

  /component-emitter/1.3.0:
    resolution: {integrity: sha512-Rd3se6QB+sO1TwqZjscQrurpEPIfO0/yYnSin6Q/rD3mOutHvUrCAhJub3r90uNb+SESBuE0QYoB90YdfatsRg==}
    dev: false

  /concat-map/0.0.1:
    resolution: {integrity: sha1-2Klr13/Wjfd5OnMDajug1UBdR3s=}

  /condense-whitespace/2.0.0:
    resolution: {integrity: sha512-Ath9o58/0rxZXbyoy3zZgrVMoIemi30sukG/btuMKCLyqfQt3dNOWc9N3EHEMa2Q3i0tXQPDJluYFLwy7pJuQw==}
    engines: {node: '>=8'}
    dev: true

  /confusing-browser-globals/1.0.11:
    resolution: {integrity: sha512-JsPKdmh8ZkmnHxDk55FZ1TqVLvEQTvoByJZRN9jzI0UjxK/QgAmsphz7PGtqgPieQZ/CQcHWXCR7ATDNhGe+YA==}
    dev: true

  /console-control-strings/1.1.0:
    resolution: {integrity: sha1-PXz0Rk22RG6mRL9LOVB/mFEAjo4=}
    dev: true

  /convert-source-map/1.8.0:
    resolution: {integrity: sha512-+OQdjP49zViI/6i7nIJpA8rAl4sV/JdPfU9nZs3VqOwGIgizICvuN2ru6fMd+4llL0tar18UYJXfZ/TWtmhUjA==}
    dependencies:
      safe-buffer: 5.1.2

  /cookie/0.4.2:
    resolution: {integrity: sha512-aSWTXFzaKWkvHO1Ny/s+ePFpvKsPnjc551iI41v3ny/ow6tBG5Vd+FuqGNhh1LxOmVzOlGUriIlOaokOvhaStA==}
    engines: {node: '>= 0.6'}
    dev: false

  /cookiejar/2.1.3:
    resolution: {integrity: sha512-JxbCBUdrfr6AQjOXrxoTvAMJO4HBTUIlBzslcJPAz+/KT8yk53fXun51u+RenNYvad/+Vc2DIz5o9UxlCDymFQ==}
    dev: false

  /cookies/0.8.0:
    resolution: {integrity: sha512-8aPsApQfebXnuI+537McwYsDtjVxGm8gTIzQI3FDW6t5t/DAhERxtnbEPN/8RX+uZthoz4eCOgloXaE5cYyNow==}
    engines: {node: '>= 0.8'}
    dependencies:
      depd: 2.0.0
      keygrip: 1.1.0
    dev: false

  /copy-to-clipboard/3.3.1:
    resolution: {integrity: sha512-i13qo6kIHTTpCm8/Wup+0b1mVWETvu2kIMzKoK8FpkLkFxlt0znUAHcMzox+T8sPlqtZXq3CulEjQHsYiGFJUw==}
    dependencies:
      toggle-selection: 1.0.6
    dev: false

  /core-js-compat/3.21.1:
    resolution: {integrity: sha512-gbgX5AUvMb8gwxC7FLVWYT7Kkgu/y7+h/h1X43yJkNqhlK2fuYyQimqvKGNZFAY6CKii/GFKJ2cp/1/42TN36g==}
    dependencies:
      browserslist: 4.20.0
      semver: 7.0.0
    dev: true

  /core-js-pure/3.21.1:
    resolution: {integrity: sha512-12VZfFIu+wyVbBebyHmRTuEE/tZrB4tJToWcwAMcsp3h4+sHR+fMJWbKpYiCRWlhFBq+KNyO8rIV9rTkeVmznQ==}
    requiresBuild: true

  /core-util-is/1.0.3:
    resolution: {integrity: sha512-ZQBvi1DcpJ4GDqanjucZ2Hj3wEO5pZDS89BWbkcrvdxksJorwUDDZamX9ldFkp9aw2lmBDLgkObEA4DWNJ9FYQ==}
    dev: false

  /cosmiconfig/7.0.1:
    resolution: {integrity: sha512-a1YWNUV2HwGimB7dU2s1wUMurNKjpx60HxBB6xUM8Re+2s1g1IIfJvFR0/iCF+XHdE0GMTKTuLR32UQff4TEyQ==}
    engines: {node: '>=10'}
    dependencies:
      '@types/parse-json': 4.0.0
      import-fresh: 3.3.0
      parse-json: 5.2.0
      path-type: 4.0.0
      yaml: 1.10.2
    dev: true

  /cross-fetch/3.1.5:
    resolution: {integrity: sha512-lvb1SBsI0Z7GDwmuid+mU3kWVBwTVUbe7S0H52yaaAdQOXq2YktTCZdlAcNKFzE6QtRz0snpw9bNiPeOIkkQvw==}
    dependencies:
      node-fetch: 2.6.7
    transitivePeerDependencies:
      - encoding
    dev: false

  /cross-spawn/5.1.0:
    resolution: {integrity: sha1-6L0O/uWPz/b4+UUQoKVUu/ojVEk=}
    dependencies:
      lru-cache: 4.1.5
      shebang-command: 1.2.0
      which: 1.3.1
    dev: true

  /cross-spawn/6.0.5:
    resolution: {integrity: sha512-eTVLrBSt7fjbDygz805pMnstIs2VTBNkRm0qxZd+M7A5XDdxVRWO5MxGBXZhjY4cqLYLdtrGqRf8mBPmzwSpWQ==}
    engines: {node: '>=4.8'}
    dependencies:
      nice-try: 1.0.5
      path-key: 2.0.1
      semver: 5.7.1
      shebang-command: 1.2.0
      which: 1.3.1
    dev: true

  /cross-spawn/7.0.3:
    resolution: {integrity: sha512-iRDPJKUPVEND7dHPO8rkbOnPpyDygcDFtWjpeWNCgy8WP2rXcxXL8TskReQl6OrB2G7+UJrags1q15Fudc7G6w==}
    engines: {node: '>= 8'}
    dependencies:
      path-key: 3.1.1
      shebang-command: 2.0.0
      which: 2.0.2

  /css-color-names/0.0.4:
    resolution: {integrity: sha1-gIrcLnnPhHOAabZGyyDsJ762KeA=}
    dev: true

  /css-select/4.2.1:
    resolution: {integrity: sha512-/aUslKhzkTNCQUB2qTX84lVmfia9NyjP3WpDGtj/WxhwBzWBYUV3DgUpurHTme8UTPcPlAD1DJ+b0nN/t50zDQ==}
    dependencies:
      boolbase: 1.0.0
      css-what: 5.1.0
      domhandler: 4.3.0
      domutils: 2.8.0
      nth-check: 2.0.1
    dev: true

  /css-unit-converter/1.1.2:
    resolution: {integrity: sha512-IiJwMC8rdZE0+xiEZHeru6YoONC4rfPMqGm2W85jMIbkFvv5nFTwJVFHam2eFrN6txmoUYFAFXiv8ICVeTO0MA==}
    dev: true

  /css-what/5.1.0:
    resolution: {integrity: sha512-arSMRWIIFY0hV8pIxZMEfmMI47Wj3R/aWpZDDxWYCPEiOMv6tfOrnpDtgxBYPEQD4V0Y/958+1TdC3iWTFcUPw==}
    engines: {node: '>= 6'}
    dev: true

  /css.escape/1.5.1:
    resolution: {integrity: sha1-QuJ9T6BK4y+TGktNQZH6nN3ul8s=}
    dev: false

  /cssesc/3.0.0:
    resolution: {integrity: sha512-/Tb/JcjK111nNScGob5MNtsntNM1aCNUDipB/TkwZFhyDrrE47SOx/18wF2bbjgc3ZzCSKW1T5nt5EbFoAz/Vg==}
    engines: {node: '>=4'}
    hasBin: true
    dev: true

  /cssom/0.3.8:
    resolution: {integrity: sha512-b0tGHbfegbhPJpxpiBPU2sCkigAqtM9O121le6bbOlgyV+NyGyCmVfJ6QW9eRjz8CpNfWEOYBIMIGRYkLwsIYg==}
    dev: true

  /cssom/0.4.4:
    resolution: {integrity: sha512-p3pvU7r1MyyqbTk+WbNJIgJjG2VmTIaB10rI93LzVPrmDJKkzKYMtxxyAvQXR/NS6otuzveI7+7BBq3SjBS2mw==}
    dev: true

  /cssom/0.5.0:
    resolution: {integrity: sha512-iKuQcq+NdHqlAcwUY0o/HL69XQrUaQdMjmStJ8JFmUaiiQErlhrmuigkg/CU4E2J0IyUKUrMAgl36TvN67MqTw==}
    dev: true

  /cssstyle/2.3.0:
    resolution: {integrity: sha512-AZL67abkUzIuvcHqk7c09cezpGNcxUxU4Ioi/05xHk4DQeTkWmGYftIE6ctU6AEt+Gn4n1lDStOtj7FKycP71A==}
    engines: {node: '>=8'}
    dependencies:
      cssom: 0.3.8
    dev: true

  /csstype/3.0.11:
    resolution: {integrity: sha512-sa6P2wJ+CAbgyy4KFssIb/JNMLxFvKF1pCYCSXS8ZMuqZnMsrxqI2E5sPyoTpxoPU/gVZMzr2zjOfg8GIZOMsw==}

  /csv-generate/3.4.3:
    resolution: {integrity: sha512-w/T+rqR0vwvHqWs/1ZyMDWtHHSJaN06klRqJXBEpDJaM/+dZkso0OKh1VcuuYvK3XM53KysVNq8Ko/epCK8wOw==}
    dev: true

  /csv-parse/4.16.3:
    resolution: {integrity: sha512-cO1I/zmz4w2dcKHVvpCr7JVRu8/FymG5OEpmvsZYlccYolPBLoVGKUHgNoc4ZGkFeFlWGEDmMyBM+TTqRdW/wg==}
    dev: true

  /csv-stringify/5.6.5:
    resolution: {integrity: sha512-PjiQ659aQ+fUTQqSrd1XEDnOr52jh30RBurfzkscaE2tPaFsDH5wOAHJiw8XAHphRknCwMUE9KRayc4K/NbO8A==}
    dev: true

  /csv/5.5.3:
    resolution: {integrity: sha512-QTaY0XjjhTQOdguARF0lGKm5/mEq9PD9/VhZZegHDIBq2tQwgNpHc3dneD4mGo2iJs+fTKv5Bp0fZ+BRuY3Z0g==}
    engines: {node: '>= 0.1.90'}
    dependencies:
      csv-generate: 3.4.3
      csv-parse: 4.16.3
      csv-stringify: 5.6.5
      stream-transform: 2.1.3
    dev: true

  /d3-array/1.2.4:
    resolution: {integrity: sha512-KHW6M86R+FUPYGb3R5XiYjXPq7VzwxZ22buHhAEVG5ztoEcZZMLov530mmccaqA1GghZArjQV46fuc8kUqhhHw==}
    dev: false

  /d3-array/3.1.1:
    resolution: {integrity: sha512-33qQ+ZoZlli19IFiQx4QEpf2CBEayMRzhlisJHSCsSUbDXv6ZishqS1x7uFVClKG4Wr7rZVHvaAttoLow6GqdQ==}
    engines: {node: '>=12'}
    dependencies:
      internmap: 2.0.3
    dev: false

  /d3-axis/1.0.12:
    resolution: {integrity: sha512-ejINPfPSNdGFKEOAtnBtdkpr24c4d4jsei6Lg98mxf424ivoDP2956/5HDpIAtmHo85lqT4pruy+zEgvRUBqaQ==}
    dev: false

  /d3-axis/3.0.0:
    resolution: {integrity: sha512-IH5tgjV4jE/GhHkRV0HiVYPDtvfjHQlQfJHs0usq7M30XcSBvOotpmH1IgkcXsO/5gEQZD43B//fc7SRT5S+xw==}
    engines: {node: '>=12'}
    dev: false

  /d3-brush/1.1.6:
    resolution: {integrity: sha512-7RW+w7HfMCPyZLifTz/UnJmI5kdkXtpCbombUSs8xniAyo0vIbrDzDwUJB6eJOgl9u5DQOt2TQlYumxzD1SvYA==}
    dependencies:
      d3-dispatch: 1.0.6
      d3-drag: 1.2.5
      d3-interpolate: 1.4.0
      d3-selection: 1.4.2
      d3-transition: 1.3.2
    dev: false

  /d3-brush/3.0.0:
    resolution: {integrity: sha512-ALnjWlVYkXsVIGlOsuWH1+3udkYFI48Ljihfnh8FZPF2QS9o+PzGLBslO0PjzVoHLZ2KCVgAM8NVkXPJB2aNnQ==}
    engines: {node: '>=12'}
    dependencies:
      d3-dispatch: 3.0.1
      d3-drag: 3.0.0
      d3-interpolate: 3.0.1
      d3-selection: 3.0.0
      d3-transition: 3.0.1_d3-selection@3.0.0
    dev: false

  /d3-chord/1.0.6:
    resolution: {integrity: sha512-JXA2Dro1Fxw9rJe33Uv+Ckr5IrAa74TlfDEhE/jfLOaXegMQFQTAgAw9WnZL8+HxVBRXaRGCkrNU7pJeylRIuA==}
    dependencies:
      d3-array: 1.2.4
      d3-path: 1.0.9
    dev: false

  /d3-chord/3.0.1:
    resolution: {integrity: sha512-VE5S6TNa+j8msksl7HwjxMHDM2yNK3XCkusIlpX5kwauBfXuyLAtNg9jCp/iHH61tgI4sb6R/EIMWCqEIdjT/g==}
    engines: {node: '>=12'}
    dependencies:
      d3-path: 3.0.1
    dev: false

  /d3-collection/1.0.7:
    resolution: {integrity: sha512-ii0/r5f4sjKNTfh84Di+DpztYwqKhEyUlKoPrzUFfeSkWxjW49xU2QzO9qrPrNkpdI0XJkfzvmTu8V2Zylln6A==}
    dev: false

  /d3-color/1.4.1:
    resolution: {integrity: sha512-p2sTHSLCJI2QKunbGb7ocOh7DgTAn8IrLx21QRc/BSnodXM4sv6aLQlnfpvehFMLZEfBc6g9pH9SWQccFYfJ9Q==}
    dev: false

  /d3-color/3.0.1:
    resolution: {integrity: sha512-6/SlHkDOBLyQSJ1j1Ghs82OIUXpKWlR0hCsw0XrLSQhuUPuCSmLQ1QPH98vpnQxMUQM2/gfAkUEWsupVpd9JGw==}
    engines: {node: '>=12'}
    dev: false

  /d3-contour/1.3.2:
    resolution: {integrity: sha512-hoPp4K/rJCu0ladiH6zmJUEz6+u3lgR+GSm/QdM2BBvDraU39Vr7YdDCicJcxP1z8i9B/2dJLgDC1NcvlF8WCg==}
    dependencies:
      d3-array: 1.2.4
    dev: false

  /d3-contour/3.0.1:
    resolution: {integrity: sha512-0Oc4D0KyhwhM7ZL0RMnfGycLN7hxHB8CMmwZ3+H26PWAG0ozNuYG5hXSDNgmP1SgJkQMrlG6cP20HoaSbvcJTQ==}
    engines: {node: '>=12'}
    dependencies:
      d3-array: 3.1.1
    dev: false

  /d3-delaunay/6.0.2:
    resolution: {integrity: sha512-IMLNldruDQScrcfT+MWnazhHbDJhcRJyOEBAJfwQnHle1RPh6WDuLvxNArUju2VSMSUuKlY5BGHRJ2cYyoFLQQ==}
    engines: {node: '>=12'}
    dependencies:
      delaunator: 5.0.0
    dev: false

  /d3-dispatch/1.0.6:
    resolution: {integrity: sha512-fVjoElzjhCEy+Hbn8KygnmMS7Or0a9sI2UzGwoB7cCtvI1XpVN9GpoYlnb3xt2YV66oXYb1fLJ8GMvP4hdU1RA==}
    dev: false

  /d3-dispatch/3.0.1:
    resolution: {integrity: sha512-rzUyPU/S7rwUflMyLc1ETDeBj0NRuHKKAcvukozwhshr6g6c5d8zh4c2gQjY2bZ0dXeGLWc1PF174P2tVvKhfg==}
    engines: {node: '>=12'}
    dev: false

  /d3-drag/1.2.5:
    resolution: {integrity: sha512-rD1ohlkKQwMZYkQlYVCrSFxsWPzI97+W+PaEIBNTMxRuxz9RF0Hi5nJWHGVJ3Om9d2fRTe1yOBINJyy/ahV95w==}
    dependencies:
      d3-dispatch: 1.0.6
      d3-selection: 1.4.2
    dev: false

  /d3-drag/3.0.0:
    resolution: {integrity: sha512-pWbUJLdETVA8lQNJecMxoXfH6x+mO2UQo8rSmZ+QqxcbyA3hfeprFgIT//HW2nlHChWeIIMwS2Fq+gEARkhTkg==}
    engines: {node: '>=12'}
    dependencies:
      d3-dispatch: 3.0.1
      d3-selection: 3.0.0
    dev: false

  /d3-dsv/1.2.0:
    resolution: {integrity: sha512-9yVlqvZcSOMhCYzniHE7EVUws7Fa1zgw+/EAV2BxJoG3ME19V6BQFBwI855XQDsxyOuG7NibqRMTtiF/Qup46g==}
    hasBin: true
    dependencies:
      commander: 2.20.3
      iconv-lite: 0.4.24
      rw: 1.3.3
    dev: false

  /d3-dsv/3.0.1:
    resolution: {integrity: sha512-UG6OvdI5afDIFP9w4G0mNq50dSOsXHJaRE8arAS5o9ApWnIElp8GZw1Dun8vP8OyHOZ/QJUKUJwxiiCCnUwm+Q==}
    engines: {node: '>=12'}
    hasBin: true
    dependencies:
      commander: 7.2.0
      iconv-lite: 0.6.3
      rw: 1.3.3
    dev: false

  /d3-ease/1.0.7:
    resolution: {integrity: sha512-lx14ZPYkhNx0s/2HX5sLFUI3mbasHjSSpwO/KaaNACweVwxUruKyWVcb293wMv1RqTPZyZ8kSZ2NogUZNcLOFQ==}
    dev: false

  /d3-ease/3.0.1:
    resolution: {integrity: sha512-wR/XK3D3XcLIZwpbvQwQ5fK+8Ykds1ip7A2Txe0yxncXSdq1L9skcG7blcedkOX+ZcgxGAmLX1FrRGbADwzi0w==}
    engines: {node: '>=12'}
    dev: false

  /d3-fetch/1.2.0:
    resolution: {integrity: sha512-yC78NBVcd2zFAyR/HnUiBS7Lf6inSCoWcSxFfw8FYL7ydiqe80SazNwoffcqOfs95XaLo7yebsmQqDKSsXUtvA==}
    dependencies:
      d3-dsv: 1.2.0
    dev: false

  /d3-fetch/3.0.1:
    resolution: {integrity: sha512-kpkQIM20n3oLVBKGg6oHrUchHM3xODkTzjMoj7aWQFq5QEM+R6E4WkzT5+tojDY7yjez8KgCBRoj4aEr99Fdqw==}
    engines: {node: '>=12'}
    dependencies:
      d3-dsv: 3.0.1
    dev: false

  /d3-force/1.2.1:
    resolution: {integrity: sha512-HHvehyaiUlVo5CxBJ0yF/xny4xoaxFxDnBXNvNcfW9adORGZfyNF1dj6DGLKyk4Yh3brP/1h3rnDzdIAwL08zg==}
    dependencies:
      d3-collection: 1.0.7
      d3-dispatch: 1.0.6
      d3-quadtree: 1.0.7
      d3-timer: 1.0.10
    dev: false

  /d3-force/3.0.0:
    resolution: {integrity: sha512-zxV/SsA+U4yte8051P4ECydjD/S+qeYtnaIyAs9tgHCqfguma/aAQDjo85A9Z6EKhBirHRJHXIgJUlffT4wdLg==}
    engines: {node: '>=12'}
    dependencies:
      d3-dispatch: 3.0.1
      d3-quadtree: 3.0.1
      d3-timer: 3.0.1
    dev: false

  /d3-format/1.4.5:
    resolution: {integrity: sha512-J0piedu6Z8iB6TbIGfZgDzfXxUFN3qQRMofy2oPdXzQibYGqPB/9iMcxr/TGalU+2RsyDO+U4f33id8tbnSRMQ==}
    dev: false

  /d3-format/3.1.0:
    resolution: {integrity: sha512-YyUI6AEuY/Wpt8KWLgZHsIU86atmikuoOmCfommt0LYHiQSPjvX2AcFc38PX0CBpr2RCyZhjex+NS/LPOv6YqA==}
    engines: {node: '>=12'}
    dev: false

  /d3-geo/1.12.1:
    resolution: {integrity: sha512-XG4d1c/UJSEX9NfU02KwBL6BYPj8YKHxgBEw5om2ZnTRSbIcego6dhHwcxuSR3clxh0EpE38os1DVPOmnYtTPg==}
    dependencies:
      d3-array: 1.2.4
    dev: false

  /d3-geo/3.0.1:
    resolution: {integrity: sha512-Wt23xBych5tSy9IYAM1FR2rWIBFWa52B/oF/GYe5zbdHrg08FU8+BuI6X4PvTwPDdqdAdq04fuWJpELtsaEjeA==}
    engines: {node: '>=12'}
    dependencies:
      d3-array: 3.1.1
    dev: false

  /d3-hierarchy/1.1.9:
    resolution: {integrity: sha512-j8tPxlqh1srJHAtxfvOUwKNYJkQuBFdM1+JAUfq6xqH5eAqf93L7oG1NVqDa4CpFZNvnNKtCYEUC8KY9yEn9lQ==}
    dev: false

  /d3-hierarchy/3.1.1:
    resolution: {integrity: sha512-LtAIu54UctRmhGKllleflmHalttH3zkfSi4NlKrTAoFKjC+AFBJohsCAdgCBYQwH0F8hIOGY89X1pPqAchlMkA==}
    engines: {node: '>=12'}
    dev: false

  /d3-interpolate/1.4.0:
    resolution: {integrity: sha512-V9znK0zc3jOPV4VD2zZn0sDhZU3WAE2bmlxdIwwQPPzPjvyLkd8B3JUVdS1IDUFDkWZ72c9qnv1GK2ZagTZ8EA==}
    dependencies:
      d3-color: 1.4.1
    dev: false

  /d3-interpolate/3.0.1:
    resolution: {integrity: sha512-3bYs1rOD33uo8aqJfKP3JWPAibgw8Zm2+L9vBKEHJ2Rg+viTR7o5Mmv5mZcieN+FRYaAOWX5SJATX6k1PWz72g==}
    engines: {node: '>=12'}
    dependencies:
      d3-color: 3.0.1
    dev: false

  /d3-path/1.0.9:
    resolution: {integrity: sha512-VLaYcn81dtHVTjEHd8B+pbe9yHWpXKZUC87PzoFmsFrJqgFwDe/qxfp5MlfsfM1V5E/iVt0MmEbWQ7FVIXh/bg==}
    dev: false

  /d3-path/3.0.1:
    resolution: {integrity: sha512-gq6gZom9AFZby0YLduxT1qmrp4xpBA1YZr19OI717WIdKE2OM5ETq5qrHLb301IgxhLwcuxvGZVLeeWc/k1I6w==}
    engines: {node: '>=12'}
    dev: false

  /d3-polygon/1.0.6:
    resolution: {integrity: sha512-k+RF7WvI08PC8reEoXa/w2nSg5AUMTi+peBD9cmFc+0ixHfbs4QmxxkarVal1IkVkgxVuk9JSHhJURHiyHKAuQ==}
    dev: false

  /d3-polygon/3.0.1:
    resolution: {integrity: sha512-3vbA7vXYwfe1SYhED++fPUQlWSYTTGmFmQiany/gdbiWgU/iEyQzyymwL9SkJjFFuCS4902BSzewVGsHHmHtXg==}
    engines: {node: '>=12'}
    dev: false

  /d3-quadtree/1.0.7:
    resolution: {integrity: sha512-RKPAeXnkC59IDGD0Wu5mANy0Q2V28L+fNe65pOCXVdVuTJS3WPKaJlFHer32Rbh9gIo9qMuJXio8ra4+YmIymA==}
    dev: false

  /d3-quadtree/3.0.1:
    resolution: {integrity: sha512-04xDrxQTDTCFwP5H6hRhsRcb9xxv2RzkcsygFzmkSIOJy3PeRJP7sNk3VRIbKXcog561P9oU0/rVH6vDROAgUw==}
    engines: {node: '>=12'}
    dev: false

  /d3-random/1.1.2:
    resolution: {integrity: sha512-6AK5BNpIFqP+cx/sreKzNjWbwZQCSUatxq+pPRmFIQaWuoD+NrbVWw7YWpHiXpCQ/NanKdtGDuB+VQcZDaEmYQ==}
    dev: false

  /d3-random/3.0.1:
    resolution: {integrity: sha512-FXMe9GfxTxqd5D6jFsQ+DJ8BJS4E/fT5mqqdjovykEB2oFbTMDVdg1MGFxfQW+FBOGoB++k8swBrgwSHT1cUXQ==}
    engines: {node: '>=12'}
    dev: false

  /d3-scale-chromatic/1.5.0:
    resolution: {integrity: sha512-ACcL46DYImpRFMBcpk9HhtIyC7bTBR4fNOPxwVSl0LfulDAwyiHyPOTqcDG1+t5d4P9W7t/2NAuWu59aKko/cg==}
    dependencies:
      d3-color: 1.4.1
      d3-interpolate: 1.4.0
    dev: false

  /d3-scale-chromatic/3.0.0:
    resolution: {integrity: sha512-Lx9thtxAKrO2Pq6OO2Ua474opeziKr279P/TKZsMAhYyNDD3EnCffdbgeSYN5O7m2ByQsxtuP2CSDczNUIZ22g==}
    engines: {node: '>=12'}
    dependencies:
      d3-color: 3.0.1
      d3-interpolate: 3.0.1
    dev: false

  /d3-scale/2.2.2:
    resolution: {integrity: sha512-LbeEvGgIb8UMcAa0EATLNX0lelKWGYDQiPdHj+gLblGVhGLyNbaCn3EvrJf0A3Y/uOOU5aD6MTh5ZFCdEwGiCw==}
    dependencies:
      d3-array: 1.2.4
      d3-collection: 1.0.7
      d3-format: 1.4.5
      d3-interpolate: 1.4.0
      d3-time: 1.1.0
      d3-time-format: 2.3.0
    dev: false

  /d3-scale/4.0.2:
    resolution: {integrity: sha512-GZW464g1SH7ag3Y7hXjf8RoUuAFIqklOAq3MRl4OaWabTFJY9PN/E1YklhXLh+OQ3fM9yS2nOkCoS+WLZ6kvxQ==}
    engines: {node: '>=12'}
    dependencies:
      d3-array: 3.1.1
      d3-format: 3.1.0
      d3-interpolate: 3.0.1
      d3-time: 3.0.0
      d3-time-format: 4.1.0
    dev: false

  /d3-selection/1.4.2:
    resolution: {integrity: sha512-SJ0BqYihzOjDnnlfyeHT0e30k0K1+5sR3d5fNueCNeuhZTnGw4M4o8mqJchSwgKMXCNFo+e2VTChiSJ0vYtXkg==}
    dev: false

  /d3-selection/3.0.0:
    resolution: {integrity: sha512-fmTRWbNMmsmWq6xJV8D19U/gw/bwrHfNXxrIN+HfZgnzqTHp9jOmKMhsTUjXOJnZOdZY9Q28y4yebKzqDKlxlQ==}
    engines: {node: '>=12'}
    dev: false

  /d3-shape/1.3.7:
    resolution: {integrity: sha512-EUkvKjqPFUAZyOlhY5gzCxCeI0Aep04LwIRpsZ/mLFelJiUfnK56jo5JMDSE7yyP2kLSb6LtF+S5chMk7uqPqw==}
    dependencies:
      d3-path: 1.0.9
    dev: false

  /d3-shape/3.1.0:
    resolution: {integrity: sha512-tGDh1Muf8kWjEDT/LswZJ8WF85yDZLvVJpYU9Nq+8+yW1Z5enxrmXOhTArlkaElU+CTn0OTVNli+/i+HP45QEQ==}
    engines: {node: '>=12'}
    dependencies:
      d3-path: 3.0.1
    dev: false

  /d3-time-format/2.3.0:
    resolution: {integrity: sha512-guv6b2H37s2Uq/GefleCDtbe0XZAuy7Wa49VGkPVPMfLL9qObgBST3lEHJBMUp8S7NdLQAGIvr2KXk8Hc98iKQ==}
    dependencies:
      d3-time: 1.1.0
    dev: false

  /d3-time-format/4.1.0:
    resolution: {integrity: sha512-dJxPBlzC7NugB2PDLwo9Q8JiTR3M3e4/XANkreKSUxF8vvXKqm1Yfq4Q5dl8budlunRVlUUaDUgFt7eA8D6NLg==}
    engines: {node: '>=12'}
    dependencies:
      d3-time: 3.0.0
    dev: false

  /d3-time/1.1.0:
    resolution: {integrity: sha512-Xh0isrZ5rPYYdqhAVk8VLnMEidhz5aP7htAADH6MfzgmmicPkTo8LhkLxci61/lCB7n7UmE3bN0leRt+qvkLxA==}
    dev: false

  /d3-time/3.0.0:
    resolution: {integrity: sha512-zmV3lRnlaLI08y9IMRXSDshQb5Nj77smnfpnd2LrBa/2K281Jijactokeak14QacHs/kKq0AQ121nidNYlarbQ==}
    engines: {node: '>=12'}
    dependencies:
      d3-array: 3.1.1
    dev: false

  /d3-timer/1.0.10:
    resolution: {integrity: sha512-B1JDm0XDaQC+uvo4DT79H0XmBskgS3l6Ve+1SBCfxgmtIb1AVrPIoqd+nPSv+loMX8szQ0sVUhGngL7D5QPiXw==}
    dev: false

  /d3-timer/3.0.1:
    resolution: {integrity: sha512-ndfJ/JxxMd3nw31uyKoY2naivF+r29V+Lc0svZxe1JvvIRmi8hUsrMvdOwgS1o6uBHmiz91geQ0ylPP0aj1VUA==}
    engines: {node: '>=12'}
    dev: false

  /d3-transition/1.3.2:
    resolution: {integrity: sha512-sc0gRU4PFqZ47lPVHloMn9tlPcv8jxgOQg+0zjhfZXMQuvppjG6YuwdMBE0TuqCZjeJkLecku/l9R0JPcRhaDA==}
    dependencies:
      d3-color: 1.4.1
      d3-dispatch: 1.0.6
      d3-ease: 1.0.7
      d3-interpolate: 1.4.0
      d3-selection: 1.4.2
      d3-timer: 1.0.10
    dev: false

  /d3-transition/3.0.1_d3-selection@3.0.0:
    resolution: {integrity: sha512-ApKvfjsSR6tg06xrL434C0WydLr7JewBB3V+/39RMHsaXTOG0zmt/OAXeng5M5LBm0ojmxJrpomQVZ1aPvBL4w==}
    engines: {node: '>=12'}
    peerDependencies:
      d3-selection: 2 - 3
    dependencies:
      d3-color: 3.0.1
      d3-dispatch: 3.0.1
      d3-ease: 3.0.1
      d3-interpolate: 3.0.1
      d3-selection: 3.0.0
      d3-timer: 3.0.1
    dev: false

  /d3-voronoi/1.1.4:
    resolution: {integrity: sha512-dArJ32hchFsrQ8uMiTBLq256MpnZjeuBtdHpaDlYuQyjU0CVzCJl/BVW+SkszaAeH95D/8gxqAhgx0ouAWAfRg==}
    dev: false

  /d3-zoom/1.8.3:
    resolution: {integrity: sha512-VoLXTK4wvy1a0JpH2Il+F2CiOhVu7VRXWF5M/LroMIh3/zBAC3WAt7QoIvPibOavVo20hN6/37vwAsdBejLyKQ==}
    dependencies:
      d3-dispatch: 1.0.6
      d3-drag: 1.2.5
      d3-interpolate: 1.4.0
      d3-selection: 1.4.2
      d3-transition: 1.3.2
    dev: false

  /d3-zoom/3.0.0:
    resolution: {integrity: sha512-b8AmV3kfQaqWAuacbPuNbL6vahnOJflOhexLzMMNLga62+/nh0JzvJ0aO/5a5MVgUFGS7Hu1P9P03o3fJkDCyw==}
    engines: {node: '>=12'}
    dependencies:
      d3-dispatch: 3.0.1
      d3-drag: 3.0.0
      d3-interpolate: 3.0.1
      d3-selection: 3.0.0
      d3-transition: 3.0.1_d3-selection@3.0.0
    dev: false

  /d3/5.16.0:
    resolution: {integrity: sha512-4PL5hHaHwX4m7Zr1UapXW23apo6pexCgdetdJ5kTmADpG/7T9Gkxw0M0tf/pjoB63ezCCm0u5UaFYy2aMt0Mcw==}
    dependencies:
      d3-array: 1.2.4
      d3-axis: 1.0.12
      d3-brush: 1.1.6
      d3-chord: 1.0.6
      d3-collection: 1.0.7
      d3-color: 1.4.1
      d3-contour: 1.3.2
      d3-dispatch: 1.0.6
      d3-drag: 1.2.5
      d3-dsv: 1.2.0
      d3-ease: 1.0.7
      d3-fetch: 1.2.0
      d3-force: 1.2.1
      d3-format: 1.4.5
      d3-geo: 1.12.1
      d3-hierarchy: 1.1.9
      d3-interpolate: 1.4.0
      d3-path: 1.0.9
      d3-polygon: 1.0.6
      d3-quadtree: 1.0.7
      d3-random: 1.1.2
      d3-scale: 2.2.2
      d3-scale-chromatic: 1.5.0
      d3-selection: 1.4.2
      d3-shape: 1.3.7
      d3-time: 1.1.0
      d3-time-format: 2.3.0
      d3-timer: 1.0.10
      d3-transition: 1.3.2
      d3-voronoi: 1.1.4
      d3-zoom: 1.8.3
    dev: false

  /d3/7.3.0:
    resolution: {integrity: sha512-MDRLJCMK232OJQRqGljQ/gCxtB8k3/sLKFjftMjzPB3nKVUODpdW9Rb3vcq7U8Ka5YKoZkAmp++Ur6I+6iNWIw==}
    engines: {node: '>=12'}
    dependencies:
      d3-array: 3.1.1
      d3-axis: 3.0.0
      d3-brush: 3.0.0
      d3-chord: 3.0.1
      d3-color: 3.0.1
      d3-contour: 3.0.1
      d3-delaunay: 6.0.2
      d3-dispatch: 3.0.1
      d3-drag: 3.0.0
      d3-dsv: 3.0.1
      d3-ease: 3.0.1
      d3-fetch: 3.0.1
      d3-force: 3.0.0
      d3-format: 3.1.0
      d3-geo: 3.0.1
      d3-hierarchy: 3.1.1
      d3-interpolate: 3.0.1
      d3-path: 3.0.1
      d3-polygon: 3.0.1
      d3-quadtree: 3.0.1
      d3-random: 3.0.1
      d3-scale: 4.0.2
      d3-scale-chromatic: 3.0.0
      d3-selection: 3.0.0
      d3-shape: 3.1.0
      d3-time: 3.0.0
      d3-time-format: 4.1.0
      d3-timer: 3.0.1
      d3-transition: 3.0.1_d3-selection@3.0.0
      d3-zoom: 3.0.0
    dev: false

  /dagre-d3/0.6.4:
    resolution: {integrity: sha512-e/6jXeCP7/ptlAM48clmX4xTZc5Ek6T6kagS7Oz2HrYSdqcLZFLqpAfh7ldbZRFfxCZVyh61NEPR08UQRVxJzQ==}
    dependencies:
      d3: 5.16.0
      dagre: 0.8.5
      graphlib: 2.1.8
      lodash: 4.17.21
    dev: false

  /dagre/0.8.5:
    resolution: {integrity: sha512-/aTqmnRta7x7MCCpExk7HQL2O4owCT2h8NT//9I1OQ9vt29Pa0BzSAkR5lwFUcQ7491yVi/3CXU9jQ5o0Mn2Sw==}
    dependencies:
      graphlib: 2.1.8
      lodash: 4.17.21
    dev: false

  /damerau-levenshtein/1.0.8:
    resolution: {integrity: sha512-sdQSFB7+llfUcQHUQO3+B8ERRj0Oa4w9POWMI/puGtuf7gFywGmkaLCElnudfTiKZV+NvHqL0ifzdrI8Ro7ESA==}

  /data-urls/2.0.0:
    resolution: {integrity: sha512-X5eWTSXO/BJmpdIKCRuKUgSCgAN0OwliVK3yPKbwIWU1Tdw5BRajxlzMidvh+gwko9AfQ9zIj52pzF91Q3YAvQ==}
    engines: {node: '>=10'}
    dependencies:
      abab: 2.0.5
      whatwg-mimetype: 2.3.0
      whatwg-url: 8.7.0
    dev: true

  /data-urls/3.0.1:
    resolution: {integrity: sha512-Ds554NeT5Gennfoo9KN50Vh6tpgtvYEwraYjejXnyTpu1C7oXKxdFk75REooENHE8ndTVOJuv+BEs4/J/xcozw==}
    engines: {node: '>=12'}
    dependencies:
      abab: 2.0.5
      whatwg-mimetype: 3.0.0
      whatwg-url: 10.0.0
    dev: true

  /dayjs/1.10.8:
    resolution: {integrity: sha512-wbNwDfBHHur9UOzNUjeKUOJ0fCb0a52Wx0xInmQ7Y8FstyajiV1NmK1e00cxsr9YrE9r7yAChE0VvpuY5Rnlow==}
    dev: true

  /debounce/1.2.1:
    resolution: {integrity: sha512-XRRe6Glud4rd/ZGQfiV1ruXSfbvfJedlV9Y6zOlP+2K04vBYiJEte6stfFkCP03aMnY5tsipamumUjL14fofug==}
    dev: false

  /debug/2.6.9:
    resolution: {integrity: sha512-bC7ElrdJaJnPbAP+1EotYvqZsb3ecl5wi6Bfi6BJTUcNowp6cvspg0jXznRTKDjm/E7AdgFBVeAPVMNcKGsHMA==}
    dependencies:
      ms: 2.0.0

  /debug/3.2.7:
    resolution: {integrity: sha512-CFjzYYAi4ThfiQvizrFQevTTXHtnCqWfe7x1AhgEscTz6ZbLbfoLRLPugTQyBth6f8ZERVUSyWHFD/7Wu4t1XQ==}
    dependencies:
      ms: 2.1.3

  /debug/4.3.3:
    resolution: {integrity: sha512-/zxw5+vh1Tfv+4Qn7a5nsbcJKPaSvCDhojn6FEl9vupwK2VCSDtEiEtqr8DFtzYFOdz63LBkxec7DYuc2jon6Q==}
    engines: {node: '>=6.0'}
    peerDependencies:
      supports-color: '*'
    peerDependenciesMeta:
      supports-color:
        optional: true
    dependencies:
      ms: 2.1.2

  /decamelize-keys/1.1.0:
    resolution: {integrity: sha1-0XGoeTMlKAfrPLYdwcFEXQeN8tk=}
    engines: {node: '>=0.10.0'}
    dependencies:
      decamelize: 1.2.0
      map-obj: 1.0.1
    dev: true

  /decamelize/1.2.0:
    resolution: {integrity: sha1-9lNNFRSCabIDUue+4m9QH5oZEpA=}
    engines: {node: '>=0.10.0'}
    dev: true

  /decimal.js/10.3.1:
    resolution: {integrity: sha512-V0pfhfr8suzyPGOx3nmq4aHqabehUZn6Ch9kyFpV79TGDTWFmHqUqXdabR7QHqxzrYolF4+tVmJhUG4OURg5dQ==}
    dev: true

  /decode-uri-component/0.2.0:
    resolution: {integrity: sha1-6zkTMzRYd1y4TNGh+uBiEGu4dUU=}
    engines: {node: '>=0.10'}
    dev: false

  /dedent/0.7.0:
    resolution: {integrity: sha1-JJXduvbrh0q7Dhvp3yLS5aVEMmw=}
    dev: true

  /deep-extend/0.6.0:
    resolution: {integrity: sha512-LOHxIOaPYdHlJRtCQfDIVZtfw/ufM8+rVj649RIHzcm/vGwQRXFt6OPqIFWsm2XEMrNIEtWR64sY1LEKD2vAOA==}
    engines: {node: '>=4.0.0'}
    dev: false

  /deep-is/0.1.4:
    resolution: {integrity: sha512-oIPzksmTg4/MriiaYGO+okXDT7ztn/w3Eptv/+gSIdMdKsJo0u4CfYNFJPy+4SKMuCqGw2wxnA+URMg3t8a/bQ==}

  /deepmerge/4.2.2:
    resolution: {integrity: sha512-FJ3UgI4gIl+PHZm53knsuSFpE+nESMr7M4v9QcgB7S63Kj/6WqMiFQJpBBYz1Pt+66bZpP3Q7Lye0Oo9MPKEdg==}
    engines: {node: '>=0.10.0'}

  /defaults/1.0.3:
    resolution: {integrity: sha1-xlYFHpgX2f8I7YgUd/P+QBnz730=}
    dependencies:
      clone: 1.0.4
    dev: true

  /define-properties/1.1.3:
    resolution: {integrity: sha512-3MqfYKj2lLzdMSf8ZIZE/V+Zuy+BgD6f164e8K2w7dgnpKArBDerGYpM46IYYcjnkdPNMjPk9A6VFB8+3SKlXQ==}
    engines: {node: '>= 0.4'}
    dependencies:
      object-keys: 1.1.1

  /defined/1.0.0:
    resolution: {integrity: sha1-yY2bzvdWdBiOEQlpFRGZ45sfppM=}
    dev: true

  /delaunator/5.0.0:
    resolution: {integrity: sha512-AyLvtyJdbv/U1GkiS6gUUzclRoAY4Gs75qkMygJJhU75LW4DNuSF2RMzpxs9jw9Oz1BobHjTdkG3zdP55VxAqw==}
    dependencies:
      robust-predicates: 3.0.1
    dev: false

  /delayed-stream/1.0.0:
    resolution: {integrity: sha1-3zrhmayt+31ECqrgsp4icrJOxhk=}
    engines: {node: '>=0.4.0'}

  /delegates/1.0.0:
    resolution: {integrity: sha1-hMbhWbgZBP3KWaDvRM2HDTElD5o=}
    dev: true

  /depd/1.1.2:
    resolution: {integrity: sha1-m81S4UwJd2PnSbJ0xDRu0uVgtak=}
    engines: {node: '>= 0.6'}
    dev: true

  /depd/2.0.0:
    resolution: {integrity: sha512-g7nH6P6dyDioJogAAGprGpCtVImJhpPk/roCzdb3fIh61/s/nPsfR6onyMwkCAR/OlC3yBC0lESvUoQEAssIrw==}
    engines: {node: '>= 0.8'}
    dev: false

  /detab/2.0.4:
    resolution: {integrity: sha512-8zdsQA5bIkoRECvCrNKPla84lyoR7DSAyf7p0YgXzBO9PDJx8KntPUay7NS6yp+KdxdVtiE5SpHKtbp2ZQyA9g==}
    dependencies:
      repeat-string: 1.6.1
    dev: false

  /detect-indent/6.1.0:
    resolution: {integrity: sha512-reYkTUJAZb9gUuZ2RvVCNhVHdg62RHnJ7WJl8ftMi4diZ6NWlciOzQN88pUhSELEwflJht4oQDv0F0BMlwaYtA==}
    engines: {node: '>=8'}
    dev: true

  /detect-newline/3.1.0:
    resolution: {integrity: sha512-TLz+x/vEXm/Y7P7wn1EJFNLxYpUD4TgMosxY6fAVJUnJMbupHBOncxyWUG9OpTaH9EBD7uFI5LfEgmMOc54DsA==}
    engines: {node: '>=8'}
    dev: true

  /detect-node/2.1.0:
    resolution: {integrity: sha512-T0NIuQpnTvFDATNuHN5roPwSBG83rFsuO+MXXH9/3N1eFbn4wcPjttvjMLEPWJ0RGUYgQE7cGgS3tNxbqCGM7g==}
    dev: false

  /detective/5.2.0:
    resolution: {integrity: sha512-6SsIx+nUUbuK0EthKjv0zrdnajCCXVYGmbYYiYjFVpzcjwEs/JMDZ8tPRG29J/HhN56t3GJp2cGSWDRjjot8Pg==}
    engines: {node: '>=0.8.0'}
    hasBin: true
    dependencies:
      acorn-node: 1.8.2
      defined: 1.0.0
      minimist: 1.2.5
    dev: true

  /didyoumean/1.2.2:
    resolution: {integrity: sha512-gxtyfqMg7GKyhQmb056K7M3xszy/myH8w+B4RT+QXBQsvAOdc3XymqDDPHx1BgPgsdAA5SIifona89YtRATDzw==}
    dev: true

  /diff-sequences/27.5.1:
    resolution: {integrity: sha512-k1gCAXAsNgLwEL+Y8Wvl+M6oEFj5bgazfZULpS5CneoPPXRaCCW7dm+q21Ky2VEE5X+VeRDBVg1Pcvvsr4TtNQ==}
    engines: {node: ^10.13.0 || ^12.13.0 || ^14.15.0 || >=15.0.0}
    dev: true

  /dir-glob/3.0.1:
    resolution: {integrity: sha512-WkrWp9GR4KXfKGYzOLmTuGVi1UWFfws377n9cc55/tb6DuqyF6pcQ5AbiHEshaDpY9v6oaSr2XCDidGmMwdzIA==}
    engines: {node: '>=8'}
    dependencies:
      path-type: 4.0.0

  /dlv/1.1.3:
    resolution: {integrity: sha512-+HlytyjlPKnIG8XuRG8WvmBP8xs8P71y+SKKS6ZXWoEgLuePxtDoUEiH7WkdePWrQ5JBpE6aoVqfZfJUQkjXwA==}
    dev: true

  /doctrine/2.1.0:
    resolution: {integrity: sha512-35mSku4ZXK0vfCuHEDAwt55dg2jNajHZ1odvF+8SSr82EsZY4QmXfuWso8oEd8zRhVObSN18aM0CjSdoBX7zIw==}
    engines: {node: '>=0.10.0'}
    dependencies:
      esutils: 2.0.3

  /doctrine/3.0.0:
    resolution: {integrity: sha512-yS+Q5i3hBf7GBkd4KG8a7eBNNWNGLTaEwwYWUijIYM7zrlYDM0BFXHjjPWlWZ1Rg7UaddZeIDmi9jF3HmqiQ2w==}
    engines: {node: '>=6.0.0'}
    dependencies:
      esutils: 2.0.3

  /dom-serializer/1.3.2:
    resolution: {integrity: sha512-5c54Bk5Dw4qAxNOI1pFEizPSjVsx5+bpJKmL2kPn8JhBUq2q09tTCa3mjijun2NfK78NMouDYNMBkOrPZiS+ig==}
    dependencies:
      domelementtype: 2.2.0
      domhandler: 4.3.0
      entities: 2.2.0
    dev: true

  /domelementtype/2.2.0:
    resolution: {integrity: sha512-DtBMo82pv1dFtUmHyr48beiuq792Sxohr+8Hm9zoxklYPfa6n0Z3Byjj2IV7bmr2IyqClnqEQhfgHJJ5QF0R5A==}
    dev: true

  /domexception/2.0.1:
    resolution: {integrity: sha512-yxJ2mFy/sibVQlu5qHjOkf9J3K6zgmCxgJ94u2EdvDOV09H+32LtRswEcUsmUWN72pVLOEnTSRaIVVzVQgS0dg==}
    engines: {node: '>=8'}
    dependencies:
      webidl-conversions: 5.0.0
    dev: true

  /domexception/4.0.0:
    resolution: {integrity: sha512-A2is4PLG+eeSfoTMA95/s4pvAoSo2mKtiM5jlHkAVewmiO8ISFTFKZjH7UAM1Atli/OT/7JHOrJRJiMKUZKYBw==}
    engines: {node: '>=12'}
    dependencies:
      webidl-conversions: 7.0.0
    dev: true

  /domhandler/4.3.0:
    resolution: {integrity: sha512-fC0aXNQXqKSFTr2wDNZDhsEYjCiYsDWl3D01kwt25hm1YIPyDGHvvi3rw+PLqHAl/m71MaiF7d5zvBr0p5UB2g==}
    engines: {node: '>= 4'}
    dependencies:
      domelementtype: 2.2.0
    dev: true

  /dompurify/2.3.3:
    resolution: {integrity: sha512-dqnqRkPMAjOZE0FogZ+ceJNM2dZ3V/yNOuFB7+39qpO93hHhfRpHw3heYQC7DPK9FqbQTfBKUJhiSfz4MvXYwg==}
    dev: false

  /dompurify/2.3.5:
    resolution: {integrity: sha512-kD+f8qEaa42+mjdOpKeztu9Mfx5bv9gVLO6K9jRx4uGvh6Wv06Srn4jr1wPNY2OOUGGSKHNFN+A8MA3v0E0QAQ==}
    dev: false

  /domutils/2.8.0:
    resolution: {integrity: sha512-w96Cjofp72M5IIhpjgobBimYEfoPjx1Vx0BSX9P30WBdZW2WIKU0T1Bd0kz2eNZ9ikjKgHbEyKx8BB6H1L3h3A==}
    dependencies:
      dom-serializer: 1.3.2
      domelementtype: 2.2.0
      domhandler: 4.3.0
    dev: true

  /dotenv/8.6.0:
    resolution: {integrity: sha512-IrPdXQsk2BbzvCBGBOTmmSH5SodmqZNt4ERAZDmW4CT+tL8VtvinqywuANaFu4bOMWki16nqf0e4oC0QIaDr/g==}
    engines: {node: '>=10'}
    dev: false

  /drange/1.1.1:
    resolution: {integrity: sha512-pYxfDYpued//QpnLIm4Avk7rsNtAtQkUES2cwAYSvD/wd2pKD71gN2Ebj3e7klzXwjocvE8c5vx/1fxwpqmSxA==}
    engines: {node: '>=4'}
    dev: false

  /electron-to-chromium/1.4.82:
    resolution: {integrity: sha512-Ks+ANzLoIrFDUOJdjxYMH6CMKB8UQo5modAwvSZTxgF+vEs/U7G5IbWFUp6dS4klPkTDVdxbORuk8xAXXhMsWw==}
    dev: true

  /emittery/0.8.1:
    resolution: {integrity: sha512-uDfvUjVrfGJJhymx/kz6prltenw1u7WrCg1oa94zYY8xxVpLLUu045LAT0dhDZdXG58/EpPL/5kA180fQ/qudg==}
    engines: {node: '>=10'}
    dev: true

  /emoji-regex/8.0.0:
    resolution: {integrity: sha512-MSjYzcWNOA0ewAHpz0MxpYFvwg6yjy1NG3xteoqz644VCo/RPgnr1/GGt+ic3iJTzQ8Eu3TdM14SawnVUmGE6A==}
    dev: true

  /emoji-regex/9.2.2:
    resolution: {integrity: sha512-L18DaJsXSUk2+42pv8mLs5jJT2hqFkFE4j21wOmgbUqsZ2hL72NsUU785g9RXgo3s0ZNgVl42TiHp3ZtOv/Vyg==}

  /encoding/0.1.13:
    resolution: {integrity: sha512-ETBauow1T35Y/WZMkio9jiM0Z5xjHHmJ4XmjZOq1l/dXz3lr2sRn87nJy20RupqSh1F2m3HHPSp8ShIPQJrJ3A==}
    requiresBuild: true
    dependencies:
      iconv-lite: 0.6.3
    dev: true
    optional: true

  /enquirer/2.3.6:
    resolution: {integrity: sha512-yjNnPr315/FjS4zIsUxYguYUPP2e1NK4d7E7ZOLiyYCcbFBiTMyID+2wvm2w6+pZ/odMA7cRkjhsPbltwBOrLg==}
    engines: {node: '>=8.6'}
    dependencies:
      ansi-colors: 4.1.1

  /entities/2.2.0:
    resolution: {integrity: sha512-p92if5Nz619I0w+akJrLZH0MX0Pb5DX39XOwQTtXSdQQOaYH03S1uIQp4mhOZtAXrxq4ViO67YTiLBo2638o9A==}
    dev: true

  /entities/3.0.1:
    resolution: {integrity: sha512-WiyBqoomrwMdFG1e0kqvASYfnlb0lp8M5o5Fw2OFq1hNZxxcNk8Ik0Xm7LxzBhuidnZB/UtBqVCgUz3kBOP51Q==}
    engines: {node: '>=0.12'}
    dev: true

  /env-paths/2.2.1:
    resolution: {integrity: sha512-+h1lkLKhZMTYjog1VEpJNG7NZJWcuc2DDk/qsqSTRRCOXiLjeQ1d1/udrUGhqMxUgAlwKNZ0cf2uqan5GLuS2A==}
    engines: {node: '>=6'}
    dev: true

  /err-code/2.0.3:
    resolution: {integrity: sha512-2bmlRpNKBxT/CRmPOlyISQpNj+qSeYvcym/uT0Jx2bMOlKLtSy1ZmLuVxSEKKyor/N5yhvp/ZiG1oE3DEYMSFA==}
    dev: true

  /error-ex/1.3.2:
    resolution: {integrity: sha512-7dFHNmqeFSEt2ZBsCriorKnn3Z2pj+fd9kmI6QoWw4//DL+icEBfc0U7qJCisqrTsKTjw4fNFy2pW9OqStD84g==}
    dependencies:
      is-arrayish: 0.2.1
    dev: true

  /es-abstract/1.19.1:
    resolution: {integrity: sha512-2vJ6tjA/UfqLm2MPs7jxVybLoB8i1t1Jd9R3kISld20sIxPcTbLuggQOUxeWeAvIUkduv/CfMjuh4WmiXr2v9w==}
    engines: {node: '>= 0.4'}
    dependencies:
      call-bind: 1.0.2
      es-to-primitive: 1.2.1
      function-bind: 1.1.1
      get-intrinsic: 1.1.1
      get-symbol-description: 1.0.0
      has: 1.0.3
      has-symbols: 1.0.3
      internal-slot: 1.0.3
      is-callable: 1.2.4
      is-negative-zero: 2.0.2
      is-regex: 1.1.4
      is-shared-array-buffer: 1.0.1
      is-string: 1.0.7
      is-weakref: 1.0.2
      object-inspect: 1.12.0
      object-keys: 1.1.1
      object.assign: 4.1.2
      string.prototype.trimend: 1.0.4
      string.prototype.trimstart: 1.0.4
      unbox-primitive: 1.0.1

  /es-to-primitive/1.2.1:
    resolution: {integrity: sha512-QCOllgZJtaUo9miYBcLChTUaHNjJF3PYs1VidD7AwiEj1kYxKeQTctLAezAOH5ZKRH0g2IgPn6KwB4IT8iRpvA==}
    engines: {node: '>= 0.4'}
    dependencies:
      is-callable: 1.2.4
      is-date-object: 1.0.5
      is-symbol: 1.0.4

  /esbuild-android-64/0.14.26:
    resolution: {integrity: sha512-HIyJ3VvigHfseaI0D+vsD8zKQ4roDUD962/vtO/KXzav6wR//Y//Qx1HUX8k5bQeQ7/0yCXlltY9VBw1MFnWFQ==}
    engines: {node: '>=12'}
    cpu: [x64]
    os: [android]
    requiresBuild: true
    dev: true
    optional: true

  /esbuild-android-arm64/0.14.26:
    resolution: {integrity: sha512-TxRCLxyU5yj3U8Bud9fCg3IxzIXXKaWcmDbvURm8JkRr0WvCAmwZBdLi5T8BasT1v5vrVE//M0KSHZod6HC6lA==}
    engines: {node: '>=12'}
    cpu: [arm64]
    os: [android]
    requiresBuild: true
    dev: true
    optional: true

  /esbuild-darwin-64/0.14.26:
    resolution: {integrity: sha512-oZJBN+CkR47Fc7KB1vowZy2kb5r+WSnsBjVEw7aI8HmR6louAgTr4bs1NwzaF6MbLi41ajaw6RdipfsM1H9PvQ==}
    engines: {node: '>=12'}
    cpu: [x64]
    os: [darwin]
    requiresBuild: true
    dev: true
    optional: true

  /esbuild-darwin-arm64/0.14.26:
    resolution: {integrity: sha512-eYW+cmP3BGVPDp+wd9bRI5CN5HjkZnrMQtj46Mj//UsSh4SRvflAp3pjs3ooA+MCpIa9xZ8091HqLqpYi7KFWA==}
    engines: {node: '>=12'}
    cpu: [arm64]
    os: [darwin]
    requiresBuild: true
    dev: true
    optional: true

  /esbuild-freebsd-64/0.14.26:
    resolution: {integrity: sha512-Q+Hs27fSBkNfUHNhphSyWfF5lxl3o9S6LFlzkC5KofxLCnCESP+7YTzAWTosYGANsPT2mvYFOraFeYEokG+5DA==}
    engines: {node: '>=12'}
    cpu: [x64]
    os: [freebsd]
    requiresBuild: true
    dev: true
    optional: true

  /esbuild-freebsd-arm64/0.14.26:
    resolution: {integrity: sha512-MT+FuC/63oz6j/jvWOMCNqnHBYm/bNhGPArUgQX8GRhofFCeqe0NRmJbhtlHZaEeErIIjHPZQ/nXs34mfiqo/Q==}
    engines: {node: '>=12'}
    cpu: [arm64]
    os: [freebsd]
    requiresBuild: true
    dev: true
    optional: true

  /esbuild-linux-32/0.14.26:
    resolution: {integrity: sha512-9gqSfJ8qMDvz7wXZoinNoe9/ekPpbT+/ZgVfZEeB72ETITVPHvMbG8i0E12wG366G01vMXtlxbD9IYJsMVhe6w==}
    engines: {node: '>=12'}
    cpu: [ia32]
    os: [linux]
    requiresBuild: true
    dev: true
    optional: true

  /esbuild-linux-64/0.14.26:
    resolution: {integrity: sha512-aPku1lCxxXmBr5LkENSlGIbY33jjQExDzaSrNV+dDA5bHXhFnpI9UkSe+vQzrSkxgO66vNjSTNDcxg3pOXBaBw==}
    engines: {node: '>=12'}
    cpu: [x64]
    os: [linux]
    requiresBuild: true
    dev: true
    optional: true

  /esbuild-linux-arm/0.14.26:
    resolution: {integrity: sha512-m7ozLQozfgBmh9l3HWxDEVYEEG8GuTqzRoFuf9iX0xAlbtqmhhlm7M4zNMa2eyPEG+ejgHndAuvuB1hcOWvdJw==}
    engines: {node: '>=12'}
    cpu: [arm]
    os: [linux]
    requiresBuild: true
    dev: true
    optional: true

  /esbuild-linux-arm64/0.14.26:
    resolution: {integrity: sha512-S0boyzv5Yx+IN1A8253nEPzHqn/W/y+CRcLYFZ1E5DscqkY7EvBao6rhff3ZxaHU9Zrkn0pLVqlJdMx3rm6D4Q==}
    engines: {node: '>=12'}
    cpu: [arm64]
    os: [linux]
    requiresBuild: true
    dev: true
    optional: true

  /esbuild-linux-mips64le/0.14.26:
    resolution: {integrity: sha512-TyMRc2ctQV1g9ruHg1Y793e18uDigKKsgzcZPzfxZi2z+hGK1uaSdaejGdULEJBJVMXt3/NC1T1yq0vCTiYYgg==}
    engines: {node: '>=12'}
    cpu: [mips64el]
    os: [linux]
    requiresBuild: true
    dev: true
    optional: true

  /esbuild-linux-ppc64le/0.14.26:
    resolution: {integrity: sha512-aOJPP80m2gV8CyDqEMGbwZaGKuR45tZU1qYZ0+Cy8lWV4CWmd9iBWhCLP3eI9d7163m6t+0YO/6N3iLSVlNnpA==}
    engines: {node: '>=12'}
    cpu: [ppc64]
    os: [linux]
    requiresBuild: true
    dev: true
    optional: true

  /esbuild-linux-riscv64/0.14.26:
    resolution: {integrity: sha512-2E5xK7SNZFXhFzRbZGtUqg3MbHnrx5XzqHaGLOLdHBqOSWIAdJKB3w6WtjpLkZvPuWrKeh51XnRpk1jm0TsUjQ==}
    engines: {node: '>=12'}
    cpu: [riscv64]
    os: [linux]
    requiresBuild: true
    dev: true
    optional: true

  /esbuild-linux-s390x/0.14.26:
    resolution: {integrity: sha512-kfSuFea857mTYMp/RAFmMp9TBjf1T8F/dTRqLn2p+g8Ok30Cp1+mI2+YCmxz5Uw2JOfxyvpND0Ek1PGPMo1UsQ==}
    engines: {node: '>=12'}
    cpu: [s390x]
    os: [linux]
    requiresBuild: true
    dev: true
    optional: true

  /esbuild-netbsd-64/0.14.26:
    resolution: {integrity: sha512-tWhLwfOOqdZRwvaSYIWuic9Cj+WRRCLHe//Bmlf0ThBur9/EssRTtVh6/rC2Okp7Eb4QcerA/1wjWLYLECYD7g==}
    engines: {node: '>=12'}
    cpu: [x64]
    os: [netbsd]
    requiresBuild: true
    dev: true
    optional: true

  /esbuild-node-externals/1.4.1_esbuild@0.14.26:
    resolution: {integrity: sha512-ZFNGa6w1kYzn4wx9ty4eaItaOTSe2hWQZ6WXa/8guKJCiXL3XpW2CZT4gkx2OhfBKxpqaqa7ZeGK54ScoLSUdw==}
    peerDependencies:
      esbuild: 0.12 - 0.14
    dependencies:
      esbuild: 0.14.26
      find-up: 5.0.0
      tslib: 2.3.1
    dev: true

  /esbuild-openbsd-64/0.14.26:
    resolution: {integrity: sha512-Xj7IWpsPn/hgKNzwjLpnf6wMtV0lfw5bzn7N9vmiCKx9TBA28L2hI8G15O0s9atLKny4HpmCGwZWmReNF1Ui6g==}
    engines: {node: '>=12'}
    cpu: [x64]
    os: [openbsd]
    requiresBuild: true
    dev: true
    optional: true

  /esbuild-sunos-64/0.14.26:
    resolution: {integrity: sha512-5odPsuhghCUYc3c1gEtz6pGq9cuGRDq1+iNdLBjZcz6IUebd0ay/AVORWchs5WddzyJA9hguxrKsPjECxX6OzQ==}
    engines: {node: '>=12'}
    cpu: [x64]
    os: [sunos]
    requiresBuild: true
    dev: true
    optional: true

  /esbuild-windows-32/0.14.26:
    resolution: {integrity: sha512-xSVyGV6xGQlAC/K+oBXC9YiGGqoKqQGXVEFQKlDGXD6rxHGK5Fch0ynuvkjaYWW/p8OWqxGVYcof5BvGjY49RA==}
    engines: {node: '>=12'}
    cpu: [ia32]
    os: [win32]
    requiresBuild: true
    dev: true
    optional: true

  /esbuild-windows-64/0.14.26:
    resolution: {integrity: sha512-Q0Bm42+wIqHJ8yF96T7nXosILXROegRtMmuI1L0kry0YBHnCFMtjNRTyUwv8yi7o2XvVYh7DF0NHLDL4N34MuA==}
    engines: {node: '>=12'}
    cpu: [x64]
    os: [win32]
    requiresBuild: true
    dev: true
    optional: true

  /esbuild-windows-arm64/0.14.26:
    resolution: {integrity: sha512-+l0DB0VV4LiSoDfNsGviK/2M88IR+/fOUfQoQx08RPu7OZ7gv9BqhRLZCSCT4qHT351OTH1nPv7avRXX6JRQcg==}
    engines: {node: '>=12'}
    cpu: [arm64]
    os: [win32]
    requiresBuild: true
    dev: true
    optional: true

  /esbuild/0.12.29:
    resolution: {integrity: sha512-w/XuoBCSwepyiZtIRsKsetiLDUVGPVw1E/R3VTFSecIy8UR7Cq3SOtwKHJMFoVqqVG36aGkzh4e8BvpO1Fdc7g==}
    hasBin: true
    requiresBuild: true
    dev: false

  /esbuild/0.14.26:
    resolution: {integrity: sha512-v0zIYlFB9NZ82/hFljhvpA7f8rob66r68ymB7juMz6TYAAMYjKGoW+hrMfRRvic5MAOI2wE/SuykFvsELLa6eA==}
    engines: {node: '>=12'}
    hasBin: true
    requiresBuild: true
    optionalDependencies:
      esbuild-android-64: 0.14.26
      esbuild-android-arm64: 0.14.26
      esbuild-darwin-64: 0.14.26
      esbuild-darwin-arm64: 0.14.26
      esbuild-freebsd-64: 0.14.26
      esbuild-freebsd-arm64: 0.14.26
      esbuild-linux-32: 0.14.26
      esbuild-linux-64: 0.14.26
      esbuild-linux-arm: 0.14.26
      esbuild-linux-arm64: 0.14.26
      esbuild-linux-mips64le: 0.14.26
      esbuild-linux-ppc64le: 0.14.26
      esbuild-linux-riscv64: 0.14.26
      esbuild-linux-s390x: 0.14.26
      esbuild-netbsd-64: 0.14.26
      esbuild-openbsd-64: 0.14.26
      esbuild-sunos-64: 0.14.26
      esbuild-windows-32: 0.14.26
      esbuild-windows-64: 0.14.26
      esbuild-windows-arm64: 0.14.26
    dev: true

  /escalade/3.1.1:
    resolution: {integrity: sha512-k0er2gUkLf8O0zKJiAhmkTnJlTvINGv7ygDNPbeIsX/TJjGJZHuh9B2UxbsaEkmlEo9MfhrSzmhIlhRlI2GXnw==}
    engines: {node: '>=6'}
    dev: true

  /escape-string-regexp/1.0.5:
    resolution: {integrity: sha1-G2HAViGQqN/2rjuyzwIAyhMLhtQ=}
    engines: {node: '>=0.8.0'}

  /escape-string-regexp/2.0.0:
    resolution: {integrity: sha512-UpzcLCXolUWcNu5HtVMHYdXJjArjsF9C0aNnquZYY4uW/Vu0miy5YoWvbV345HauVvcAUnpRuhMMcqTcGOY2+w==}
    engines: {node: '>=8'}
    dev: true

  /escape-string-regexp/4.0.0:
    resolution: {integrity: sha512-TtpcNJ3XAzx3Gq8sWRzJaVajRs0uVxA2YAkdb1jm2YkPz4G6egUFAyA3n5vtEIZefPk5Wa4UXbKuS5fKkJWdgA==}
    engines: {node: '>=10'}

  /escodegen/2.0.0:
    resolution: {integrity: sha512-mmHKys/C8BFUGI+MAWNcSYoORYLMdPzjrknd2Vc+bUsjN5bXcr8EhrNB+UTqfL1y3I9c4fw2ihgtMPQLBRiQxw==}
    engines: {node: '>=6.0'}
    hasBin: true
    dependencies:
      esprima: 4.0.1
      estraverse: 5.3.0
      esutils: 2.0.3
      optionator: 0.8.3
    optionalDependencies:
      source-map: 0.6.1
    dev: true

  /eslint-config-next/12.1.0_af2bf89990c8b552eb861193bfa770f8:
    resolution: {integrity: sha512-tBhuUgoDITcdcM7xFvensi9I5WTI4dnvH4ETGRg1U8ZKpXrZsWQFdOKIDzR3RLP5HR3xXrLviaMM4c3zVoE/pA==}
    peerDependencies:
      eslint: ^7.23.0 || ^8.0.0
      next: '>=10.2.0'
      typescript: '>=3.3.1'
    peerDependenciesMeta:
      typescript:
        optional: true
    dependencies:
      '@next/eslint-plugin-next': 12.1.0
      '@rushstack/eslint-patch': 1.1.0
      '@typescript-eslint/parser': 5.14.0_eslint@8.3.0+typescript@4.6.2
      eslint: 8.3.0
      eslint-import-resolver-node: 0.3.6
      eslint-import-resolver-typescript: 2.5.0_4f12990f4aef1a2737100e144cae1b1f
      eslint-plugin-import: 2.25.4_eslint@8.3.0
      eslint-plugin-jsx-a11y: 6.5.1_eslint@8.3.0
      eslint-plugin-react: 7.29.4_eslint@8.3.0
      eslint-plugin-react-hooks: 4.3.0_eslint@8.3.0
      next: 12.1.0_33bdac975a6e334c49640fab91e2abb4
      typescript: 4.6.2
    transitivePeerDependencies:
      - supports-color
    dev: false

  /eslint-config-prettier/8.5.0_eslint@8.3.0:
    resolution: {integrity: sha512-obmWKLUNCnhtQRKc+tmnYuQl0pFU1ibYJQ5BGhTVB08bHe9wC8qUeG7c08dj9XX+AuPj1YSGSQIHl1pnDHZR0Q==}
    hasBin: true
    peerDependencies:
      eslint: '>=7.0.0'
    dependencies:
      eslint: 8.3.0
    dev: false

  /eslint-config-react-app/7.0.0_1856d15101a6e9dd49e63fb0fa6bb6b5:
    resolution: {integrity: sha512-xyymoxtIt1EOsSaGag+/jmcywRuieQoA2JbPCjnw9HukFj9/97aGPoZVFioaotzk1K5Qt9sHO5EutZbkrAXS0g==}
    engines: {node: '>=14.0.0'}
    peerDependencies:
      eslint: ^8.0.0
    dependencies:
      '@babel/core': 7.17.5
      '@babel/eslint-parser': 7.17.0_@babel+core@7.17.5+eslint@8.11.0
      '@rushstack/eslint-patch': 1.1.0
      '@typescript-eslint/eslint-plugin': 5.14.0_d03fe00fe0c17209f02f4da98ec90c96
      '@typescript-eslint/parser': 5.14.0_eslint@8.11.0+typescript@4.5.5
      babel-preset-react-app: 10.0.1
      confusing-browser-globals: 1.0.11
      eslint: 8.11.0
      eslint-plugin-flowtype: 8.0.3_aad8b80e2e85785519813d5d59c2164b
      eslint-plugin-import: 2.25.4_eslint@8.11.0
      eslint-plugin-jest: 25.7.0_a4f4fabe48ac294d27463ec14ebff265
      eslint-plugin-jsx-a11y: 6.5.1_eslint@8.11.0
      eslint-plugin-react: 7.29.4_eslint@8.11.0
      eslint-plugin-react-hooks: 4.3.0_eslint@8.11.0
      eslint-plugin-testing-library: 5.1.0_eslint@8.11.0+typescript@4.5.5
    transitivePeerDependencies:
      - '@babel/plugin-syntax-flow'
      - '@babel/plugin-transform-react-jsx'
      - jest
      - supports-color
      - typescript
    dev: true

  /eslint-import-resolver-node/0.3.6:
    resolution: {integrity: sha512-0En0w03NRVMn9Uiyn8YRPDKvWjxCWkslUEhGNTdGx15RvPJYQ+lbOlqrlNI2vEAs4pDYK4f/HN2TbDmk5TP0iw==}
    dependencies:
      debug: 3.2.7
      resolve: 1.22.0

  /eslint-import-resolver-typescript/2.5.0_4f12990f4aef1a2737100e144cae1b1f:
    resolution: {integrity: sha512-qZ6e5CFr+I7K4VVhQu3M/9xGv9/YmwsEXrsm3nimw8vWaVHRDrQRp26BgCypTxBp3vUp4o5aVEJRiy0F2DFddQ==}
    engines: {node: '>=4'}
    peerDependencies:
      eslint: '*'
      eslint-plugin-import: '*'
    dependencies:
      debug: 4.3.3
      eslint: 8.3.0
      eslint-plugin-import: 2.25.4_eslint@8.3.0
      glob: 7.2.0
      is-glob: 4.0.3
      resolve: 1.22.0
      tsconfig-paths: 3.14.0
    transitivePeerDependencies:
      - supports-color
    dev: false

  /eslint-module-utils/2.7.3:
    resolution: {integrity: sha512-088JEC7O3lDZM9xGe0RerkOMd0EjFl+Yvd1jPWIkMT5u3H9+HC34mWWPnqPrN13gieT9pBOO+Qt07Nb/6TresQ==}
    engines: {node: '>=4'}
    dependencies:
      debug: 3.2.7
      find-up: 2.1.0

  /eslint-plugin-es/3.0.1_eslint@8.11.0:
    resolution: {integrity: sha512-GUmAsJaN4Fc7Gbtl8uOBlayo2DqhwWvEzykMHSCZHU3XdJ+NSzzZcVhXh3VxX5icqQ+oQdIEawXX8xkR3mIFmQ==}
    engines: {node: '>=8.10.0'}
    peerDependencies:
      eslint: '>=4.19.1'
    dependencies:
      eslint: 8.11.0
      eslint-utils: 2.1.0
      regexpp: 3.2.0
    dev: true

  /eslint-plugin-flowtype/8.0.3_aad8b80e2e85785519813d5d59c2164b:
    resolution: {integrity: sha512-dX8l6qUL6O+fYPtpNRideCFSpmWOUVx5QcaGLVqe/vlDiBSe4vYljDWDETwnyFzpl7By/WVIu6rcrniCgH9BqQ==}
    engines: {node: '>=12.0.0'}
    peerDependencies:
      '@babel/plugin-syntax-flow': ^7.14.5
      '@babel/plugin-transform-react-jsx': ^7.14.9
      eslint: ^8.1.0
    dependencies:
      '@babel/plugin-syntax-flow': 7.16.7_@babel+core@7.17.5
      '@babel/plugin-transform-react-jsx': 7.17.3_@babel+core@7.17.5
      eslint: 8.11.0
      lodash: 4.17.21
      string-natural-compare: 3.0.1
    dev: true

  /eslint-plugin-import/2.25.4_eslint@8.11.0:
    resolution: {integrity: sha512-/KJBASVFxpu0xg1kIBn9AUa8hQVnszpwgE7Ld0lKAlx7Ie87yzEzCgSkekt+le/YVhiaosO4Y14GDAOc41nfxA==}
    engines: {node: '>=4'}
    peerDependencies:
      eslint: ^2 || ^3 || ^4 || ^5 || ^6 || ^7.2.0 || ^8
    dependencies:
      array-includes: 3.1.4
      array.prototype.flat: 1.2.5
      debug: 2.6.9
      doctrine: 2.1.0
      eslint: 8.11.0
      eslint-import-resolver-node: 0.3.6
      eslint-module-utils: 2.7.3
      has: 1.0.3
      is-core-module: 2.8.1
      is-glob: 4.0.3
      minimatch: 3.1.2
      object.values: 1.1.5
      resolve: 1.22.0
      tsconfig-paths: 3.14.0
    dev: true

  /eslint-plugin-import/2.25.4_eslint@8.3.0:
    resolution: {integrity: sha512-/KJBASVFxpu0xg1kIBn9AUa8hQVnszpwgE7Ld0lKAlx7Ie87yzEzCgSkekt+le/YVhiaosO4Y14GDAOc41nfxA==}
    engines: {node: '>=4'}
    peerDependencies:
      eslint: ^2 || ^3 || ^4 || ^5 || ^6 || ^7.2.0 || ^8
    dependencies:
      array-includes: 3.1.4
      array.prototype.flat: 1.2.5
      debug: 2.6.9
      doctrine: 2.1.0
      eslint: 8.3.0
      eslint-import-resolver-node: 0.3.6
      eslint-module-utils: 2.7.3
      has: 1.0.3
      is-core-module: 2.8.1
      is-glob: 4.0.3
      minimatch: 3.1.2
      object.values: 1.1.5
      resolve: 1.22.0
      tsconfig-paths: 3.14.0
    dev: false

  /eslint-plugin-jest/25.7.0_a4f4fabe48ac294d27463ec14ebff265:
    resolution: {integrity: sha512-PWLUEXeeF7C9QGKqvdSbzLOiLTx+bno7/HC9eefePfEb257QFHg7ye3dh80AZVkaa/RQsBB1Q/ORQvg2X7F0NQ==}
    engines: {node: ^12.13.0 || ^14.15.0 || >=16.0.0}
    peerDependencies:
      '@typescript-eslint/eslint-plugin': ^4.0.0 || ^5.0.0
      eslint: ^6.0.0 || ^7.0.0 || ^8.0.0
      jest: '*'
    peerDependenciesMeta:
      '@typescript-eslint/eslint-plugin':
        optional: true
      jest:
        optional: true
    dependencies:
      '@typescript-eslint/eslint-plugin': 5.14.0_d03fe00fe0c17209f02f4da98ec90c96
      '@typescript-eslint/experimental-utils': 5.14.0_eslint@8.11.0+typescript@4.5.5
      eslint: 8.11.0
      jest: 27.5.1
    transitivePeerDependencies:
      - supports-color
      - typescript
    dev: true

  /eslint-plugin-jsx-a11y/6.5.1_eslint@8.11.0:
    resolution: {integrity: sha512-sVCFKX9fllURnXT2JwLN5Qgo24Ug5NF6dxhkmxsMEUZhXRcGg+X3e1JbJ84YePQKBl5E0ZjAH5Q4rkdcGY99+g==}
    engines: {node: '>=4.0'}
    peerDependencies:
      eslint: ^3 || ^4 || ^5 || ^6 || ^7 || ^8
    dependencies:
      '@babel/runtime': 7.17.2
      aria-query: 4.2.2
      array-includes: 3.1.4
      ast-types-flow: 0.0.7
      axe-core: 4.4.1
      axobject-query: 2.2.0
      damerau-levenshtein: 1.0.8
      emoji-regex: 9.2.2
      eslint: 8.11.0
      has: 1.0.3
      jsx-ast-utils: 3.2.1
      language-tags: 1.0.5
      minimatch: 3.1.2
    dev: true

  /eslint-plugin-jsx-a11y/6.5.1_eslint@8.3.0:
    resolution: {integrity: sha512-sVCFKX9fllURnXT2JwLN5Qgo24Ug5NF6dxhkmxsMEUZhXRcGg+X3e1JbJ84YePQKBl5E0ZjAH5Q4rkdcGY99+g==}
    engines: {node: '>=4.0'}
    peerDependencies:
      eslint: ^3 || ^4 || ^5 || ^6 || ^7 || ^8
    dependencies:
      '@babel/runtime': 7.17.2
      aria-query: 4.2.2
      array-includes: 3.1.4
      ast-types-flow: 0.0.7
      axe-core: 4.4.1
      axobject-query: 2.2.0
      damerau-levenshtein: 1.0.8
      emoji-regex: 9.2.2
      eslint: 8.3.0
      has: 1.0.3
      jsx-ast-utils: 3.2.1
      language-tags: 1.0.5
      minimatch: 3.1.2
    dev: false

  /eslint-plugin-node/11.1.0_eslint@8.11.0:
    resolution: {integrity: sha512-oUwtPJ1W0SKD0Tr+wqu92c5xuCeQqB3hSCHasn/ZgjFdA9iDGNkNf2Zi9ztY7X+hNuMib23LNGRm6+uN+KLE3g==}
    engines: {node: '>=8.10.0'}
    peerDependencies:
      eslint: '>=5.16.0'
    dependencies:
      eslint: 8.11.0
      eslint-plugin-es: 3.0.1_eslint@8.11.0
      eslint-utils: 2.1.0
      ignore: 5.2.0
      minimatch: 3.1.2
      resolve: 1.22.0
      semver: 6.3.0
    dev: true

  /eslint-plugin-promise/6.0.0_eslint@8.11.0:
    resolution: {integrity: sha512-7GPezalm5Bfi/E22PnQxDWH2iW9GTvAlUNTztemeHb6c1BniSyoeTrM87JkC0wYdi6aQrZX9p2qEiAno8aTcbw==}
    engines: {node: ^12.22.0 || ^14.17.0 || >=16.0.0}
    peerDependencies:
      eslint: ^7.0.0 || ^8.0.0
    dependencies:
      eslint: 8.11.0
    dev: true

  /eslint-plugin-react-hooks/4.3.0_eslint@8.11.0:
    resolution: {integrity: sha512-XslZy0LnMn+84NEG9jSGR6eGqaZB3133L8xewQo3fQagbQuGt7a63gf+P1NGKZavEYEC3UXaWEAA/AqDkuN6xA==}
    engines: {node: '>=10'}
    peerDependencies:
      eslint: ^3.0.0 || ^4.0.0 || ^5.0.0 || ^6.0.0 || ^7.0.0 || ^8.0.0-0
    dependencies:
      eslint: 8.11.0
    dev: true

  /eslint-plugin-react-hooks/4.3.0_eslint@8.3.0:
    resolution: {integrity: sha512-XslZy0LnMn+84NEG9jSGR6eGqaZB3133L8xewQo3fQagbQuGt7a63gf+P1NGKZavEYEC3UXaWEAA/AqDkuN6xA==}
    engines: {node: '>=10'}
    peerDependencies:
      eslint: ^3.0.0 || ^4.0.0 || ^5.0.0 || ^6.0.0 || ^7.0.0 || ^8.0.0-0
    dependencies:
      eslint: 8.3.0
    dev: false

  /eslint-plugin-react/7.29.4_eslint@8.11.0:
    resolution: {integrity: sha512-CVCXajliVh509PcZYRFyu/BoUEz452+jtQJq2b3Bae4v3xBUWPLCmtmBM+ZinG4MzwmxJgJ2M5rMqhqLVn7MtQ==}
    engines: {node: '>=4'}
    peerDependencies:
      eslint: ^3 || ^4 || ^5 || ^6 || ^7 || ^8
    dependencies:
      array-includes: 3.1.4
      array.prototype.flatmap: 1.2.5
      doctrine: 2.1.0
      eslint: 8.11.0
      estraverse: 5.3.0
      jsx-ast-utils: 3.2.1
      minimatch: 3.1.2
      object.entries: 1.1.5
      object.fromentries: 2.0.5
      object.hasown: 1.1.0
      object.values: 1.1.5
      prop-types: 15.8.1
      resolve: 2.0.0-next.3
      semver: 6.3.0
      string.prototype.matchall: 4.0.6
    dev: true

  /eslint-plugin-react/7.29.4_eslint@8.3.0:
    resolution: {integrity: sha512-CVCXajliVh509PcZYRFyu/BoUEz452+jtQJq2b3Bae4v3xBUWPLCmtmBM+ZinG4MzwmxJgJ2M5rMqhqLVn7MtQ==}
    engines: {node: '>=4'}
    peerDependencies:
      eslint: ^3 || ^4 || ^5 || ^6 || ^7 || ^8
    dependencies:
      array-includes: 3.1.4
      array.prototype.flatmap: 1.2.5
      doctrine: 2.1.0
      eslint: 8.3.0
      estraverse: 5.3.0
      jsx-ast-utils: 3.2.1
      minimatch: 3.1.2
      object.entries: 1.1.5
      object.fromentries: 2.0.5
      object.hasown: 1.1.0
      object.values: 1.1.5
      prop-types: 15.8.1
      resolve: 2.0.0-next.3
      semver: 6.3.0
      string.prototype.matchall: 4.0.6
    dev: false

  /eslint-plugin-simple-import-sort/7.0.0_eslint@8.11.0:
    resolution: {integrity: sha512-U3vEDB5zhYPNfxT5TYR7u01dboFZp+HNpnGhkDB2g/2E4wZ/g1Q9Ton8UwCLfRV9yAKyYqDh62oHOamvkFxsvw==}
    peerDependencies:
      eslint: '>=5.0.0'
    dependencies:
      eslint: 8.11.0
    dev: true

  /eslint-plugin-testing-library/5.1.0_eslint@8.11.0+typescript@4.5.5:
    resolution: {integrity: sha512-YSNzasJUbyhOTe14ZPygeOBvcPvcaNkwHwrj4vdf+uirr2D32JTDaKi6CP5Os2aWtOcvt4uBSPXp9h5xGoqvWQ==}
    engines: {node: ^12.22.0 || ^14.17.0 || >=16.0.0, npm: '>=6'}
    peerDependencies:
      eslint: ^7.5.0 || ^8.0.0
    dependencies:
      '@typescript-eslint/utils': 5.14.0_eslint@8.11.0+typescript@4.5.5
      eslint: 8.11.0
    transitivePeerDependencies:
      - supports-color
      - typescript
    dev: true

  /eslint-scope/5.1.1:
    resolution: {integrity: sha512-2NxwbF/hZ0KpepYN0cNbo+FN6XoK7GaHlQhgx/hIZl6Va0bF45RQOOwhLIy8lQDbuCiadSLCBnH2CFYquit5bw==}
    engines: {node: '>=8.0.0'}
    dependencies:
      esrecurse: 4.3.0
      estraverse: 4.3.0
    dev: true

  /eslint-scope/7.1.1:
    resolution: {integrity: sha512-QKQM/UXpIiHcLqJ5AOyIW7XZmzjkzQXYE54n1++wb0u9V/abW3l9uQnxX8Z5Xd18xyKIMTUAyQ0k1e8pz6LUrw==}
    engines: {node: ^12.22.0 || ^14.17.0 || >=16.0.0}
    dependencies:
      esrecurse: 4.3.0
      estraverse: 5.3.0

  /eslint-utils/2.1.0:
    resolution: {integrity: sha512-w94dQYoauyvlDc43XnGB8lU3Zt713vNChgt4EWwhXAP2XkBvndfxF0AgIqKOOasjPIPzj9JqgwkwbCYD0/V3Zg==}
    engines: {node: '>=6'}
    dependencies:
      eslint-visitor-keys: 1.3.0
    dev: true

  /eslint-utils/3.0.0_eslint@8.11.0:
    resolution: {integrity: sha512-uuQC43IGctw68pJA1RgbQS8/NP7rch6Cwd4j3ZBtgo4/8Flj4eGE7ZYSZRN3iq5pVUv6GPdW5Z1RFleo84uLDA==}
    engines: {node: ^10.0.0 || ^12.0.0 || >= 14.0.0}
    peerDependencies:
      eslint: '>=5'
    dependencies:
      eslint: 8.11.0
      eslint-visitor-keys: 2.1.0
    dev: true

  /eslint-utils/3.0.0_eslint@8.3.0:
    resolution: {integrity: sha512-uuQC43IGctw68pJA1RgbQS8/NP7rch6Cwd4j3ZBtgo4/8Flj4eGE7ZYSZRN3iq5pVUv6GPdW5Z1RFleo84uLDA==}
    engines: {node: ^10.0.0 || ^12.0.0 || >= 14.0.0}
    peerDependencies:
      eslint: '>=5'
    dependencies:
      eslint: 8.3.0
      eslint-visitor-keys: 2.1.0
    dev: false

  /eslint-visitor-keys/1.3.0:
    resolution: {integrity: sha512-6J72N8UNa462wa/KFODt/PJ3IU60SDpC3QXC1Hjc1BXXpfL2C9R5+AU7jhe0F6GREqVMh4Juu+NY7xn+6dipUQ==}
    engines: {node: '>=4'}
    dev: true

  /eslint-visitor-keys/2.1.0:
    resolution: {integrity: sha512-0rSmRBzXgDzIsD6mGdJgevzgezI534Cer5L/vyMX0kHzT/jiB43jRhd9YUlMGYLQy2zprNmoT8qasCGtY+QaKw==}
    engines: {node: '>=10'}

  /eslint-visitor-keys/3.3.0:
    resolution: {integrity: sha512-mQ+suqKJVyeuwGYHAdjMFqjCyfl8+Ldnxuyp3ldiMBFKkvytrXUZWaiPCEav8qDHKty44bD+qV1IP4T+w+xXRA==}
    engines: {node: ^12.22.0 || ^14.17.0 || >=16.0.0}

  /eslint/8.11.0:
    resolution: {integrity: sha512-/KRpd9mIRg2raGxHRGwW9ZywYNAClZrHjdueHcrVDuO3a6bj83eoTirCCk0M0yPwOjWYKHwRVRid+xK4F/GHgA==}
    engines: {node: ^12.22.0 || ^14.17.0 || >=16.0.0}
    hasBin: true
    dependencies:
      '@eslint/eslintrc': 1.2.1
      '@humanwhocodes/config-array': 0.9.5
      ajv: 6.12.6
      chalk: 4.1.2
      cross-spawn: 7.0.3
      debug: 4.3.3
      doctrine: 3.0.0
      escape-string-regexp: 4.0.0
      eslint-scope: 7.1.1
      eslint-utils: 3.0.0_eslint@8.11.0
      eslint-visitor-keys: 3.3.0
      espree: 9.3.1
      esquery: 1.4.0
      esutils: 2.0.3
      fast-deep-equal: 3.1.3
      file-entry-cache: 6.0.1
      functional-red-black-tree: 1.0.1
      glob-parent: 6.0.2
      globals: 13.12.1
      ignore: 5.2.0
      import-fresh: 3.3.0
      imurmurhash: 0.1.4
      is-glob: 4.0.3
      js-yaml: 4.1.0
      json-stable-stringify-without-jsonify: 1.0.1
      levn: 0.4.1
      lodash.merge: 4.6.2
      minimatch: 3.1.2
      natural-compare: 1.4.0
      optionator: 0.9.1
      regexpp: 3.2.0
      strip-ansi: 6.0.1
      strip-json-comments: 3.1.1
      text-table: 0.2.0
      v8-compile-cache: 2.3.0
    transitivePeerDependencies:
      - supports-color
    dev: true

  /eslint/8.3.0:
    resolution: {integrity: sha512-aIay56Ph6RxOTC7xyr59Kt3ewX185SaGnAr8eWukoPLeriCrvGjvAubxuvaXOfsxhtwV5g0uBOsyhAom4qJdww==}
    engines: {node: ^12.22.0 || ^14.17.0 || >=16.0.0}
    hasBin: true
    dependencies:
      '@eslint/eslintrc': 1.2.1
      '@humanwhocodes/config-array': 0.6.0
      ajv: 6.12.6
      chalk: 4.1.2
      cross-spawn: 7.0.3
      debug: 4.3.3
      doctrine: 3.0.0
      enquirer: 2.3.6
      escape-string-regexp: 4.0.0
      eslint-scope: 7.1.1
      eslint-utils: 3.0.0_eslint@8.3.0
      eslint-visitor-keys: 3.3.0
      espree: 9.3.1
      esquery: 1.4.0
      esutils: 2.0.3
      fast-deep-equal: 3.1.3
      file-entry-cache: 6.0.1
      functional-red-black-tree: 1.0.1
      glob-parent: 6.0.2
      globals: 13.12.1
      ignore: 4.0.6
      import-fresh: 3.3.0
      imurmurhash: 0.1.4
      is-glob: 4.0.3
      js-yaml: 4.1.0
      json-stable-stringify-without-jsonify: 1.0.1
      levn: 0.4.1
      lodash.merge: 4.6.2
      minimatch: 3.1.2
      natural-compare: 1.4.0
      optionator: 0.9.1
      progress: 2.0.3
      regexpp: 3.2.0
      semver: 7.3.5
      strip-ansi: 6.0.1
      strip-json-comments: 3.1.1
      text-table: 0.2.0
      v8-compile-cache: 2.3.0
    transitivePeerDependencies:
      - supports-color
    dev: false

  /espree/9.3.1:
    resolution: {integrity: sha512-bvdyLmJMfwkV3NCRl5ZhJf22zBFo1y8bYh3VYb+bfzqNB4Je68P2sSuXyuFquzWLebHpNd2/d5uv7yoP9ISnGQ==}
    engines: {node: ^12.22.0 || ^14.17.0 || >=16.0.0}
    dependencies:
      acorn: 8.7.0
      acorn-jsx: 5.3.2_acorn@8.7.0
      eslint-visitor-keys: 3.3.0

  /esprima/4.0.1:
    resolution: {integrity: sha512-eGuFFw7Upda+g4p+QHvnW0RyTX/SVeJBDM/gCtMARO0cLuT2HcEKnTPvhjV6aGeqrCB/sbNop0Kszm0jsaWU4A==}
    engines: {node: '>=4'}
    hasBin: true

  /esquery/1.4.0:
    resolution: {integrity: sha512-cCDispWt5vHHtwMY2YrAQ4ibFkAL8RbH5YGBnZBc90MolvvfkkQcJro/aZiAQUlQ3qgrYS6D6v8Gc5G5CQsc9w==}
    engines: {node: '>=0.10'}
    dependencies:
      estraverse: 5.3.0

  /esrecurse/4.3.0:
    resolution: {integrity: sha512-KmfKL3b6G+RXvP8N1vr3Tq1kL/oCFgn2NYXEtqP8/L3pKapUA4G8cFVaoF3SU323CD4XypR/ffioHmkti6/Tag==}
    engines: {node: '>=4.0'}
    dependencies:
      estraverse: 5.3.0

  /estraverse/4.3.0:
    resolution: {integrity: sha512-39nnKffWz8xN1BU/2c79n9nB9HDzo0niYUqx6xyqUnyoAnQyyWpOTdZEeiCch8BBu515t4wp9ZmgVfVhn9EBpw==}
    engines: {node: '>=4.0'}
    dev: true

  /estraverse/5.3.0:
    resolution: {integrity: sha512-MMdARuVEQziNTeJD8DgMqmhwR11BRQ/cBP+pLtYdSTnf3MIO8fFeiINEbX36ZdNlfU/7A9f3gUw49B3oQsvwBA==}
    engines: {node: '>=4.0'}

  /estree-walker/2.0.2:
    resolution: {integrity: sha512-Rfkk/Mp/DL7JVje3u18FxFujQlTNR2q6QfMSMB7AvCBx91NGj/ba3kCfza0f6dVDbw7YlRf/nDrn7pQrCCyQ/w==}
    dev: true

  /esutils/2.0.3:
    resolution: {integrity: sha512-kVscqXk4OCp68SZ0dkgEKVi6/8ij300KBWTJq32P/dYeWTSwK41WyTxalN1eRmA5Z9UU/LX9D7FWSmV9SAYx6g==}
    engines: {node: '>=0.10.0'}

  /eventemitter3/3.1.2:
    resolution: {integrity: sha512-tvtQIeLVHjDkJYnzf2dgVMxfuSGJeM/7UCG17TT4EumTfNtF+0nebF/4zWOIkCreAbtNqhGEboB6BWrwqNaw4Q==}
    dev: false

  /eventemitter3/4.0.7:
    resolution: {integrity: sha512-8guHBZCwKnFhYdHr2ysuRWErTwhoN2X8XELRlrRwpmfeY2jjuUN4taQMsULKUVo1K4DvZl+0pgfyoysHxvmvEw==}
    dev: false

  /execa/5.1.1:
    resolution: {integrity: sha512-8uSpZZocAZRBAPIEINJj3Lo9HyGitllczc27Eh5YYojjMFMn8yHMDMaUHE2Jqfq05D/wucwI4JGURyXt1vchyg==}
    engines: {node: '>=10'}
    dependencies:
      cross-spawn: 7.0.3
      get-stream: 6.0.1
      human-signals: 2.1.0
      is-stream: 2.0.1
      merge-stream: 2.0.0
      npm-run-path: 4.0.1
      onetime: 5.1.2
      signal-exit: 3.0.7
      strip-final-newline: 2.0.0
    dev: true

  /exit/0.1.2:
    resolution: {integrity: sha1-BjJjj42HfMghB9MKD/8aF8uhzQw=}
    engines: {node: '>= 0.8.0'}
    dev: true

  /expect/27.5.1:
    resolution: {integrity: sha512-E1q5hSUG2AmYQwQJ041nvgpkODHQvB+RKlB4IYdru6uJsyFTRyZAP463M+1lINorwbqAmUggi6+WwkD8lCS/Dw==}
    engines: {node: ^10.13.0 || ^12.13.0 || ^14.15.0 || >=15.0.0}
    dependencies:
      '@jest/types': 27.5.1
      jest-get-type: 27.5.1
      jest-matcher-utils: 27.5.1
      jest-message-util: 27.5.1
    dev: true

  /extend-shallow/2.0.1:
    resolution: {integrity: sha1-Ua99YUrZqfYQ6huvu5idaxxWiQ8=}
    engines: {node: '>=0.10.0'}
    dependencies:
      is-extendable: 0.1.1
    dev: false

  /extend/3.0.2:
    resolution: {integrity: sha512-fjquC59cD7CyW6urNXK0FBufkZcoiGG80wTuPujX590cB5Ttln20E2UB4S/WARVqhXffZl2LNgS+gQdPIIim/g==}
    dev: false

  /extendable-error/0.1.7:
    resolution: {integrity: sha512-UOiS2in6/Q0FK0R0q6UY9vYpQ21mr/Qn1KOnte7vsACuNJf514WvCCUHSRCPcgjPT2bAhNIJdlE6bVap1GKmeg==}
    dev: true

  /external-editor/3.1.0:
    resolution: {integrity: sha512-hMQ4CX1p1izmuLYyZqLMO/qGNw10wSv9QDCPfzXfyFrOaCSSoRfqE1Kf1s5an66J5JZC62NewG+mK49jOCtQew==}
    engines: {node: '>=4'}
    dependencies:
      chardet: 0.7.0
      iconv-lite: 0.4.24
      tmp: 0.0.33
    dev: true

  /faker/5.5.3:
    resolution: {integrity: sha512-wLTv2a28wjUyWkbnX7u/ABZBkUkIF2fCd73V6P2oFqEGEktDfzWx4UxrSqtPRw0xPRAcjeAOIiJWqZm3pP4u3g==}
    dev: true

  /fast-deep-equal/3.1.3:
    resolution: {integrity: sha512-f3qQ9oQy9j2AhBe/H9VC91wLmKBCCU/gDOnKNAYG5hswO7BLKj09Hc5HYNz9cGI++xlpDCIgDaitVs03ATR84Q==}

  /fast-glob/3.2.11:
    resolution: {integrity: sha512-xrO3+1bxSo3ZVHAnqzyuewYT6aMFHRAd4Kcs92MAonjwQZLsK9d0SF1IyQ3k5PoirxTW0Oe/RqFgMQ6TcNE5Ew==}
    engines: {node: '>=8.6.0'}
    dependencies:
      '@nodelib/fs.stat': 2.0.5
      '@nodelib/fs.walk': 1.2.8
      glob-parent: 5.1.2
      merge2: 1.4.1
      micromatch: 4.0.4

  /fast-json-patch/3.1.0:
    resolution: {integrity: sha512-IhpytlsVTRndz0hU5t0/MGzS/etxLlfrpG5V5M9mVbuj9TrJLWaMfsox9REM5rkuGX0T+5qjpe8XA1o0gZ42nA==}
    dev: false

  /fast-json-stable-stringify/2.1.0:
    resolution: {integrity: sha512-lhd/wF+Lk98HZoTCtlVraHtfh5XYijIjalXck7saUtuanSDyLMxnHhSXEDJqHxD7msR8D0uCmqlkwjCV8xvwHw==}

  /fast-levenshtein/2.0.6:
    resolution: {integrity: sha1-PYpcZog6FqMMqGQ+hR8Zuqd5eRc=}

  /fast-safe-stringify/2.1.1:
    resolution: {integrity: sha512-W+KJc2dmILlPplD/H4K9l9LcAHAfPtP6BY84uVLXQ6Evcz9Lcg33Y2z1IVblT6xdY54PXYVHEv+0Wpq8Io6zkA==}
    dev: true

  /fastq/1.13.0:
    resolution: {integrity: sha512-YpkpUnK8od0o1hmeSc7UUs/eB/vIPWJYjKck2QKIzAf71Vm1AAQ3EbuZB3g2JIy+pg+ERD0vqI79KyZiB2e2Nw==}
    dependencies:
      reusify: 1.0.4

  /fault/1.0.4:
    resolution: {integrity: sha512-CJ0HCB5tL5fYTEA7ToAq5+kTwd++Borf1/bifxd9iT70QcXr4MRrO3Llf8Ifs70q+SJcGHFtnIE/Nw6giCtECA==}
    dependencies:
      format: 0.2.2
    dev: false

  /fb-watchman/2.0.1:
    resolution: {integrity: sha512-DkPJKQeY6kKwmuMretBhr7G6Vodr7bFwDYTXIkfG1gjvNpaxBTQV3PbXg6bR1c1UP4jPOX0jHUbbHANL9vRjVg==}
    dependencies:
      bser: 2.1.1
    dev: true

  /file-entry-cache/6.0.1:
    resolution: {integrity: sha512-7Gps/XWymbLk2QLYK4NzpMOrYjMhdIxXuIvy2QBsLE6ljuodKvdkWs/cpyJJ3CVIVpH0Oi1Hvg1ovbMzLdFBBg==}
    engines: {node: ^10.12.0 || >=12.0.0}
    dependencies:
      flat-cache: 3.0.4

  /file-extension/4.0.5:
    resolution: {integrity: sha512-l0rOL3aKkoi6ea7MNZe6OHgqYYpn48Qfflr8Pe9G9JPPTx5A+sfboK91ZufzIs59/lPqh351l0eb6iKU9J5oGg==}
    engines: {node: '>=4'}
    dev: true

  /fill-range/7.0.1:
    resolution: {integrity: sha512-qOo9F+dMUmC2Lcb4BbVvnKJxTPjCm+RRpe4gDuGrzkL7mEVl/djYSu2OdQ2Pa302N4oqkSg9ir6jaLWJ2USVpQ==}
    engines: {node: '>=8'}
    dependencies:
      to-regex-range: 5.0.1

  /filter-obj/1.1.0:
    resolution: {integrity: sha1-mzERErxsYSehbgFsbF1/GeCAXFs=}
    engines: {node: '>=0.10.0'}
    dev: false

  /find-up/2.1.0:
    resolution: {integrity: sha1-RdG35QbHF93UgndaK3eSCjwMV6c=}
    engines: {node: '>=4'}
    dependencies:
      locate-path: 2.0.0

  /find-up/4.1.0:
    resolution: {integrity: sha512-PpOwAdQ/YlXQ2vj8a3h8IipDuYRi3wceVQQGYWxNINccq40Anw7BlsEXCMbt1Zt+OLA6Fq9suIpIWD0OsnISlw==}
    engines: {node: '>=8'}
    dependencies:
      locate-path: 5.0.0
      path-exists: 4.0.0
    dev: true

  /find-up/5.0.0:
    resolution: {integrity: sha512-78/PXT1wlLLDgTzDs7sjq9hzz0vXD+zn+7wypEe4fXQxCmdmqfGsEPQxmiCSQI3ajFV91bVSsvNtrJRiW6nGng==}
    engines: {node: '>=10'}
    dependencies:
      locate-path: 6.0.0
      path-exists: 4.0.0

  /find-yarn-workspace-root2/1.2.16:
    resolution: {integrity: sha512-hr6hb1w8ePMpPVUK39S4RlwJzi+xPLuVuG8XlwXU3KD5Yn3qgBWVfy3AzNlDhWvE1EORCE65/Qm26rFQt3VLVA==}
    dependencies:
      micromatch: 4.0.4
      pkg-dir: 4.2.0
    dev: true

  /flat-cache/3.0.4:
    resolution: {integrity: sha512-dm9s5Pw7Jc0GvMYbshN6zchCA9RgQlzzEZX3vylR9IqFfS8XciblUXOKfW6SiuJ0e13eDYZoZV5wdrev7P3Nwg==}
    engines: {node: ^10.12.0 || >=12.0.0}
    dependencies:
      flatted: 3.2.5
      rimraf: 3.0.2

  /flatted/3.2.5:
    resolution: {integrity: sha512-WIWGi2L3DyTUvUrwRKgGi9TwxQMUEqPOPQBVi71R96jZXJdFskXEmf54BoZaS1kknGODoIGASGEzBUYdyMCBJg==}

  /follow-redirects/1.14.9:
    resolution: {integrity: sha512-MQDfihBQYMcyy5dhRDJUHcw7lb2Pv/TuE6xP1vyraLukNDHKbDxDNaOE3NbCAdKQApno+GPRyo1YAp89yCjK4w==}
    engines: {node: '>=4.0'}
    peerDependencies:
      debug: '*'
    peerDependenciesMeta:
      debug:
        optional: true
<<<<<<< HEAD

  /form-data-encoder/1.7.1:
    resolution: {integrity: sha512-EFRDrsMm/kyqbTQocNvRXMLjc7Es2Vk+IQFx/YW7hkUH1eBl4J1fqiP34l74Yt0pFLCNpc06fkbVk00008mzjg==}
    dev: false
=======
>>>>>>> 47c57ff6

  /form-data/2.5.1:
    resolution: {integrity: sha512-m21N3WOmEEURgk6B9GLOE4RuWOFf28Lhh9qGYeNlGq4VDXUlJy2th2slBNU8Gp8EzloYZOibZJ7t5ecIrFSjVA==}
    engines: {node: '>= 0.12'}
    dependencies:
      asynckit: 0.4.0
      combined-stream: 1.0.8
      mime-types: 2.1.35
    dev: false

  /form-data/3.0.1:
    resolution: {integrity: sha512-RHkBKtLWUVwd7SqRIvCZMEvAMoGUp0XU+seQiZejj0COz3RI3hWP4sCv3gZWWLjJTd7rGwcsF5eKZGii0r/hbg==}
    engines: {node: '>= 6'}
    dependencies:
      asynckit: 0.4.0
      combined-stream: 1.0.8
      mime-types: 2.1.35
    dev: true

  /form-data/4.0.0:
    resolution: {integrity: sha512-ETEklSGi5t0QMZuiXoA/Q6vcnxcLQP5vdugSpuAyi6SVGi2clPPp+xgEhuMaHC+zGgn31Kd235W35f7Hykkaww==}
    engines: {node: '>= 6'}
    dependencies:
      asynckit: 0.4.0
      combined-stream: 1.0.8
      mime-types: 2.1.35
    dev: true

  /format/0.2.2:
    resolution: {integrity: sha1-1hcBB+nv3E7TDJ3DkBbflCtctYs=}
    engines: {node: '>=0.4.x'}
    dev: false

  /formdata-node/4.3.2:
    resolution: {integrity: sha512-k7lYJyzDOSL6h917favP8j1L0/wNyylzU+x+1w4p5haGVHNlP58dbpdJhiCUsDbWsa9HwEtLp89obQgXl2e0qg==}
    engines: {node: '>= 12.20'}
    dependencies:
      node-domexception: 1.0.0
      web-streams-polyfill: 4.0.0-beta.1
    dev: false

  /formidable/1.2.6:
    resolution: {integrity: sha512-KcpbcpuLNOwrEjnbpMC0gS+X8ciDoZE1kkqzat4a8vrprf+s9pKNQ/QIwWfbfs4ltgmFl3MD177SNTkve3BwGQ==}
    deprecated: 'Please upgrade to latest, formidable@v2 or formidable@v3! Check these notes: https://bit.ly/2ZEqIau'
    dev: false

  /fraction.js/4.2.0:
    resolution: {integrity: sha512-MhLuK+2gUcnZe8ZHlaaINnQLl0xRIGRfcGk2yl8xoQAfHrSsL3rYu6FCmBdkdbhc9EPlwyGHewaRsvwRMJtAlA==}
    dev: true

  /framer-motion/5.6.0_react-dom@17.0.2+react@17.0.2:
    resolution: {integrity: sha512-Y4FtwUU+LUWLKSzoT6Sq538qluvhpe6izdQK8/xZeVjQZ/ORKGfZzyhzcUxNfscqnfEa3dUOA47s+dwrSipdGA==}
    peerDependencies:
      '@react-three/fiber': '*'
      react: '>=16.8 || ^17.0.0'
      react-dom: '>=16.8 || ^17.0.0'
      three: ^0.135.0
    peerDependenciesMeta:
      '@react-three/fiber':
        optional: true
      three:
        optional: true
    dependencies:
      framesync: 6.0.1
      hey-listen: 1.0.8
      popmotion: 11.0.3
      react: 17.0.2
      react-dom: 17.0.2_react@17.0.2
      react-merge-refs: 1.1.0
      react-use-measure: 2.1.1_react-dom@17.0.2+react@17.0.2
      style-value-types: 5.0.0
      tslib: 2.3.1
    optionalDependencies:
      '@emotion/is-prop-valid': 0.8.8
    dev: false

  /framesync/6.0.1:
    resolution: {integrity: sha512-fUY88kXvGiIItgNC7wcTOl0SNRCVXMKSWW2Yzfmn7EKNc+MpCzcz9DhdHcdjbrtN3c6R4H5dTY2jiCpPdysEjA==}
    dependencies:
      tslib: 2.3.1
    dev: false

  /fs-extra/10.0.1:
    resolution: {integrity: sha512-NbdoVMZso2Lsrn/QwLXOy6rm0ufY2zEOKCDzJR/0kBsb0E6qed0P3iYK+Ath3BfvXEeu4JhEtXLgILx5psUfag==}
    engines: {node: '>=12'}
    dependencies:
      graceful-fs: 4.2.9
      jsonfile: 6.1.0
      universalify: 2.0.0
    dev: true

  /fs-extra/7.0.1:
    resolution: {integrity: sha512-YJDaCJZEnBmcbw13fvdAM9AwNOJwOzrE4pqMqBq5nFiEqXUqHwlK4B+3pUw6JNvfSPtX05xFHtYy/1ni01eGCw==}
    engines: {node: '>=6 <7 || >=8'}
    dependencies:
      graceful-fs: 4.2.9
      jsonfile: 4.0.0
      universalify: 0.1.2
    dev: true

  /fs-extra/8.1.0:
    resolution: {integrity: sha512-yhlQgA6mnOJUKOsRUFsgJdQCvkKhcz8tlZG5HBQfReYZy46OwLcY+Zia0mtdHsOo9y/hP+CxMN0TU9QxoOtG4g==}
    engines: {node: '>=6 <7 || >=8'}
    dependencies:
      graceful-fs: 4.2.9
      jsonfile: 4.0.0
      universalify: 0.1.2
    dev: true

  /fs-minipass/2.1.0:
    resolution: {integrity: sha512-V/JgOLFCS+R6Vcq0slCuaeWEdNC3ouDlJMNIsacH2VtALiu9mV4LPrHc5cDl8k5aw6J8jwgWWpiTo5RYhmIzvg==}
    engines: {node: '>= 8'}
    dependencies:
      minipass: 3.1.6
    dev: true

  /fs.realpath/1.0.0:
    resolution: {integrity: sha1-FQStJSMVjKpA20onh8sBQRmU6k8=}

  /fsevents/2.3.2:
    resolution: {integrity: sha512-xiqMQR4xAeHTuB9uWm+fFRcIOgKBMiOBP+eXiyT7jsgVCq1bkVygt00oASowB7EdtpOHaaPgKt812P9ab+DDKA==}
    engines: {node: ^8.16.0 || ^10.6.0 || >=11.0.0}
    os: [darwin]
    requiresBuild: true
    dev: true
    optional: true

  /function-bind/1.1.1:
    resolution: {integrity: sha512-yIovAzMX49sF8Yl58fSCWJ5svSLuaibPxXQJFLmBObTuCr0Mf1KiPopGM9NiFjiYBCbfaa2Fh6breQ6ANVTI0A==}

  /functional-red-black-tree/1.0.1:
    resolution: {integrity: sha1-GwqzvVU7Kg1jmdKcDj6gslIHgyc=}

  /gauge/4.0.3:
    resolution: {integrity: sha512-ICw1DhAwMtb22rYFwEHgJcx1JCwJGv3x6G0OQUq56Nge+H4Q8JEwr8iveS0XFlsUNSI67F5ffMGK25bK4Pmskw==}
    engines: {node: ^12.13.0 || ^14.15.0 || >=16}
    dependencies:
      aproba: 2.0.0
      color-support: 1.1.3
      console-control-strings: 1.1.0
      has-unicode: 2.0.1
      signal-exit: 3.0.7
      string-width: 4.2.3
      strip-ansi: 6.0.1
      wide-align: 1.1.5
    dev: true

  /gensync/1.0.0-beta.2:
    resolution: {integrity: sha512-3hN7NaskYvMDLQY55gnW3NQ+mesEAepTqlg+VEbj7zzqEMBVNhzcGYYeqFo/TlYz6eQiFcp1HcsCZO+nGgS8zg==}
    engines: {node: '>=6.9.0'}

  /get-caller-file/2.0.5:
    resolution: {integrity: sha512-DyFP3BM/3YHTQOCUL/w0OZHR0lpKeGrxotcHWcqNEdnltqFwXVfhEBQ94eIo34AfQpo0rGki4cyIiftY06h2Fg==}
    engines: {node: 6.* || 8.* || >= 10.*}
    dev: true

  /get-intrinsic/1.1.1:
    resolution: {integrity: sha512-kWZrnVM42QCiEA2Ig1bG8zjoIMOgxWwYCEeNdwY6Tv/cOSeGpcoX4pXHfKUxNKVoArnrEr2e9srnAxxGIraS9Q==}
    dependencies:
      function-bind: 1.1.1
      has: 1.0.3
      has-symbols: 1.0.3

  /get-package-type/0.1.0:
    resolution: {integrity: sha512-pjzuKtY64GYfWizNAJ0fr9VqttZkNiK2iS430LtIHzjBEr6bX8Am2zm4sW4Ro5wjWW5cAlRL1qAMTcXbjNAO2Q==}
    engines: {node: '>=8.0.0'}
    dev: true

  /get-stream/6.0.1:
    resolution: {integrity: sha512-ts6Wi+2j3jQjqi70w5AlN8DFnkSwC+MqmxEzdEALB2qXZYV3X/b1CTfgPLGJNMeAWxdPfU8FO1ms3NUfaHCPYg==}
    engines: {node: '>=10'}
    dev: true

  /get-symbol-description/1.0.0:
    resolution: {integrity: sha512-2EmdH1YvIQiZpltCNgkuiUnyukzxM/R6NDJX31Ke3BG1Nq5b0S2PhX59UKi9vZpPDQVdqn+1IcaAwnzTT5vCjw==}
    engines: {node: '>= 0.4'}
    dependencies:
      call-bind: 1.0.2
      get-intrinsic: 1.1.1

  /glob-parent/5.1.2:
    resolution: {integrity: sha512-AOIgSQCepiJYwP3ARnGx+5VnTu2HBYdzbGP45eLw1vr3zB3vZLeyed1sC9hnbcOc9/SrMyM5RPQrkGz4aS9Zow==}
    engines: {node: '>= 6'}
    dependencies:
      is-glob: 4.0.3

  /glob-parent/6.0.2:
    resolution: {integrity: sha512-XxwI8EOhVQgWp6iDL+3b0r86f4d6AX6zSU55HfB4ydCEuXLXc5FcYeOu+nnGftS4TEju/11rt4KJPTMgbfmv4A==}
    engines: {node: '>=10.13.0'}
    dependencies:
      is-glob: 4.0.3

  /glob-regex/0.3.2:
    resolution: {integrity: sha512-m5blUd3/OqDTWwzBBtWBPrGlAzatRywHameHeekAZyZrskYouOGdNB8T/q6JucucvJXtOuyHIn0/Yia7iDasDw==}
    dev: true

  /glob/7.1.7:
    resolution: {integrity: sha512-OvD9ENzPLbegENnYP5UUfJIirTg4+XwMWGaQfQTY0JenxNvvIKP3U3/tAQSPIu/lHxXYSZmpXlUHeqAIdKzBLQ==}
    dependencies:
      fs.realpath: 1.0.0
      inflight: 1.0.6
      inherits: 2.0.4
      minimatch: 3.1.2
      once: 1.4.0
      path-is-absolute: 1.0.1
    dev: false

  /glob/7.2.0:
    resolution: {integrity: sha512-lmLf6gtyrPq8tTjSmrO94wBeQbFR3HbLHbuyD69wuyQkImp2hWqMGB47OX65FBkPffO641IP9jWa1z4ivqG26Q==}
    dependencies:
      fs.realpath: 1.0.0
      inflight: 1.0.6
      inherits: 2.0.4
      minimatch: 3.1.2
      once: 1.4.0
      path-is-absolute: 1.0.1

  /globals/11.12.0:
    resolution: {integrity: sha512-WOBp/EEGUiIsJSp7wcv/y6MO+lV9UoncWqxuFfm8eBwzWNgyfBd6Gz+IeKQ9jCmyhoH99g15M3T+QaVHFjizVA==}
    engines: {node: '>=4'}

  /globals/13.12.1:
    resolution: {integrity: sha512-317dFlgY2pdJZ9rspXDks7073GpDmXdfbM3vYYp0HAMKGDh1FfWPleI2ljVNLQX5M5lXcAslTcPTrOrMEFOjyw==}
    engines: {node: '>=8'}
    dependencies:
      type-fest: 0.20.2

  /globby/11.1.0:
    resolution: {integrity: sha512-jhIXaOzy1sb8IyocaruWSn1TjmnBVs8Ayhcy83rmxNJ8q2uWKCAj3CnJY+KpGSXCueAPc0i05kVvVKtP1t9S3g==}
    engines: {node: '>=10'}
    dependencies:
      array-union: 2.1.0
      dir-glob: 3.0.1
      fast-glob: 3.2.11
      ignore: 5.2.0
      merge2: 1.4.1
      slash: 3.0.0

  /globrex/0.1.2:
    resolution: {integrity: sha512-uHJgbwAMwNFf5mLst7IWLNg14x1CkeqglJb/K3doi4dw6q2IvAAmM/Y81kevy83wP+Sst+nutFTYOGg3d1lsxg==}
    dev: true

  /graceful-fs/4.2.9:
    resolution: {integrity: sha512-NtNxqUcXgpW2iMrfqSfR73Glt39K+BLwWsPs94yR63v45T0Wbej7eRmL5cWfwEgqXnmjQp3zaJTshdRW/qC2ZQ==}
    dev: true

  /grapheme-splitter/1.0.4:
    resolution: {integrity: sha512-bzh50DW9kTPM00T8y4o8vQg89Di9oLJVLW/KaOGIXJWP/iqCN6WKYkbNOF04vFLJhwcpYUh9ydh/+5vpOqV4YQ==}
    dev: true

  /graphlib/2.1.8:
    resolution: {integrity: sha512-jcLLfkpoVGmH7/InMC/1hIvOPSUh38oJtGhvrOFGzioE1DZ+0YW16RgmOJhHiuWTvGiJQ9Z1Ik43JvkRPRvE+A==}
    dependencies:
      lodash: 4.17.21
    dev: false

  /graphql-tag/2.12.6_graphql@15.7.2:
    resolution: {integrity: sha512-FdSNcu2QQcWnM2VNvSCCDCVS5PpPqpzgFT8+GXzqJuoDd0CBncxCY278u4mhRO7tMgo2JjgJA5aZ+nWSQ/Z+xg==}
    engines: {node: '>=10'}
    peerDependencies:
      graphql: ^0.9.0 || ^0.10.0 || ^0.11.0 || ^0.12.0 || ^0.13.0 || ^14.0.0 || ^15.0.0 || ^16.0.0
    dependencies:
      graphql: 15.7.2
      tslib: 2.3.1
    dev: true

  /graphql/15.7.2:
    resolution: {integrity: sha512-AnnKk7hFQFmU/2I9YSQf3xw44ctnSFCfp3zE0N6W174gqe9fWG/2rKaKxROK7CcI3XtERpjEKFqts8o319Kf7A==}
    engines: {node: '>= 10.x'}

  /gray-matter/4.0.3:
    resolution: {integrity: sha512-5v6yZd4JK3eMI3FqqCouswVqwugaA9r4dNZB1wwcmrD02QkV5H0y7XBQW8QwQqEaZY1pM9aqORSORhJRdNK44Q==}
    engines: {node: '>=6.0'}
    dependencies:
      js-yaml: 3.14.1
      kind-of: 6.0.3
      section-matter: 1.0.0
      strip-bom-string: 1.0.0
    dev: false

  /hard-rejection/2.1.0:
    resolution: {integrity: sha512-VIZB+ibDhx7ObhAe7OVtoEbuP4h/MuOTHJ+J8h/eBXotJYl0fBgR72xDFCKgIh22OJZIOVNxBMWuhAr10r8HdA==}
    engines: {node: '>=6'}
    dev: true

  /has-bigints/1.0.1:
    resolution: {integrity: sha512-LSBS2LjbNBTf6287JEbEzvJgftkF5qFkmCo9hDRpAzKhUOlJ+hx8dd4USs00SgsUNwc4617J9ki5YtEClM2ffA==}

  /has-flag/3.0.0:
    resolution: {integrity: sha1-tdRU3CGZriJWmfNGfloH87lVuv0=}
    engines: {node: '>=4'}

  /has-flag/4.0.0:
    resolution: {integrity: sha512-EykJT/Q1KjTWctppgIAgfSO0tKVuZUjhgMr17kqTumMl6Afv3EISleU7qZUzoXDFTAHTDC4NOoG/ZxU3EvlMPQ==}
    engines: {node: '>=8'}

  /has-symbols/1.0.3:
    resolution: {integrity: sha512-l3LCuF6MgDNwTDKkdYGEihYjt5pRPbEg46rtlmnSPlUbgmB8LOIrKJbYYFBSbnPaJexMKtiPO8hmeRjRz2Td+A==}
    engines: {node: '>= 0.4'}

  /has-tostringtag/1.0.0:
    resolution: {integrity: sha512-kFjcSNhnlGV1kyoGk7OXKSawH5JOb/LzUc5w9B02hOTO0dfFRjbHQKvg1d6cf3HbeUmtU9VbbV3qzZ2Teh97WQ==}
    engines: {node: '>= 0.4'}
    dependencies:
      has-symbols: 1.0.3

  /has-unicode/2.0.1:
    resolution: {integrity: sha1-4Ob+aijPUROIVeCG0Wkedx3iqLk=}
    dev: true

  /has-values/2.0.1:
    resolution: {integrity: sha512-+QdH3jOmq9P8GfdjFg0eJudqx1FqU62NQJ4P16rOEHeRdl7ckgwn6uqQjzYE0ZoHVV/e5E2esuJ5Gl5+HUW19w==}
    engines: {node: '>=6'}
    dependencies:
      kind-of: 6.0.3
    dev: true

  /has/1.0.3:
    resolution: {integrity: sha512-f2dvO0VU6Oej7RkWJGrehjbzMAjFp5/VKPp5tTpWIV4JHHZK1/BxbFRtf/siA2SWTe09caDmVtYYzWEIbBS4zw==}
    engines: {node: '>= 0.4.0'}
    dependencies:
      function-bind: 1.1.1

  /hast-to-hyperscript/9.0.1:
    resolution: {integrity: sha512-zQgLKqF+O2F72S1aa4y2ivxzSlko3MAvxkwG8ehGmNiqd98BIN3JM1rAJPmplEyLmGLO2QZYJtIneOSZ2YbJuA==}
    dependencies:
      '@types/unist': 2.0.6
      comma-separated-tokens: 1.0.8
      property-information: 5.6.0
      space-separated-tokens: 1.1.5
      style-to-object: 0.3.0
      unist-util-is: 4.1.0
      web-namespaces: 1.1.4
    dev: false

  /hast-util-from-parse5/6.0.1:
    resolution: {integrity: sha512-jeJUWiN5pSxW12Rh01smtVkZgZr33wBokLzKLwinYOUfSzm1Nl/c3GUGebDyOKjdsRgMvoVbV0VpAcpjF4NrJA==}
    dependencies:
      '@types/parse5': 5.0.3
      hastscript: 6.0.0
      property-information: 5.6.0
      vfile: 4.2.1
      vfile-location: 3.2.0
      web-namespaces: 1.1.4
    dev: false

  /hast-util-parse-selector/2.2.5:
    resolution: {integrity: sha512-7j6mrk/qqkSehsM92wQjdIgWM2/BW61u/53G6xmC8i1OmEdKLHbk419QKQUjz6LglWsfqoiHmyMRkP1BGjecNQ==}
    dev: false

  /hast-util-raw/6.0.1:
    resolution: {integrity: sha512-ZMuiYA+UF7BXBtsTBNcLBF5HzXzkyE6MLzJnL605LKE8GJylNjGc4jjxazAHUtcwT5/CEt6afRKViYB4X66dig==}
    dependencies:
      '@types/hast': 2.3.4
      hast-util-from-parse5: 6.0.1
      hast-util-to-parse5: 6.0.0
      html-void-elements: 1.0.5
      parse5: 6.0.1
      unist-util-position: 3.1.0
      vfile: 4.2.1
      web-namespaces: 1.1.4
      xtend: 4.0.2
      zwitch: 1.0.5
    dev: false

  /hast-util-to-parse5/6.0.0:
    resolution: {integrity: sha512-Lu5m6Lgm/fWuz8eWnrKezHtVY83JeRGaNQ2kn9aJgqaxvVkFCZQBEhgodZUDUvoodgyROHDb3r5IxAEdl6suJQ==}
    dependencies:
      hast-to-hyperscript: 9.0.1
      property-information: 5.6.0
      web-namespaces: 1.1.4
      xtend: 4.0.2
      zwitch: 1.0.5
    dev: false

  /hastscript/6.0.0:
    resolution: {integrity: sha512-nDM6bvd7lIqDUiYEiu5Sl/+6ReP0BMk/2f4U/Rooccxkj0P5nm+acM5PrGJ/t5I8qPGiqZSE6hVAwZEdZIvP4w==}
    dependencies:
      '@types/hast': 2.3.4
      comma-separated-tokens: 1.0.8
      hast-util-parse-selector: 2.2.5
      property-information: 5.6.0
      space-separated-tokens: 1.1.5
    dev: false

  /hex-color-regex/1.1.0:
    resolution: {integrity: sha512-l9sfDFsuqtOqKDsQdqrMRk0U85RZc0RtOR9yPI7mRVOa4FsR/BVnZ0shmQRM96Ji99kYZP/7hn1cedc1+ApsTQ==}
    dev: true

  /hey-listen/1.0.8:
    resolution: {integrity: sha512-COpmrF2NOg4TBWUJ5UVyaCU2A88wEMkUPK4hNqyCkqHbxT92BbvfjoSozkAIIm6XhicGlJHhFdullInrdhwU8Q==}
    dev: false

  /highlight.js/10.7.3:
    resolution: {integrity: sha512-tzcUFauisWKNHaRkN4Wjl/ZA07gENAjFl3J/c480dprkGTg5EQstgaNFqBfUqCq54kZRIEcreTsAgF/m2quD7A==}
    dev: false

  /hoist-non-react-statics/3.3.2:
    resolution: {integrity: sha512-/gGivxi8JPKWNm/W0jSmzcMPpfpPLc3dY/6GxhX2hQ9iGj3aDfklV4ET7NjKpSinLpJ5vafa9iiGIEZg10SfBw==}
    dependencies:
      react-is: 16.13.1

  /hosted-git-info/2.8.9:
    resolution: {integrity: sha512-mxIDAb9Lsm6DoOJ7xH+5+X4y1LU/4Hi50L9C5sIswK3JzULS4bwk1FvjdBgvYR4bzT4tuUQiC15FE2f5HbLvYw==}
    dev: true

  /hsl-regex/1.0.0:
    resolution: {integrity: sha1-1JMwx4ntgZ4nakwNJy3/owsY/m4=}
    dev: true

  /hsla-regex/1.0.0:
    resolution: {integrity: sha1-wc56MWjIxmFAM6S194d/OyJfnDg=}
    dev: true

  /html-encoding-sniffer/2.0.1:
    resolution: {integrity: sha512-D5JbOMBIR/TVZkubHT+OyT2705QvogUW4IBn6nHd756OwieSF9aDYFj4dv6HHEVGYbHaLETa3WggZYWWMyy3ZQ==}
    engines: {node: '>=10'}
    dependencies:
      whatwg-encoding: 1.0.5
    dev: true

  /html-encoding-sniffer/3.0.0:
    resolution: {integrity: sha512-oWv4T4yJ52iKrufjnyZPkrN0CH3QnrUqdB6In1g5Fe1mia8GmF36gnfNySxoZtxD5+NmYw1EElVXiBk93UeskA==}
    engines: {node: '>=12'}
    dependencies:
      whatwg-encoding: 2.0.0
    dev: true

  /html-escaper/2.0.2:
    resolution: {integrity: sha512-H2iMtd0I4Mt5eYiapRdIDjp+XzelXQ0tFE4JS7YFwFevXXMmOp9myNrUvCg0D6ws8iqkRPBfKHgbwig1SmlLfg==}
    dev: true

  /html-tags/3.1.0:
    resolution: {integrity: sha512-1qYz89hW3lFDEazhjW0yVAV87lw8lVkrJocr72XmBkMKsoSVJCQx3W8BXsC7hO2qAt8BoVjYjtAcZ9perqGnNg==}
    engines: {node: '>=8'}
    dev: true

  /html-urls/2.4.30:
    resolution: {integrity: sha512-42jZYgz6Ed4j0GFa5txvNYPkKLOvqoamp0EMdCC3s6zKRVD2b/e0vA65jSk0dnmA7R8hzVB+g8bvRAEpODJh1A==}
    engines: {node: '>= 6'}
    dependencies:
      '@metascraper/helpers': 5.25.8
      cheerio: 1.0.0-rc.10
      is-uri: 1.2.4
      is-url-http: 2.2.11
      lodash: 4.17.21
      matcher: 4.0.0
    transitivePeerDependencies:
      - bufferutil
      - canvas
      - supports-color
      - utf-8-validate
    dev: true

  /html-void-elements/1.0.5:
    resolution: {integrity: sha512-uE/TxKuyNIcx44cIWnjr/rfIATDH7ZaOMmstu0CwhFG1Dunhlp4OC6/NMbhiwoq5BpW0ubi303qnEk/PZj614w==}
    dev: false

  /htmlparser2/6.1.0:
    resolution: {integrity: sha512-gyyPk6rgonLFEDGoeRgQNaEUvdJ4ktTmmUh/h2t7s+M8oPpIPxgNACWa+6ESR57kXstwqPiCut0V8NRpcwgU7A==}
    dependencies:
      domelementtype: 2.2.0
      domhandler: 4.3.0
      domutils: 2.8.0
      entities: 2.2.0
    dev: true

  /http-cache-semantics/4.1.0:
    resolution: {integrity: sha512-carPklcUh7ROWRK7Cv27RPtdhYhUsela/ue5/jKzjegVvXDqM2ILE9Q2BGn9JZJh1g87cp56su/FgQSzcWS8cQ==}
    dev: true

  /http-proxy-agent/4.0.1:
    resolution: {integrity: sha512-k0zdNgqWTGA6aeIRVpvfVob4fL52dTfaehylg0Y4UvSySvOq/Y+BOyPrgpUrA7HylqvU8vIZGsRuXmspskV0Tg==}
    engines: {node: '>= 6'}
    dependencies:
      '@tootallnate/once': 1.1.2
      agent-base: 6.0.2
      debug: 4.3.3
    transitivePeerDependencies:
      - supports-color
    dev: true

  /http-proxy-agent/5.0.0:
    resolution: {integrity: sha512-n2hY8YdoRE1i7r6M0w9DIw5GgZN0G25P8zLCRQ8rjXtTU3vsNFBI/vWK/UIeE6g5MUUz6avwAPXmL6Fy9D/90w==}
    engines: {node: '>= 6'}
    dependencies:
      '@tootallnate/once': 2.0.0
      agent-base: 6.0.2
      debug: 4.3.3
    transitivePeerDependencies:
      - supports-color
    dev: true

  /https-proxy-agent/5.0.0:
    resolution: {integrity: sha512-EkYm5BcKUGiduxzSt3Eppko+PiNWNEpa4ySk9vTC6wDsQJW9rHSa+UhGNJoRYp7bz6Ht1eaRIa6QaJqO5rCFbA==}
    engines: {node: '>= 6'}
    dependencies:
      agent-base: 6.0.2
      debug: 4.3.3
    transitivePeerDependencies:
      - supports-color
    dev: true

  /human-id/1.0.2:
    resolution: {integrity: sha512-UNopramDEhHJD+VR+ehk8rOslwSfByxPIZyJRfV739NDhN5LF1fa1MqnzKm2lGTQRjNrjK19Q5fhkgIfjlVUKw==}
    dev: true

  /human-signals/2.1.0:
    resolution: {integrity: sha512-B4FFZ6q/T2jhhksgkbEW3HBvWIfDW85snkQgawt07S7J5QXTk6BkNV+0yAeZrM5QpMAdYlocGoljn0sJ/WQkFw==}
    engines: {node: '>=10.17.0'}
    dev: true

  /humanize-ms/1.2.1:
    resolution: {integrity: sha1-xG4xWaKT9riW2ikxbYtv6Lt5u+0=}
    dependencies:
      ms: 2.1.3
    dev: true

  /husky/7.0.4:
    resolution: {integrity: sha512-vbaCKN2QLtP/vD4yvs6iz6hBEo6wkSzs8HpRah1Z6aGmF2KW5PdYuAd7uX5a+OyBZHBhd+TFLqgjUgytQr4RvQ==}
    engines: {node: '>=12'}
    hasBin: true
    dev: true

  /iconv-lite/0.4.24:
    resolution: {integrity: sha512-v3MXnZAcvnywkTUEZomIActle7RXXeedOR31wwl7VlyoXO4Qi9arvSenNQWne1TcRwhCL1HwLI21bEqdpj8/rA==}
    engines: {node: '>=0.10.0'}
    dependencies:
      safer-buffer: 2.1.2

  /iconv-lite/0.6.3:
    resolution: {integrity: sha512-4fCk79wshMdzMp2rH06qWrJE4iolqLhCUH+OiuIgU++RB0+94NlDL81atO7GX55uUKueo0txHNtvEyI6D7WdMw==}
    engines: {node: '>=0.10.0'}
    dependencies:
      safer-buffer: 2.1.2

  /ieee754/1.2.1:
    resolution: {integrity: sha512-dcyqhDvX1C46lXZcVqCpK+FtMRQVdIMN6/Df5js2zouUsqG7I6sFxitIC+7KYK29KdXOLHdu9zL4sFnoVQnqaA==}
    dev: false

  /ignore/4.0.6:
    resolution: {integrity: sha512-cyFDKrqc/YdcWFniJhzI42+AzS+gNwmUzOSFcRCQYwySuBBBy/KjuxWLZ/FHEH6Moq1NizMOBWyTcv8O4OZIMg==}
    engines: {node: '>= 4'}
    dev: false

  /ignore/5.2.0:
    resolution: {integrity: sha512-CmxgYGiEPCLhfLnpPp1MoRmifwEIOgjcHXxOBjv7mY96c+eWScsOP9c112ZyLdWHi0FxHjI+4uVhKYp/gcdRmQ==}
    engines: {node: '>= 4'}

  /image-extensions/1.1.0:
    resolution: {integrity: sha1-uOa/YDnfAFbjM1AqALZjejEF2JQ=}
    engines: {node: '>=0.10.0'}
    dev: true

  /immer/9.0.12:
    resolution: {integrity: sha512-lk7UNmSbAukB5B6dh9fnh5D0bJTOFKxVg2cyJWTYrWRfhLrLMBquONcUs3aFq507hNoIZEDDh8lb8UtOizSMhA==}
    dev: false

  /immutable/3.8.2:
    resolution: {integrity: sha1-wkOZUUVbs5kT2vKBN28VMOEErfM=}
    engines: {node: '>=0.10.0'}
    dev: false

  /import-fresh/3.3.0:
    resolution: {integrity: sha512-veYYhQa+D1QBKznvhUHxb8faxlrwUnxseDAbAp457E0wLNio2bOSKnjYDhMj+YiAq61xrMGhQk9iXVk5FzgQMw==}
    engines: {node: '>=6'}
    dependencies:
      parent-module: 1.0.1
      resolve-from: 4.0.0

  /import-local/3.1.0:
    resolution: {integrity: sha512-ASB07uLtnDs1o6EHjKpX34BKYDSqnFerfTOJL2HvMqF70LnxpjkzDB8J44oT9pu4AMPkQwf8jl6szgvNd2tRIg==}
    engines: {node: '>=8'}
    hasBin: true
    dependencies:
      pkg-dir: 4.2.0
      resolve-cwd: 3.0.0
    dev: true

  /imurmurhash/0.1.4:
    resolution: {integrity: sha1-khi5srkoojixPcT7a21XbyMUU+o=}
    engines: {node: '>=0.8.19'}

  /indent-string/4.0.0:
    resolution: {integrity: sha512-EdDDZu4A2OyIK7Lr/2zG+w5jmbuk1DVBnEwREQvBzspBJkCEbRa8GxU1lghYcaGJCnRWibjDXlq779X1/y5xwg==}
    engines: {node: '>=8'}
    dev: true

  /infer-owner/1.0.4:
    resolution: {integrity: sha512-IClj+Xz94+d7irH5qRyfJonOdfTzuDaifE6ZPWfx0N0+/ATZCbuTPq2prFl526urkQd90WyUKIh1DfBQ2hMz9A==}
    dev: true

  /inflight/1.0.6:
    resolution: {integrity: sha1-Sb1jMdfQLQwJvJEKEHW6gWW1bfk=}
    dependencies:
      once: 1.4.0
      wrappy: 1.0.2

  /inherits/2.0.4:
    resolution: {integrity: sha512-k/vGaX4/Yla3WzyMCvTQOXYeIHvqOKtnqBduzTHpzpQZzAskKMhZ2K+EnBiSM9zGSoIFeMpXKxa4dYeZIQqewQ==}

  /inline-style-parser/0.1.1:
    resolution: {integrity: sha512-7NXolsK4CAS5+xvdj5OMMbI962hU/wvwoxk+LWR9Ek9bVtyuuYScDN6eS0rUm6TxApFpw7CX1o4uJzcd4AyD3Q==}
    dev: false

  /install-artifact-from-github/1.3.0:
    resolution: {integrity: sha512-iT8v1GwOAX0pPXifF/5ihnMhHOCo3OeK7z3TQa4CtSNCIg8k0UxqBEk9jRwz8OP68hHXvJ2gxRa89KYHtBkqGA==}
    hasBin: true
    dev: true

  /internal-slot/1.0.3:
    resolution: {integrity: sha512-O0DB1JC/sPyZl7cIo78n5dR7eUSwwpYPiXRhTzNxZVAMUuB8vlnRFyLxdrVToks6XPLVnFfbzaVd5WLjhgg+vA==}
    engines: {node: '>= 0.4'}
    dependencies:
      get-intrinsic: 1.1.1
      has: 1.0.3
      side-channel: 1.0.4

  /internmap/2.0.3:
    resolution: {integrity: sha512-5Hh7Y1wQbvY5ooGgPbDaL5iYLAPzMTUrjMulskHLH6wnv/A+1q5rgEaiuqEjB+oxGXIVZs1FF+R/KPN3ZSQYYg==}
    engines: {node: '>=12'}
    dev: false

  /invariant/2.2.4:
    resolution: {integrity: sha512-phJfQVBuaJM5raOpJjSfkiD6BpbCE4Ns//LaXl6wGYtUBY83nWS6Rf9tXm2e8VaK60JEjYldbPif/A2B1C2gNA==}
    dependencies:
      loose-envify: 1.4.0
    dev: false

  /ip-regex/4.3.0:
    resolution: {integrity: sha512-B9ZWJxHHOHUhUjCPrMpLD4xEq35bUTClHM1S6CBU5ixQnkZmwipwgc96vAd7AAGM9TGHvJR+Uss+/Ak6UphK+Q==}
    engines: {node: '>=8'}
    dev: true

  /ip/1.1.5:
    resolution: {integrity: sha1-vd7XARQpCCjAoDnnLvJfWq7ENUo=}
    dev: true

  /is-absolute-url/3.0.3:
    resolution: {integrity: sha512-opmNIX7uFnS96NtPmhWQgQx6/NYFgsUXYMllcfzwWKUMwfo8kku1TvE6hkNcH+Q1ts5cMVrsY7j0bxXQDciu9Q==}
    engines: {node: '>=8'}
    dev: true

  /is-alphabetical/1.0.4:
    resolution: {integrity: sha512-DwzsA04LQ10FHTZuL0/grVDk4rFoVH1pjAToYwBrHSxcrBIGQuXrQMtD5U1b0U2XVgKZCTLLP8u2Qxqhy3l2Vg==}
    dev: false

  /is-alphanumerical/1.0.4:
    resolution: {integrity: sha512-UzoZUr+XfVz3t3v4KyGEniVL9BDRoQtY7tOyrRybkVNjDFWyo1yhXNGrrBTQxp3ib9BLAWs7k2YKBQsFRkZG9A==}
    dependencies:
      is-alphabetical: 1.0.4
      is-decimal: 1.0.4
    dev: false

  /is-arrayish/0.2.1:
    resolution: {integrity: sha1-d8mYQFJ6qOyxqLppe4BkWnqSap0=}
    dev: true

  /is-arrayish/0.3.2:
    resolution: {integrity: sha512-eVRqCvVlZbuw3GrM63ovNSNAeA1K16kaR/LRY/92w0zxQ5/1YzwblUX652i4Xs9RwAGjW9d9y6X88t8OaAJfWQ==}
    dev: true

  /is-bigint/1.0.4:
    resolution: {integrity: sha512-zB9CruMamjym81i2JZ3UMn54PKGsQzsJeo6xvN3HJJ4CAsQNB6iRutp2To77OfCNuoxspsIhzaPoO1zyCEhFOg==}
    dependencies:
      has-bigints: 1.0.1

  /is-binary-path/2.1.0:
    resolution: {integrity: sha512-ZMERYes6pDydyuGidse7OsHxtbI7WVeUEozgR/g7rd0xUimYNlvZRE/K2MgZTjWy725IfelLeVcEM97mmtRGXw==}
    engines: {node: '>=8'}
    dependencies:
      binary-extensions: 2.2.0
    dev: true

  /is-boolean-object/1.1.2:
    resolution: {integrity: sha512-gDYaKHJmnj4aWxyj6YHyXVpdQawtVLHU5cb+eztPGczf6cjuTdwve5ZIEfgXqH4e57An1D1AKf8CZ3kYrQRqYA==}
    engines: {node: '>= 0.4'}
    dependencies:
      call-bind: 1.0.2
      has-tostringtag: 1.0.0

  /is-buffer/2.0.5:
    resolution: {integrity: sha512-i2R6zNFDwgEHJyQUtJEk0XFi1i0dPFn/oqjK3/vPCcDeJvW5NQ83V8QbicfF1SupOaB0h8ntgBC2YiE7dfyctQ==}
    engines: {node: '>=4'}
    dev: false

  /is-callable/1.2.4:
    resolution: {integrity: sha512-nsuwtxZfMX67Oryl9LCQ+upnC0Z0BgpwntpS89m1H/TLF0zNfzfLMV/9Wa/6MZsj0acpEjAO0KF1xT6ZdLl95w==}
    engines: {node: '>= 0.4'}

  /is-ci/3.0.1:
    resolution: {integrity: sha512-ZYvCgrefwqoQ6yTyYUbQu64HsITZ3NfKX1lzaEYdkTDcfKzzCI/wthRRYKkdjHKFVgNiXKAKm65Zo1pk2as/QQ==}
    hasBin: true
    dependencies:
      ci-info: 3.3.0
    dev: true

  /is-color-stop/1.1.0:
    resolution: {integrity: sha1-z/9HGu5N1cnhWFmPvhKWe1za00U=}
    dependencies:
      css-color-names: 0.0.4
      hex-color-regex: 1.1.0
      hsl-regex: 1.0.0
      hsla-regex: 1.0.0
      rgb-regex: 1.0.1
      rgba-regex: 1.0.0
    dev: true

  /is-core-module/2.8.1:
    resolution: {integrity: sha512-SdNCUs284hr40hFTFP6l0IfZ/RSrMXF3qgoRHd3/79unUTvrFO/JoXwkGm+5J/Oe3E/b5GsnG330uUNgRpu1PA==}
    dependencies:
      has: 1.0.3

  /is-date-object/1.0.5:
    resolution: {integrity: sha512-9YQaSxsAiSwcvS33MBk3wTCVnWK+HhF8VZR2jRxehM16QcVOdHqPn4VPHmRK4lSr38n9JriurInLcP90xsYNfQ==}
    engines: {node: '>= 0.4'}
    dependencies:
      has-tostringtag: 1.0.0

  /is-decimal/1.0.4:
    resolution: {integrity: sha512-RGdriMmQQvZ2aqaQq3awNA6dCGtKpiDFcOzrTWrDAT2MiWrKQVPmxLGHl7Y2nNu6led0kEyoX0enY0qXYsv9zw==}
    dev: false

  /is-dom/1.1.0:
    resolution: {integrity: sha512-u82f6mvhYxRPKpw8V1N0W8ce1xXwOrQtgGcxl6UCL5zBmZu3is/18K0rR7uFCnMDuAsS/3W54mGL4vsaFUQlEQ==}
    dependencies:
      is-object: 1.0.2
      is-window: 1.0.2
    dev: false

  /is-extendable/0.1.1:
    resolution: {integrity: sha1-YrEQ4omkcUGOPsNqYX1HLjAd/Ik=}
    engines: {node: '>=0.10.0'}
    dev: false

  /is-extglob/2.1.1:
    resolution: {integrity: sha1-qIwCU1eR8C7TfHahueqXc8gz+MI=}
    engines: {node: '>=0.10.0'}

  /is-fullwidth-code-point/3.0.0:
    resolution: {integrity: sha512-zymm5+u+sCsSWyD9qNaejV3DFvhCKclKdizYaJUuHA83RLjb7nSuGnddCHGv0hk+KY7BMAlsWeK4Ueg6EV6XQg==}
    engines: {node: '>=8'}
    dev: true

  /is-generator-fn/2.1.0:
    resolution: {integrity: sha512-cTIB4yPYL/Grw0EaSzASzg6bBy9gqCofvWN8okThAYIxKJZC+udlRAmGbM0XLeniEJSs8uEgHPGuHSe1XsOLSQ==}
    engines: {node: '>=6'}
    dev: true

  /is-glob/4.0.3:
    resolution: {integrity: sha512-xelSayHH36ZgE7ZWhli7pW34hNbNl8Ojv5KVmkJD4hBdD3th8Tfk9vYasLM+mXWOZhFkgZfxhLSnrwRr4elSSg==}
    engines: {node: '>=0.10.0'}
    dependencies:
      is-extglob: 2.1.1

  /is-hexadecimal/1.0.4:
    resolution: {integrity: sha512-gyPJuv83bHMpocVYoqof5VDiZveEoGoFL8m3BXNb2VW8Xs+rz9kqO8LOQ5DH6EsuvilT1ApazU0pyl+ytbPtlw==}
    dev: false

  /is-lambda/1.0.1:
    resolution: {integrity: sha1-PZh3iZ5qU+/AFgUEzeFfgubwYdU=}
    dev: true

  /is-negative-zero/2.0.2:
    resolution: {integrity: sha512-dqJvarLawXsFbNDeJW7zAz8ItJ9cd28YufuuFzh0G8pNHjJMnY08Dv7sYX2uF5UpQOwieAeOExEYAWWfu7ZZUA==}
    engines: {node: '>= 0.4'}

  /is-number-object/1.0.6:
    resolution: {integrity: sha512-bEVOqiRcvo3zO1+G2lVMy+gkkEm9Yh7cDMRusKKu5ZJKPUYSJwICTKZrNKHA2EbSP0Tu0+6B/emsYNHZyn6K8g==}
    engines: {node: '>= 0.4'}
    dependencies:
      has-tostringtag: 1.0.0

  /is-number/7.0.0:
    resolution: {integrity: sha512-41Cifkg6e8TylSpdtTpeLVMqvSBEVzTttHvERD741+pnZ8ANv0004MRL43QKPDlK9cGvNp6NZWZUBlbGXYxxng==}
    engines: {node: '>=0.12.0'}

  /is-object/1.0.2:
    resolution: {integrity: sha512-2rRIahhZr2UWb45fIOuvZGpFtz0TyOZLf32KxBbSoUCeZR495zCKlWUKKUByk3geS2eAs7ZAABt0Y/Rx0GiQGA==}
    dev: false

  /is-plain-obj/1.1.0:
    resolution: {integrity: sha1-caUMhCnfync8kqOQpKA7OfzVHT4=}
    engines: {node: '>=0.10.0'}
    dev: true

  /is-plain-obj/2.1.0:
    resolution: {integrity: sha512-YWnfyRwxL/+SsrWYfOpUtz5b3YD+nyfkHvjbcanzk8zgyO4ASD67uVMRt8k5bM4lLMDnXfriRhOpemw+NfT1eA==}
    engines: {node: '>=8'}
    dev: false

  /is-plain-object/5.0.0:
    resolution: {integrity: sha512-VRSzKkbMm5jMDoKLbltAkFQ5Qr7VDiTFGXxYFXXowVj387GeGNOCsOH6Msy00SGZ3Fp84b1Naa1psqgcCIEP5Q==}
    engines: {node: '>=0.10.0'}
    dev: false

  /is-potential-custom-element-name/1.0.1:
    resolution: {integrity: sha512-bCYeRA2rVibKZd+s2625gGnGF/t7DSqDs4dP7CrLA1m7jKWz6pps0LpYLJN8Q64HtmPKJ1hrN3nzPNKFEKOUiQ==}
    dev: true

  /is-regex/1.1.4:
    resolution: {integrity: sha512-kvRdxDsxZjhzUX07ZnLydzS1TU/TJlTUHHY4YLL87e37oUA49DfkLqgy+VjFocowy29cKvcSiu+kIv728jTTVg==}
    engines: {node: '>= 0.4'}
    dependencies:
      call-bind: 1.0.2
      has-tostringtag: 1.0.0

  /is-relative-url/3.0.0:
    resolution: {integrity: sha512-U1iSYRlY2GIMGuZx7gezlB5dp1Kheaym7zKzO1PV06mOihiWTXejLwm4poEJysPyXF+HtK/BEd0DVlcCh30pEA==}
    engines: {node: '>=8'}
    dependencies:
      is-absolute-url: 3.0.3
    dev: true

  /is-shared-array-buffer/1.0.1:
    resolution: {integrity: sha512-IU0NmyknYZN0rChcKhRO1X8LYz5Isj/Fsqh8NJOSf+N/hCOTwy29F32Ik7a+QszE63IdvmwdTPDd6cZ5pg4cwA==}

  /is-stream/2.0.1:
    resolution: {integrity: sha512-hFoiJiTl63nn+kstHGBtewWSKnQLpyb155KHheA1l39uvtO9nWIop1p3udqPcUd/xbF1VLMO4n7OI6p7RbngDg==}
    engines: {node: '>=8'}
    dev: true

  /is-string/1.0.7:
    resolution: {integrity: sha512-tE2UXzivje6ofPW7l23cjDOMa09gb7xlAqG6jG5ej6uPV32TlWP3NKPigtaGeHNu9fohccRYvIiZMfOOnOYUtg==}
    engines: {node: '>= 0.4'}
    dependencies:
      has-tostringtag: 1.0.0

  /is-subdir/1.2.0:
    resolution: {integrity: sha512-2AT6j+gXe/1ueqbW6fLZJiIw3F8iXGJtt0yDrZaBhAZEG1raiTxKWU+IPqMCzQAXOUCKdA4UDMgacKH25XG2Cw==}
    engines: {node: '>=4'}
    dependencies:
      better-path-resolve: 1.0.0
    dev: true

  /is-symbol/1.0.4:
    resolution: {integrity: sha512-C/CPBqKWnvdcxqIARxyOh4v1UUEOCHpgDa0WYgpKDFMszcrPcffg5uhwSgPCLD2WWxmq6isisz87tzT01tuGhg==}
    engines: {node: '>= 0.4'}
    dependencies:
      has-symbols: 1.0.3

  /is-typedarray/1.0.0:
    resolution: {integrity: sha1-5HnICFjfDBsR3dppQPlgEfzaSpo=}
    dev: true

  /is-uri/1.2.4:
    resolution: {integrity: sha512-8sHi5gEARwpMYwJD9uSAkU9Bb7YkSagcM10EYqSe+osqOErXln4VL+EgLSG40e9lVTpcpygpvb9Z6ohZpECDGA==}
    engines: {node: '>= 4'}
    dependencies:
      parse-uri: 1.0.7
      punycode2: 1.0.0
    dev: true

  /is-url-http/2.2.11:
    resolution: {integrity: sha512-IafKn+3Ke/KkaeVF4N3IwXHbkhQoMATMkxkLqKjCRpM1+2HqOK1lQ1c6P/SOcZDOJ0V7KtKr3pb5XetY/Wq/0Q==}
    engines: {node: '>= 8'}
    dependencies:
      re2: 1.17.4
      url-regex-safe: 3.0.0_re2@1.17.4
    transitivePeerDependencies:
      - supports-color
    dev: true

  /is-weakref/1.0.2:
    resolution: {integrity: sha512-qctsuLZmIQ0+vSSMfoVvyFe2+GSEvnmZ2ezTup1SBse9+twCCeial6EEi3Nc2KFcf6+qz2FBPnjXsk8xhKSaPQ==}
    dependencies:
      call-bind: 1.0.2

  /is-whitespace-character/1.0.4:
    resolution: {integrity: sha512-SDweEzfIZM0SJV0EUga669UTKlmL0Pq8Lno0QDQsPnvECB3IM2aP0gdx5TrU0A01MAPfViaZiI2V1QMZLaKK5w==}
    dev: false

  /is-window/1.0.2:
    resolution: {integrity: sha1-LIlspT25feRdPDMTOmXYyfVjSA0=}
    dev: false

  /is-windows/1.0.2:
    resolution: {integrity: sha512-eXK1UInq2bPmjyX6e3VHIzMLobc4J94i4AWn+Hpq3OU5KkrRC96OAcR3PRJ/pGu6m8TRnBHP9dkXQVsT/COVIA==}
    engines: {node: '>=0.10.0'}
    dev: true

  /is-word-character/1.0.4:
    resolution: {integrity: sha512-5SMO8RVennx3nZrqtKwCGyyetPE9VDba5ugvKLaD4KopPG5kR4mQ7tNt/r7feL5yt5h3lpuBbIUmCOG2eSzXHA==}
    dev: false

  /isarray/1.0.0:
    resolution: {integrity: sha1-u5NdSFgsuhaMBoNJV6VKPgcSTxE=}
    dev: false

  /isexe/2.0.0:
    resolution: {integrity: sha1-6PvzdNxVb/iUehDcsFctYz8s+hA=}

  /iso-639-3/2.2.0:
    resolution: {integrity: sha512-v9w/U4XDSfXCrXxf4E6ertGC/lTRX8MLLv7XC1j6N5oL3ympe38jp77zgeyMsn3MbufuAAoGeVzDJbOXnPTMhQ==}
    dev: true

  /isostring/0.0.1:
    resolution: {integrity: sha1-3bYI77/InNqG25yxa+CQp4gTTH8=}
    dev: true

  /istanbul-lib-coverage/3.2.0:
    resolution: {integrity: sha512-eOeJ5BHCmHYvQK7xt9GkdHuzuCGS1Y6g9Gvnx3Ym33fz/HpLRYxiS0wHNr+m/MBC8B647Xt608vCDEvhl9c6Mw==}
    engines: {node: '>=8'}
    dev: true

  /istanbul-lib-instrument/5.1.0:
    resolution: {integrity: sha512-czwUz525rkOFDJxfKK6mYfIs9zBKILyrZQxjz3ABhjQXhbhFsSbo1HW/BFcsDnfJYJWA6thRR5/TUY2qs5W99Q==}
    engines: {node: '>=8'}
    dependencies:
      '@babel/core': 7.17.5
      '@babel/parser': 7.17.3
      '@istanbuljs/schema': 0.1.3
      istanbul-lib-coverage: 3.2.0
      semver: 6.3.0
    transitivePeerDependencies:
      - supports-color
    dev: true

  /istanbul-lib-report/3.0.0:
    resolution: {integrity: sha512-wcdi+uAKzfiGT2abPpKZ0hSU1rGQjUQnLvtY5MpQ7QCTahD3VODhcu4wcfY1YtkGaDD5yuydOLINXsfbus9ROw==}
    engines: {node: '>=8'}
    dependencies:
      istanbul-lib-coverage: 3.2.0
      make-dir: 3.1.0
      supports-color: 7.2.0
    dev: true

  /istanbul-lib-source-maps/4.0.1:
    resolution: {integrity: sha512-n3s8EwkdFIJCG3BPKBYvskgXGoy88ARzvegkitk60NxRdwltLOTaH7CUiMRXvwYorl0Q712iEjcWB+fK/MrWVw==}
    engines: {node: '>=10'}
    dependencies:
      debug: 4.3.3
      istanbul-lib-coverage: 3.2.0
      source-map: 0.6.1
    transitivePeerDependencies:
      - supports-color
    dev: true

  /istanbul-reports/3.1.4:
    resolution: {integrity: sha512-r1/DshN4KSE7xWEknZLLLLDn5CJybV3nw01VTkp6D5jzLuELlcbudfj/eSQFvrKsJuTVCGnePO7ho82Nw9zzfw==}
    engines: {node: '>=8'}
    dependencies:
      html-escaper: 2.0.2
      istanbul-lib-report: 3.0.0
    dev: true

  /iterall/1.3.0:
    resolution: {integrity: sha512-QZ9qOMdF+QLHxy1QIpUHUU1D5pS2CG2P69LF6L6CPjPYA/XMOmKV3PZpawHoAjHNyB0swdVTRxdYT4tbBbxqwg==}
    dev: false

  /jest-changed-files/27.5.1:
    resolution: {integrity: sha512-buBLMiByfWGCoMsLLzGUUSpAmIAGnbR2KJoMN10ziLhOLvP4e0SlypHnAel8iqQXTrcbmfEY9sSqae5sgUsTvw==}
    engines: {node: ^10.13.0 || ^12.13.0 || ^14.15.0 || >=15.0.0}
    dependencies:
      '@jest/types': 27.5.1
      execa: 5.1.1
      throat: 6.0.1
    dev: true

  /jest-circus/27.5.1:
    resolution: {integrity: sha512-D95R7x5UtlMA5iBYsOHFFbMD/GVA4R/Kdq15f7xYWUfWHBto9NYRsOvnSauTgdF+ogCpJ4tyKOXhUifxS65gdw==}
    engines: {node: ^10.13.0 || ^12.13.0 || ^14.15.0 || >=15.0.0}
    dependencies:
      '@jest/environment': 27.5.1
      '@jest/test-result': 27.5.1
      '@jest/types': 27.5.1
      '@types/node': 17.0.21
      chalk: 4.1.2
      co: 4.6.0
      dedent: 0.7.0
      expect: 27.5.1
      is-generator-fn: 2.1.0
      jest-each: 27.5.1
      jest-matcher-utils: 27.5.1
      jest-message-util: 27.5.1
      jest-runtime: 27.5.1
      jest-snapshot: 27.5.1
      jest-util: 27.5.1
      pretty-format: 27.5.1
      slash: 3.0.0
      stack-utils: 2.0.5
      throat: 6.0.1
    transitivePeerDependencies:
      - supports-color
    dev: true

  /jest-cli/27.5.1:
    resolution: {integrity: sha512-Hc6HOOwYq4/74/c62dEE3r5elx8wjYqxY0r0G/nFrLDPMFRu6RA/u8qINOIkvhxG7mMQ5EJsOGfRpI8L6eFUVw==}
    engines: {node: ^10.13.0 || ^12.13.0 || ^14.15.0 || >=15.0.0}
    hasBin: true
    peerDependencies:
      node-notifier: ^8.0.1 || ^9.0.0 || ^10.0.0
    peerDependenciesMeta:
      node-notifier:
        optional: true
    dependencies:
      '@jest/core': 27.5.1
      '@jest/test-result': 27.5.1
      '@jest/types': 27.5.1
      chalk: 4.1.2
      exit: 0.1.2
      graceful-fs: 4.2.9
      import-local: 3.1.0
      jest-config: 27.5.1
      jest-util: 27.5.1
      jest-validate: 27.5.1
      prompts: 2.4.2
      yargs: 16.2.0
    transitivePeerDependencies:
      - bufferutil
      - canvas
      - supports-color
      - ts-node
      - utf-8-validate
    dev: true

  /jest-config/27.5.1:
    resolution: {integrity: sha512-5sAsjm6tGdsVbW9ahcChPAFCk4IlkQUknH5AvKjuLTSlcO/wCZKyFdn7Rg0EkC+OGgWODEy2hDpWB1PgzH0JNA==}
    engines: {node: ^10.13.0 || ^12.13.0 || ^14.15.0 || >=15.0.0}
    peerDependencies:
      ts-node: '>=9.0.0'
    peerDependenciesMeta:
      ts-node:
        optional: true
    dependencies:
      '@babel/core': 7.17.5
      '@jest/test-sequencer': 27.5.1
      '@jest/types': 27.5.1
      babel-jest: 27.5.1_@babel+core@7.17.5
      chalk: 4.1.2
      ci-info: 3.3.0
      deepmerge: 4.2.2
      glob: 7.2.0
      graceful-fs: 4.2.9
      jest-circus: 27.5.1
      jest-environment-jsdom: 27.5.1
      jest-environment-node: 27.5.1
      jest-get-type: 27.5.1
      jest-jasmine2: 27.5.1
      jest-regex-util: 27.5.1
      jest-resolve: 27.5.1
      jest-runner: 27.5.1
      jest-util: 27.5.1
      jest-validate: 27.5.1
      micromatch: 4.0.4
      parse-json: 5.2.0
      pretty-format: 27.5.1
      slash: 3.0.0
      strip-json-comments: 3.1.1
    transitivePeerDependencies:
      - bufferutil
      - canvas
      - supports-color
      - utf-8-validate
    dev: true

  /jest-diff/27.5.1:
    resolution: {integrity: sha512-m0NvkX55LDt9T4mctTEgnZk3fmEg3NRYutvMPWM/0iPnkFj2wIeF45O1718cMSOFO1vINkqmxqD8vE37uTEbqw==}
    engines: {node: ^10.13.0 || ^12.13.0 || ^14.15.0 || >=15.0.0}
    dependencies:
      chalk: 4.1.2
      diff-sequences: 27.5.1
      jest-get-type: 27.5.1
      pretty-format: 27.5.1
    dev: true

  /jest-docblock/27.5.1:
    resolution: {integrity: sha512-rl7hlABeTsRYxKiUfpHrQrG4e2obOiTQWfMEH3PxPjOtdsfLQO4ReWSZaQ7DETm4xu07rl4q/h4zcKXyU0/OzQ==}
    engines: {node: ^10.13.0 || ^12.13.0 || ^14.15.0 || >=15.0.0}
    dependencies:
      detect-newline: 3.1.0
    dev: true

  /jest-each/27.5.1:
    resolution: {integrity: sha512-1Ff6p+FbhT/bXQnEouYy00bkNSY7OUpfIcmdl8vZ31A1UUaurOLPA8a8BbJOF2RDUElwJhmeaV7LnagI+5UwNQ==}
    engines: {node: ^10.13.0 || ^12.13.0 || ^14.15.0 || >=15.0.0}
    dependencies:
      '@jest/types': 27.5.1
      chalk: 4.1.2
      jest-get-type: 27.5.1
      jest-util: 27.5.1
      pretty-format: 27.5.1
    dev: true

  /jest-environment-jsdom/27.5.1:
    resolution: {integrity: sha512-TFBvkTC1Hnnnrka/fUb56atfDtJ9VMZ94JkjTbggl1PEpwrYtUBKMezB3inLmWqQsXYLcMwNoDQwoBTAvFfsfw==}
    engines: {node: ^10.13.0 || ^12.13.0 || ^14.15.0 || >=15.0.0}
    dependencies:
      '@jest/environment': 27.5.1
      '@jest/fake-timers': 27.5.1
      '@jest/types': 27.5.1
      '@types/node': 17.0.21
      jest-mock: 27.5.1
      jest-util: 27.5.1
      jsdom: 16.7.0
    transitivePeerDependencies:
      - bufferutil
      - canvas
      - supports-color
      - utf-8-validate
    dev: true

  /jest-environment-node/27.5.1:
    resolution: {integrity: sha512-Jt4ZUnxdOsTGwSRAfKEnE6BcwsSPNOijjwifq5sDFSA2kesnXTvNqKHYgM0hDq3549Uf/KzdXNYn4wMZJPlFLw==}
    engines: {node: ^10.13.0 || ^12.13.0 || ^14.15.0 || >=15.0.0}
    dependencies:
      '@jest/environment': 27.5.1
      '@jest/fake-timers': 27.5.1
      '@jest/types': 27.5.1
      '@types/node': 17.0.21
      jest-mock: 27.5.1
      jest-util: 27.5.1
    dev: true

  /jest-get-type/27.5.1:
    resolution: {integrity: sha512-2KY95ksYSaK7DMBWQn6dQz3kqAf3BB64y2udeG+hv4KfSOb9qwcYQstTJc1KCbsix+wLZWZYN8t7nwX3GOBLRw==}
    engines: {node: ^10.13.0 || ^12.13.0 || ^14.15.0 || >=15.0.0}
    dev: true

  /jest-haste-map/27.5.1:
    resolution: {integrity: sha512-7GgkZ4Fw4NFbMSDSpZwXeBiIbx+t/46nJ2QitkOjvwPYyZmqttu2TDSimMHP1EkPOi4xUZAN1doE5Vd25H4Jng==}
    engines: {node: ^10.13.0 || ^12.13.0 || ^14.15.0 || >=15.0.0}
    dependencies:
      '@jest/types': 27.5.1
      '@types/graceful-fs': 4.1.5
      '@types/node': 17.0.21
      anymatch: 3.1.2
      fb-watchman: 2.0.1
      graceful-fs: 4.2.9
      jest-regex-util: 27.5.1
      jest-serializer: 27.5.1
      jest-util: 27.5.1
      jest-worker: 27.5.1
      micromatch: 4.0.4
      walker: 1.0.8
    optionalDependencies:
      fsevents: 2.3.2
    dev: true

  /jest-jasmine2/27.5.1:
    resolution: {integrity: sha512-jtq7VVyG8SqAorDpApwiJJImd0V2wv1xzdheGHRGyuT7gZm6gG47QEskOlzsN1PG/6WNaCo5pmwMHDf3AkG2pQ==}
    engines: {node: ^10.13.0 || ^12.13.0 || ^14.15.0 || >=15.0.0}
    dependencies:
      '@jest/environment': 27.5.1
      '@jest/source-map': 27.5.1
      '@jest/test-result': 27.5.1
      '@jest/types': 27.5.1
      '@types/node': 17.0.21
      chalk: 4.1.2
      co: 4.6.0
      expect: 27.5.1
      is-generator-fn: 2.1.0
      jest-each: 27.5.1
      jest-matcher-utils: 27.5.1
      jest-message-util: 27.5.1
      jest-runtime: 27.5.1
      jest-snapshot: 27.5.1
      jest-util: 27.5.1
      pretty-format: 27.5.1
      throat: 6.0.1
    transitivePeerDependencies:
      - supports-color
    dev: true

  /jest-leak-detector/27.5.1:
    resolution: {integrity: sha512-POXfWAMvfU6WMUXftV4HolnJfnPOGEu10fscNCA76KBpRRhcMN2c8d3iT2pxQS3HLbA+5X4sOUPzYO2NUyIlHQ==}
    engines: {node: ^10.13.0 || ^12.13.0 || ^14.15.0 || >=15.0.0}
    dependencies:
      jest-get-type: 27.5.1
      pretty-format: 27.5.1
    dev: true

  /jest-matcher-utils/27.5.1:
    resolution: {integrity: sha512-z2uTx/T6LBaCoNWNFWwChLBKYxTMcGBRjAt+2SbP929/Fflb9aa5LGma654Rz8z9HLxsrUaYzxE9T/EFIL/PAw==}
    engines: {node: ^10.13.0 || ^12.13.0 || ^14.15.0 || >=15.0.0}
    dependencies:
      chalk: 4.1.2
      jest-diff: 27.5.1
      jest-get-type: 27.5.1
      pretty-format: 27.5.1
    dev: true

  /jest-message-util/27.5.1:
    resolution: {integrity: sha512-rMyFe1+jnyAAf+NHwTclDz0eAaLkVDdKVHHBFWsBWHnnh5YeJMNWWsv7AbFYXfK3oTqvL7VTWkhNLu1jX24D+g==}
    engines: {node: ^10.13.0 || ^12.13.0 || ^14.15.0 || >=15.0.0}
    dependencies:
      '@babel/code-frame': 7.16.7
      '@jest/types': 27.5.1
      '@types/stack-utils': 2.0.1
      chalk: 4.1.2
      graceful-fs: 4.2.9
      micromatch: 4.0.4
      pretty-format: 27.5.1
      slash: 3.0.0
      stack-utils: 2.0.5
    dev: true

  /jest-mock/27.5.1:
    resolution: {integrity: sha512-K4jKbY1d4ENhbrG2zuPWaQBvDly+iZ2yAW+T1fATN78hc0sInwn7wZB8XtlNnvHug5RMwV897Xm4LqmPM4e2Og==}
    engines: {node: ^10.13.0 || ^12.13.0 || ^14.15.0 || >=15.0.0}
    dependencies:
      '@jest/types': 27.5.1
      '@types/node': 17.0.21
    dev: true

  /jest-pnp-resolver/1.2.2_jest-resolve@27.5.1:
    resolution: {integrity: sha512-olV41bKSMm8BdnuMsewT4jqlZ8+3TCARAXjZGT9jcoSnrfUnRCqnMoF9XEeoWjbzObpqF9dRhHQj0Xb9QdF6/w==}
    engines: {node: '>=6'}
    peerDependencies:
      jest-resolve: '*'
    peerDependenciesMeta:
      jest-resolve:
        optional: true
    dependencies:
      jest-resolve: 27.5.1
    dev: true

  /jest-regex-util/27.5.1:
    resolution: {integrity: sha512-4bfKq2zie+x16okqDXjXn9ql2B0dScQu+vcwe4TvFVhkVyuWLqpZrZtXxLLWoXYgn0E87I6r6GRYHF7wFZBUvg==}
    engines: {node: ^10.13.0 || ^12.13.0 || ^14.15.0 || >=15.0.0}
    dev: true

  /jest-resolve-dependencies/27.5.1:
    resolution: {integrity: sha512-QQOOdY4PE39iawDn5rzbIePNigfe5B9Z91GDD1ae/xNDlu9kaat8QQ5EKnNmVWPV54hUdxCVwwj6YMgR2O7IOg==}
    engines: {node: ^10.13.0 || ^12.13.0 || ^14.15.0 || >=15.0.0}
    dependencies:
      '@jest/types': 27.5.1
      jest-regex-util: 27.5.1
      jest-snapshot: 27.5.1
    transitivePeerDependencies:
      - supports-color
    dev: true

  /jest-resolve/27.5.1:
    resolution: {integrity: sha512-FFDy8/9E6CV83IMbDpcjOhumAQPDyETnU2KZ1O98DwTnz8AOBsW/Xv3GySr1mOZdItLR+zDZ7I/UdTFbgSOVCw==}
    engines: {node: ^10.13.0 || ^12.13.0 || ^14.15.0 || >=15.0.0}
    dependencies:
      '@jest/types': 27.5.1
      chalk: 4.1.2
      graceful-fs: 4.2.9
      jest-haste-map: 27.5.1
      jest-pnp-resolver: 1.2.2_jest-resolve@27.5.1
      jest-util: 27.5.1
      jest-validate: 27.5.1
      resolve: 1.22.0
      resolve.exports: 1.1.0
      slash: 3.0.0
    dev: true

  /jest-runner/27.5.1:
    resolution: {integrity: sha512-g4NPsM4mFCOwFKXO4p/H/kWGdJp9V8kURY2lX8Me2drgXqG7rrZAx5kv+5H7wtt/cdFIjhqYx1HrlqWHaOvDaQ==}
    engines: {node: ^10.13.0 || ^12.13.0 || ^14.15.0 || >=15.0.0}
    dependencies:
      '@jest/console': 27.5.1
      '@jest/environment': 27.5.1
      '@jest/test-result': 27.5.1
      '@jest/transform': 27.5.1
      '@jest/types': 27.5.1
      '@types/node': 17.0.21
      chalk: 4.1.2
      emittery: 0.8.1
      graceful-fs: 4.2.9
      jest-docblock: 27.5.1
      jest-environment-jsdom: 27.5.1
      jest-environment-node: 27.5.1
      jest-haste-map: 27.5.1
      jest-leak-detector: 27.5.1
      jest-message-util: 27.5.1
      jest-resolve: 27.5.1
      jest-runtime: 27.5.1
      jest-util: 27.5.1
      jest-worker: 27.5.1
      source-map-support: 0.5.21
      throat: 6.0.1
    transitivePeerDependencies:
      - bufferutil
      - canvas
      - supports-color
      - utf-8-validate
    dev: true

  /jest-runtime/27.5.1:
    resolution: {integrity: sha512-o7gxw3Gf+H2IGt8fv0RiyE1+r83FJBRruoA+FXrlHw6xEyBsU8ugA6IPfTdVyA0w8HClpbK+DGJxH59UrNMx8A==}
    engines: {node: ^10.13.0 || ^12.13.0 || ^14.15.0 || >=15.0.0}
    dependencies:
      '@jest/environment': 27.5.1
      '@jest/fake-timers': 27.5.1
      '@jest/globals': 27.5.1
      '@jest/source-map': 27.5.1
      '@jest/test-result': 27.5.1
      '@jest/transform': 27.5.1
      '@jest/types': 27.5.1
      chalk: 4.1.2
      cjs-module-lexer: 1.2.2
      collect-v8-coverage: 1.0.1
      execa: 5.1.1
      glob: 7.2.0
      graceful-fs: 4.2.9
      jest-haste-map: 27.5.1
      jest-message-util: 27.5.1
      jest-mock: 27.5.1
      jest-regex-util: 27.5.1
      jest-resolve: 27.5.1
      jest-snapshot: 27.5.1
      jest-util: 27.5.1
      slash: 3.0.0
      strip-bom: 4.0.0
    transitivePeerDependencies:
      - supports-color
    dev: true

  /jest-serializer/27.5.1:
    resolution: {integrity: sha512-jZCyo6iIxO1aqUxpuBlwTDMkzOAJS4a3eYz3YzgxxVQFwLeSA7Jfq5cbqCY+JLvTDrWirgusI/0KwxKMgrdf7w==}
    engines: {node: ^10.13.0 || ^12.13.0 || ^14.15.0 || >=15.0.0}
    dependencies:
      '@types/node': 17.0.21
      graceful-fs: 4.2.9
    dev: true

  /jest-snapshot/27.5.1:
    resolution: {integrity: sha512-yYykXI5a0I31xX67mgeLw1DZ0bJB+gpq5IpSuCAoyDi0+BhgU/RIrL+RTzDmkNTchvDFWKP8lp+w/42Z3us5sA==}
    engines: {node: ^10.13.0 || ^12.13.0 || ^14.15.0 || >=15.0.0}
    dependencies:
      '@babel/core': 7.17.5
      '@babel/generator': 7.17.3
      '@babel/plugin-syntax-typescript': 7.16.7_@babel+core@7.17.5
      '@babel/traverse': 7.17.3
      '@babel/types': 7.17.0
      '@jest/transform': 27.5.1
      '@jest/types': 27.5.1
      '@types/babel__traverse': 7.14.2
      '@types/prettier': 2.4.4
      babel-preset-current-node-syntax: 1.0.1_@babel+core@7.17.5
      chalk: 4.1.2
      expect: 27.5.1
      graceful-fs: 4.2.9
      jest-diff: 27.5.1
      jest-get-type: 27.5.1
      jest-haste-map: 27.5.1
      jest-matcher-utils: 27.5.1
      jest-message-util: 27.5.1
      jest-util: 27.5.1
      natural-compare: 1.4.0
      pretty-format: 27.5.1
      semver: 7.3.5
    transitivePeerDependencies:
      - supports-color
    dev: true

  /jest-util/27.5.1:
    resolution: {integrity: sha512-Kv2o/8jNvX1MQ0KGtw480E/w4fBCDOnH6+6DmeKi6LZUIlKA5kwY0YNdlzaWTiVgxqAqik11QyxDOKk543aKXw==}
    engines: {node: ^10.13.0 || ^12.13.0 || ^14.15.0 || >=15.0.0}
    dependencies:
      '@jest/types': 27.5.1
      '@types/node': 17.0.21
      chalk: 4.1.2
      ci-info: 3.3.0
      graceful-fs: 4.2.9
      picomatch: 2.3.1
    dev: true

  /jest-validate/27.5.1:
    resolution: {integrity: sha512-thkNli0LYTmOI1tDB3FI1S1RTp/Bqyd9pTarJwL87OIBFuqEb5Apv5EaApEudYg4g86e3CT6kM0RowkhtEnCBQ==}
    engines: {node: ^10.13.0 || ^12.13.0 || ^14.15.0 || >=15.0.0}
    dependencies:
      '@jest/types': 27.5.1
      camelcase: 6.3.0
      chalk: 4.1.2
      jest-get-type: 27.5.1
      leven: 3.1.0
      pretty-format: 27.5.1
    dev: true

  /jest-watcher/27.5.1:
    resolution: {integrity: sha512-z676SuD6Z8o8qbmEGhoEUFOM1+jfEiL3DXHK/xgEiG2EyNYfFG60jluWcupY6dATjfEsKQuibReS1djInQnoVw==}
    engines: {node: ^10.13.0 || ^12.13.0 || ^14.15.0 || >=15.0.0}
    dependencies:
      '@jest/test-result': 27.5.1
      '@jest/types': 27.5.1
      '@types/node': 17.0.21
      ansi-escapes: 4.3.2
      chalk: 4.1.2
      jest-util: 27.5.1
      string-length: 4.0.2
    dev: true

  /jest-worker/27.5.1:
    resolution: {integrity: sha512-7vuh85V5cdDofPyxn58nrPjBktZo0u9x1g8WtjQol+jZDaE+fhN+cIvTj11GndBnMnyfrUOG1sZQxCdjKh+DKg==}
    engines: {node: '>= 10.13.0'}
    dependencies:
      '@types/node': 17.0.21
      merge-stream: 2.0.0
      supports-color: 8.1.1
    dev: true

  /jest/27.5.1:
    resolution: {integrity: sha512-Yn0mADZB89zTtjkPJEXwrac3LHudkQMR+Paqa8uxJHCBr9agxztUifWCyiYrjhMPBoUVBjyny0I7XH6ozDr7QQ==}
    engines: {node: ^10.13.0 || ^12.13.0 || ^14.15.0 || >=15.0.0}
    hasBin: true
    peerDependencies:
      node-notifier: ^8.0.1 || ^9.0.0 || ^10.0.0
    peerDependenciesMeta:
      node-notifier:
        optional: true
    dependencies:
      '@jest/core': 27.5.1
      import-local: 3.1.0
      jest-cli: 27.5.1
    transitivePeerDependencies:
      - bufferutil
      - canvas
      - supports-color
      - ts-node
      - utf-8-validate
    dev: true

  /joi/17.6.0:
    resolution: {integrity: sha512-OX5dG6DTbcr/kbMFj0KGYxuew69HPcAE3K/sZpEV2nP6e/j/C0HV+HNiBPCASxdx5T7DMoa0s8UeHWMnb6n2zw==}
    dependencies:
      '@hapi/hoek': 9.2.1
      '@hapi/topo': 5.1.0
      '@sideway/address': 4.1.3
      '@sideway/formula': 3.0.0
      '@sideway/pinpoint': 2.0.0
    dev: true

  /js-cookie/3.0.1:
    resolution: {integrity: sha512-+0rgsUXZu4ncpPxRL+lNEptWMOWl9etvPHc/koSRp6MPwpRYAhmk0dUG00J4bxVV3r9uUzfo24wW0knS07SKSw==}
    engines: {node: '>=12'}
    dev: false

  /js-file-download/0.4.12:
    resolution: {integrity: sha512-rML+NkoD08p5Dllpjo0ffy4jRHeY6Zsapvr/W86N7E0yuzAO6qa5X9+xog6zQNlH102J7IXljNY2FtS6Lj3ucg==}
    dev: false

  /js-tokens/4.0.0:
    resolution: {integrity: sha512-RdJUflcE3cUzKiMqQgsCu06FPu9UdIJO0beYbPhHN4k6apgJtifcoCtT9bcxOpYBtpD2kCM6Sbzg4CausW/PKQ==}

  /js-yaml/3.14.1:
    resolution: {integrity: sha512-okMH7OXXJ7YrN9Ok3/SXrnu4iX9yOk+25nqX4imS2npuvTYDmo/QEZoqwZkYaIDk3jVvBOTOIEgEhaLOynBS9g==}
    hasBin: true
    dependencies:
      argparse: 1.0.10
      esprima: 4.0.1

  /js-yaml/4.1.0:
    resolution: {integrity: sha512-wpxZs9NoxZaJESJGIZTyDEaYpl0FKSA+FB9aJiyemKhMwkxQg63h4T1KJgUGHpTqPDNRcmmYLugrRjJlBtWvRA==}
    hasBin: true
    dependencies:
      argparse: 2.0.1

  /jsdom/16.7.0:
    resolution: {integrity: sha512-u9Smc2G1USStM+s/x1ru5Sxrl6mPYCbByG1U/hUmqaVsm4tbNyS7CicOSRyuGQYZhTu0h84qkZZQ/I+dzizSVw==}
    engines: {node: '>=10'}
    peerDependencies:
      canvas: ^2.5.0
    peerDependenciesMeta:
      canvas:
        optional: true
    dependencies:
      abab: 2.0.5
      acorn: 8.7.0
      acorn-globals: 6.0.0
      cssom: 0.4.4
      cssstyle: 2.3.0
      data-urls: 2.0.0
      decimal.js: 10.3.1
      domexception: 2.0.1
      escodegen: 2.0.0
      form-data: 3.0.1
      html-encoding-sniffer: 2.0.1
      http-proxy-agent: 4.0.1
      https-proxy-agent: 5.0.0
      is-potential-custom-element-name: 1.0.1
      nwsapi: 2.2.0
      parse5: 6.0.1
      saxes: 5.0.1
      symbol-tree: 3.2.4
      tough-cookie: 4.0.0
      w3c-hr-time: 1.0.2
      w3c-xmlserializer: 2.0.0
      webidl-conversions: 6.1.0
      whatwg-encoding: 1.0.5
      whatwg-mimetype: 2.3.0
      whatwg-url: 8.7.0
      ws: 7.5.7
      xml-name-validator: 3.0.0
    transitivePeerDependencies:
      - bufferutil
      - supports-color
      - utf-8-validate
    dev: true

  /jsdom/19.0.0:
    resolution: {integrity: sha512-RYAyjCbxy/vri/CfnjUWJQQtZ3LKlLnDqj+9XLNnJPgEGeirZs3hllKR20re8LUZ6o1b1X4Jat+Qd26zmP41+A==}
    engines: {node: '>=12'}
    peerDependencies:
      canvas: ^2.5.0
    peerDependenciesMeta:
      canvas:
        optional: true
    dependencies:
      abab: 2.0.5
      acorn: 8.7.0
      acorn-globals: 6.0.0
      cssom: 0.5.0
      cssstyle: 2.3.0
      data-urls: 3.0.1
      decimal.js: 10.3.1
      domexception: 4.0.0
      escodegen: 2.0.0
      form-data: 4.0.0
      html-encoding-sniffer: 3.0.0
      http-proxy-agent: 5.0.0
      https-proxy-agent: 5.0.0
      is-potential-custom-element-name: 1.0.1
      nwsapi: 2.2.0
      parse5: 6.0.1
      saxes: 5.0.1
      symbol-tree: 3.2.4
      tough-cookie: 4.0.0
      w3c-hr-time: 1.0.2
      w3c-xmlserializer: 3.0.0
      webidl-conversions: 7.0.0
      whatwg-encoding: 2.0.0
      whatwg-mimetype: 3.0.0
      whatwg-url: 10.0.0
      ws: 8.5.0
      xml-name-validator: 4.0.0
    transitivePeerDependencies:
      - bufferutil
      - supports-color
      - utf-8-validate
    dev: true

  /jsesc/0.5.0:
    resolution: {integrity: sha1-597mbjXW/Bb3EP6R1c9p9w8IkR0=}
    hasBin: true
    dev: true

  /jsesc/2.5.2:
    resolution: {integrity: sha512-OYu7XEzjkCQ3C5Ps3QIZsQfNpqoJyZZA99wd9aWd05NCtC5pWOkShK2mkL6HXQR6/Cy2lbNdPlZBpuQHXE63gA==}
    engines: {node: '>=4'}
    hasBin: true

  /json-parse-better-errors/1.0.2:
    resolution: {integrity: sha512-mrqyZKfX5EhL7hvqcV6WG1yYjnjeuYDzDhhcAAUrq8Po85NBQBJP+ZDUT75qZQ98IkUoBqdkExkukOU7Ts2wrw==}
    dev: true

  /json-parse-even-better-errors/2.3.1:
    resolution: {integrity: sha512-xyFwyhro/JEof6Ghe2iz2NcXoj2sloNsWr/XsERDK/oiPCfaNhl5ONfp+jQdAZRQQ0IJWNzH9zIZF7li91kh2w==}
    dev: true

  /json-schema-traverse/0.4.1:
    resolution: {integrity: sha512-xbbCH5dCYU5T8LcEhhuh7HJ88HXuW3qsI3Y0zOZFKfZEHcpWiHU/Jxzk629Brsab/mMiHQti9wMP+845RPe3Vg==}

  /json-stable-stringify-without-jsonify/1.0.1:
    resolution: {integrity: sha1-nbe1lJatPzz+8wp1FC0tkwrXJlE=}

  /json5/1.0.1:
    resolution: {integrity: sha512-aKS4WQjPenRxiQsC93MNfjx+nbF4PAdYzmd/1JIj8HYzqfbu86beTuNgXDzPknWk0n0uARlyewZo4s++ES36Ow==}
    hasBin: true
    dependencies:
      minimist: 1.2.5

  /json5/2.2.0:
    resolution: {integrity: sha512-f+8cldu7X/y7RAJurMEJmdoKXGB/X550w2Nr3tTbezL6RwEE/iMcm+tZnXeoZtKuOq6ft8+CqzEkrIgx1fPoQA==}
    engines: {node: '>=6'}
    hasBin: true
    dependencies:
      minimist: 1.2.5

  /jsonfile/4.0.0:
    resolution: {integrity: sha1-h3Gq4HmbZAdrdmQPygWPnBDjPss=}
    optionalDependencies:
      graceful-fs: 4.2.9
    dev: true

  /jsonfile/6.1.0:
    resolution: {integrity: sha512-5dgndWOriYSm5cnYaJNhalLNDKOqFwyDB/rr1E9ZsGciGvKPs8R2xYGCacuf3z6K1YKDz182fd+fY3cn3pMqXQ==}
    dependencies:
      universalify: 2.0.0
    optionalDependencies:
      graceful-fs: 4.2.9
    dev: true

  /jsx-ast-utils/3.2.1:
    resolution: {integrity: sha512-uP5vu8xfy2F9A6LGC22KO7e2/vGTS1MhP+18f++ZNlf0Ohaxbc9nIEwHAsejlJKyzfZzU5UIhe5ItYkitcZnZA==}
    engines: {node: '>=4.0'}
    dependencies:
      array-includes: 3.1.4
      object.assign: 4.1.2

  /jwt-decode/3.1.2:
    resolution: {integrity: sha512-UfpWE/VZn0iP50d8cz9NrZLM9lSWhcJ+0Gt/nm4by88UL+J1SiKN8/5dkjMmbEzwL2CAe+67GsegCbIKtbp75A==}
    dev: false

  /keygrip/1.1.0:
    resolution: {integrity: sha512-iYSchDJ+liQ8iwbSI2QqsQOvqv58eJCEanyJPJi+Khyu8smkcKSFUCbPwzFcL7YVtZ6eONjqRX/38caJ7QjRAQ==}
    engines: {node: '>= 0.6'}
    dependencies:
      tsscmp: 1.0.6
    dev: false

  /khroma/1.4.1:
    resolution: {integrity: sha512-+GmxKvmiRuCcUYDgR7g5Ngo0JEDeOsGdNONdU2zsiBQaK4z19Y2NvXqfEDE0ZiIrg45GTZyAnPLVsLZZACYm3Q==}
    dev: false

  /kind-of/6.0.3:
    resolution: {integrity: sha512-dcS1ul+9tmeD95T+x28/ehLgd9mENa3LsvDTtzm3vyBEO7RPptvAD+t44WVXaUjTBRcrpFeFlC8WCruUR456hw==}
    engines: {node: '>=0.10.0'}

  /kleur/3.0.3:
    resolution: {integrity: sha512-eTIzlVOSUR+JxdDFepEYcBMtZ9Qqdef+rnzWdRZuMbOywu5tO2w2N7rqjoANZ5k9vywhL6Br1VRjUIgTQx4E8w==}
    engines: {node: '>=6'}
    dev: true

  /language-subtag-registry/0.3.21:
    resolution: {integrity: sha512-L0IqwlIXjilBVVYKFT37X9Ih11Um5NEl9cbJIuU/SwP/zEEAbBPOnEeeuxVMf45ydWQRDQN3Nqc96OgbH1K+Pg==}

  /language-tags/1.0.5:
    resolution: {integrity: sha1-0yHbxNowuovzAk4ED6XBRmH5GTo=}
    dependencies:
      language-subtag-registry: 0.3.21

  /leven/3.1.0:
    resolution: {integrity: sha512-qsda+H8jTaUaN/x5vzW2rzc+8Rw4TAQ/4KjB46IwK5VH+IlVeeeje/EoZRpiXvIqjFgK84QffqPztGI3VBLG1A==}
    engines: {node: '>=6'}
    dev: true

  /levn/0.3.0:
    resolution: {integrity: sha1-OwmSTt+fCDwEkP3UwLxEIeBHZO4=}
    engines: {node: '>= 0.8.0'}
    dependencies:
      prelude-ls: 1.1.2
      type-check: 0.3.2
    dev: true

  /levn/0.4.1:
    resolution: {integrity: sha512-+bT2uH4E5LGE7h/n3evcS/sQlJXCpIp6ym8OWJ5eV6+67Dsql/LaaT7qJBAt2rzfoa/5QBGBhxDix1dMt2kQKQ==}
    engines: {node: '>= 0.8.0'}
    dependencies:
      prelude-ls: 1.2.1
      type-check: 0.4.0

  /lilconfig/2.0.4:
    resolution: {integrity: sha512-bfTIN7lEsiooCocSISTWXkiWJkRqtL9wYtYy+8EK3Y41qh3mpwPU0ycTOgjdY9ErwXCc8QyrQp82bdL0Xkm9yA==}
    engines: {node: '>=10'}
    dev: true

  /lines-and-columns/1.2.4:
    resolution: {integrity: sha512-7ylylesZQ/PV29jhEDl3Ufjo6ZX7gCqJr5F7PKrqc93v7fzSymt1BpwEU8nAUXs8qzzvqhbjhK5QZg6Mt/HkBg==}
    dev: true

  /load-json-file/4.0.0:
    resolution: {integrity: sha1-L19Fq5HjMhYjT9U62rZo607AmTs=}
    engines: {node: '>=4'}
    dependencies:
      graceful-fs: 4.2.9
      parse-json: 4.0.0
      pify: 3.0.0
      strip-bom: 3.0.0
    dev: true

  /load-yaml-file/0.2.0:
    resolution: {integrity: sha512-OfCBkGEw4nN6JLtgRidPX6QxjBQGQf72q3si2uvqyFEMbycSFFHwAZeXx6cJgFM9wmLrf9zBwCP3Ivqa+LLZPw==}
    engines: {node: '>=6'}
    dependencies:
      graceful-fs: 4.2.9
      js-yaml: 3.14.1
      pify: 4.0.1
      strip-bom: 3.0.0
    dev: true

  /locate-path/2.0.0:
    resolution: {integrity: sha1-K1aLJl7slExtnA3pw9u7ygNUzY4=}
    engines: {node: '>=4'}
    dependencies:
      p-locate: 2.0.0
      path-exists: 3.0.0

  /locate-path/5.0.0:
    resolution: {integrity: sha512-t7hw9pI+WvuwNJXwk5zVHpyhIqzg2qTlklJOf0mVxGSbe3Fp2VieZcduNYjaLDoy6p9uGpQEGWG87WpMKlNq8g==}
    engines: {node: '>=8'}
    dependencies:
      p-locate: 4.1.0
    dev: true

  /locate-path/6.0.0:
    resolution: {integrity: sha512-iPZK6eYjbxRu3uB4/WZ3EsEIMJFMqAoopl3R+zuq0UjcAm/MO6KCweDgPfP3elTztoKP3KtnVHxTn2NHBSDVUw==}
    engines: {node: '>=10'}
    dependencies:
      p-locate: 5.0.0

  /lodash.debounce/4.0.8:
    resolution: {integrity: sha1-gteb/zCmfEAF/9XiUVMArZyk168=}

  /lodash.memoize/4.1.2:
    resolution: {integrity: sha1-vMbEmkKihA7Zl/Mj6tpezRguC/4=}
    dev: true

  /lodash.merge/4.6.2:
    resolution: {integrity: sha512-0KpjqXRVvrYyCsX1swR/XTK0va6VQkQM6MNo7PqW77ByjAhoARA8EfrP1N4+KlKj8YS0ZUCtRT/YUuhyYDujIQ==}

  /lodash.startcase/4.4.0:
    resolution: {integrity: sha1-lDbjTtJgk+1/+uGTYUQ1CRXZrdg=}
    dev: true

  /lodash.topath/4.5.2:
    resolution: {integrity: sha1-NhY1Hzu6YZlKCTGYlmC9AyVP0Ak=}
    dev: true

  /lodash.uniq/4.5.0:
    resolution: {integrity: sha1-0CJTc662Uq3BvILklFM5qEJ1R3M=}
    dev: false

  /lodash/4.17.21:
    resolution: {integrity: sha512-v2kDEe57lecTulaDIuNTPy3Ry4gLGJ6Z1O3vE1krgXZNrsQ+LFTGHVxVjcXPs17LhbZVGedAJv8XZ1tvj5FvSg==}

  /loose-envify/1.4.0:
    resolution: {integrity: sha512-lyuxPGr/Wfhrlem2CL/UcnUc1zcqKAImBDzukY7Y5F/yQiNdko6+fRLevlw1HgMySw7f611UIY408EtxRSoK3Q==}
    hasBin: true
    dependencies:
      js-tokens: 4.0.0

  /lowlight/1.20.0:
    resolution: {integrity: sha512-8Ktj+prEb1RoCPkEOrPMYUN/nCggB7qAWe3a7OpMjWQkh3l2RD5wKRQ+o8Q8YuI9RG/xs95waaI/E6ym/7NsTw==}
    dependencies:
      fault: 1.0.4
      highlight.js: 10.7.3
    dev: false

  /lru-cache/4.1.5:
    resolution: {integrity: sha512-sWZlbEP2OsHNkXrMl5GYk/jKk70MBng6UU4YI/qGDYbgf6YbP4EvmqISbXCoJiRKs+1bSpFHVgQxvJ17F2li5g==}
    dependencies:
      pseudomap: 1.0.2
      yallist: 2.1.2
    dev: true

  /lru-cache/6.0.0:
    resolution: {integrity: sha512-Jo6dJ04CmSjuznwJSS3pUeWmd/H0ffTlkXXgwZi+eq1UCmqQwCh+eLsYOYCwY991i2Fah4h1BEMCx4qThGbsiA==}
    engines: {node: '>=10'}
    dependencies:
      yallist: 4.0.0

  /mailhog/4.16.0:
    resolution: {integrity: sha512-wXrGik+0MaAy4dbYTImxa8niX9a4aRpZTzC/b1GzCvQs09khhs0aKZgHjgScakI4Y18WInDvvF48hhEz9ifN4g==}
    engines: {node: '>=10.0.0'}
    optionalDependencies:
      iconv-lite: 0.6.3
    dev: true

  /make-dir/3.1.0:
    resolution: {integrity: sha512-g3FeP20LNwhALb/6Cz6Dd4F2ngze0jz7tbzrD2wAV+o9FeNHe4rL+yK2md0J/fiSf1sa1ADhXqi5+oVwOM/eGw==}
    engines: {node: '>=8'}
    dependencies:
      semver: 6.3.0
    dev: true

  /make-error/1.3.6:
    resolution: {integrity: sha512-s8UhlNe7vPKomQhC1qFelMokr/Sc3AgNbso3n74mVPA5LTZwkB9NlXf4XPamLxJE8h0gh73rM94xvwRT2CVInw==}
    dev: true

  /make-fetch-happen/9.1.0:
    resolution: {integrity: sha512-+zopwDy7DNknmwPQplem5lAZX/eCOzSvSNNcSKm5eVwTkOBzoktEfXsa9L23J/GIRhxRsaxzkPEhrJEpE2F4Gg==}
    engines: {node: '>= 10'}
    dependencies:
      agentkeepalive: 4.2.1
      cacache: 15.3.0
      http-cache-semantics: 4.1.0
      http-proxy-agent: 4.0.1
      https-proxy-agent: 5.0.0
      is-lambda: 1.0.1
      lru-cache: 6.0.0
      minipass: 3.1.6
      minipass-collect: 1.0.2
      minipass-fetch: 1.4.1
      minipass-flush: 1.0.5
      minipass-pipeline: 1.2.4
      negotiator: 0.6.3
      promise-retry: 2.0.1
      socks-proxy-agent: 6.1.1
      ssri: 8.0.1
    transitivePeerDependencies:
      - supports-color
    dev: true

  /makeerror/1.0.12:
    resolution: {integrity: sha512-JmqCvUhmt43madlpFzG4BQzG2Z3m6tvQDNKdClZnO3VbIudJYmxsT0FNJMeiB2+JTSlTQTSbU8QdesVmwJcmLg==}
    dependencies:
      tmpl: 1.0.5
    dev: true

  /map-obj/1.0.1:
    resolution: {integrity: sha1-2TPOuSBdgr3PSIb2dCvcK03qFG0=}
    engines: {node: '>=0.10.0'}
    dev: true

  /map-obj/4.3.0:
    resolution: {integrity: sha512-hdN1wVrZbb29eBGiGjJbeP8JbKjq1urkHJ/LIP/NY48MZ1QVXUsQBV1G1zvYFHn1XE06cwjBsOI2K3Ulnj1YXQ==}
    engines: {node: '>=8'}
    dev: true

  /markdown-escapes/1.0.4:
    resolution: {integrity: sha512-8z4efJYk43E0upd0NbVXwgSTQs6cT3T06etieCMEg7dRbzCbxUCK/GHlX8mhHRDcp+OLlHkPKsvqQTCvsRl2cg==}
    dev: false

  /matcher/4.0.0:
    resolution: {integrity: sha512-S6x5wmcDmsDRRU/c2dkccDwQPXoFczc5+HpQ2lON8pnvHlnvHAHj5WlLVvw6n6vNyHuVugYrFohYxbS+pvFpKQ==}
    engines: {node: '>=10'}
    dependencies:
      escape-string-regexp: 4.0.0
    dev: true

  /mdast-squeeze-paragraphs/4.0.0:
    resolution: {integrity: sha512-zxdPn69hkQ1rm4J+2Cs2j6wDEv7O17TfXTJ33tl/+JPIoEmtV9t2ZzBM5LPHE8QlHsmVD8t3vPKCyY3oH+H8MQ==}
    dependencies:
      unist-util-remove: 2.1.0
    dev: false

  /mdast-util-definitions/4.0.0:
    resolution: {integrity: sha512-k8AJ6aNnUkB7IE+5azR9h81O5EQ/cTDXtWdMq9Kk5KcEW/8ritU5CeLg/9HhOC++nALHBlaogJ5jz0Ybk3kPMQ==}
    dependencies:
      unist-util-visit: 2.0.3
    dev: false

  /mdast-util-to-hast/10.0.1:
    resolution: {integrity: sha512-BW3LM9SEMnjf4HXXVApZMt8gLQWVNXc3jryK0nJu/rOXPOnlkUjmdkDlmxMirpbU9ILncGFIwLH/ubnWBbcdgA==}
    dependencies:
      '@types/mdast': 3.0.10
      '@types/unist': 2.0.6
      mdast-util-definitions: 4.0.0
      mdurl: 1.0.1
      unist-builder: 2.0.3
      unist-util-generated: 1.1.6
      unist-util-position: 3.1.0
      unist-util-visit: 2.0.3
    dev: false

  /mdurl/1.0.1:
    resolution: {integrity: sha1-/oWy7HWlkDfyrf7BAP1sYBdhFS4=}
    dev: false

  /mdx-mermaid/1.2.2_mermaid@8.14.0+react@17.0.2:
    resolution: {integrity: sha512-izl9Vaus0fJHJb6IGgcGZ79LpfFACfn28ExPXKL815RTMT9bgDRIAubufZUCgoCAAv/2S1VTxJLWTwbck4TpLA==}
    peerDependencies:
      mermaid: '>= 8.11.0 < 8.12.0'
      react: ^16.8.4 || ^17.0.0
      unist-util-visit: ^2.0.0
    dependencies:
      mermaid: 8.14.0
      react: 17.0.2
    dev: false

  /memoize-one/6.0.0:
    resolution: {integrity: sha512-rkpe71W0N0c0Xz6QD0eJETuWAJGnJ9afsl1srmwPrI+yBCkge5EycXXbYRyvL29zZVUWQCY7InPRCv3GDXuZNw==}
    dev: true

  /memorystream/0.3.1:
    resolution: {integrity: sha1-htcJCzDORV1j+64S3aUaR93K+bI=}
    engines: {node: '>= 0.10.0'}
    dev: true

  /meow/6.1.1:
    resolution: {integrity: sha512-3YffViIt2QWgTy6Pale5QpopX/IvU3LPL03jOTqp6pGj3VjesdO/U8CuHMKpnQr4shCNCM5fd5XFFvIIl6JBHg==}
    engines: {node: '>=8'}
    dependencies:
      '@types/minimist': 1.2.2
      camelcase-keys: 6.2.2
      decamelize-keys: 1.1.0
      hard-rejection: 2.1.0
      minimist-options: 4.1.0
      normalize-package-data: 2.5.0
      read-pkg-up: 7.0.1
      redent: 3.0.0
      trim-newlines: 3.0.1
      type-fest: 0.13.1
      yargs-parser: 18.1.3
    dev: true

  /merge-stream/2.0.0:
    resolution: {integrity: sha512-abv/qOcuPfk3URPfDzmZU1LKmuw8kT+0nIHvKrKgFrwifol/doWcdA4ZqsWQ8ENrFKkd67Mfpo/LovbIUsbt3w==}
    dev: true

  /merge2/1.4.1:
    resolution: {integrity: sha512-8q7VEgMJW4J8tcfVPy8g09NcQwZdbwFEqhe/WZkoIzjn/3TGDwtOCYtXGxA3O8tPzpczCCDgv+P2P5y00ZJOOg==}
    engines: {node: '>= 8'}

  /mermaid/8.14.0:
    resolution: {integrity: sha512-ITSHjwVaby1Li738sxhF48sLTxcNyUAoWfoqyztL1f7J6JOLpHOuQPNLBb6lxGPUA0u7xP9IRULgvod0dKu35A==}
    dependencies:
      '@braintree/sanitize-url': 3.1.0
      d3: 7.3.0
      dagre: 0.8.5
      dagre-d3: 0.6.4
      dompurify: 2.3.5
      graphlib: 2.1.8
      khroma: 1.4.1
      moment-mini: 2.24.0
      stylis: 4.0.13
    dev: false

  /methods/1.1.2:
    resolution: {integrity: sha1-VSmk1nZUE07cxSZmVoNbD4Ua/O4=}
    engines: {node: '>= 0.6'}
    dev: false

  /micromatch/4.0.4:
    resolution: {integrity: sha512-pRmzw/XUcwXGpD9aI9q/0XOwLNygjETJ8y0ao0wdqprrzDa4YnxLcz7fQRZr8voh8V10kGhABbNcHVk5wHgWwg==}
    engines: {node: '>=8.6'}
    dependencies:
      braces: 3.0.2
      picomatch: 2.3.1

  /microseconds/0.2.0:
    resolution: {integrity: sha512-n7DHHMjR1avBbSpsTBj6fmMGh2AGrifVV4e+WYc3Q9lO+xnSZ3NyhcBND3vzzatt05LFhoKFRxrIyklmLlUtyA==}
    dev: false

  /microsoft-capitalize/1.0.5:
    resolution: {integrity: sha512-iqDMU9J643BHg8Zp7EMZNLTp6Pgs2f1S2SMnCW2VlUqMs17xCZ5vwVjalBJEGVcUfG+/1ePqeEGcMW3VfzHK5A==}
    engines: {node: '>= 10'}
    dev: true

  /mime-db/1.52.0:
    resolution: {integrity: sha512-sPU4uV7dYlvtWJxwwxHD0PuihVNiE7TyAbQ5SWxDCB9mUYvOgroQOwYQQOKPJ8CIbE+1ETVlOoK1UC2nU3gYvg==}
    engines: {node: '>= 0.6'}

  /mime-types/2.1.35:
    resolution: {integrity: sha512-ZDY+bPm5zTTF+YpCrAU9nK0UgICYPT0QtT1NZWFv4s++TNkcgVaT0g6+4R2uI4MjQjzysHB1zxuWL50hzaeXiw==}
    engines: {node: '>= 0.6'}
    dependencies:
      mime-db: 1.52.0

  /mime/1.6.0:
    resolution: {integrity: sha512-x0Vn8spI+wuJ1O6S7gnbaQg8Pxh4NNHb7KSINmEWKiPE4RKOplvijn+NkmYmmRgP68mc70j2EbeTFRsrswaQeg==}
    engines: {node: '>=4'}
    hasBin: true
    dev: false

  /mimic-fn/2.1.0:
    resolution: {integrity: sha512-OqbOk5oEQeAZ8WXWydlu9HJjz9WVdEIvamMCcXmuqUYjTknH/sqsWvhQ3vgwKFRR1HpjvNBKQ37nbJgYzGqGcg==}
    engines: {node: '>=6'}
    dev: true

  /min-indent/1.0.1:
    resolution: {integrity: sha512-I9jwMn07Sy/IwOj3zVkVik2JTvgpaykDZEigL6Rx6N9LbMywwUSMtxET+7lVoDLLd3O3IXwJwvuuns8UB/HeAg==}
    engines: {node: '>=4'}
    dev: true

  /minimatch/3.1.2:
    resolution: {integrity: sha512-J7p63hRiAjw1NDEww1W7i37+ByIrOWO5XQQAzZ3VOcL0PNybwpfmV/N05zFAzwQ9USyEcX6t3UO+K5aqBQOIHw==}
    dependencies:
      brace-expansion: 1.1.11

  /minimist-options/4.1.0:
    resolution: {integrity: sha512-Q4r8ghd80yhO/0j1O3B2BjweX3fiHg9cdOwjJd2J76Q135c+NDxGCqdYKQ1SKBuFfgWbAUzBfvYjPUEeNgqN1A==}
    engines: {node: '>= 6'}
    dependencies:
      arrify: 1.0.1
      is-plain-obj: 1.1.0
      kind-of: 6.0.3
    dev: true

  /minimist/1.2.5:
    resolution: {integrity: sha512-FM9nNUYrRBAELZQT3xeZQ7fmMOBg6nWNmJKTcgsJeaLstP/UODVpGsr5OhXhhXg6f+qtJ8uiZ+PUxkDWcgIXLw==}

  /minipass-collect/1.0.2:
    resolution: {integrity: sha512-6T6lH0H8OG9kITm/Jm6tdooIbogG9e0tLgpY6mphXSm/A9u8Nq1ryBG+Qspiub9LjWlBPsPS3tWQ/Botq4FdxA==}
    engines: {node: '>= 8'}
    dependencies:
      minipass: 3.1.6
    dev: true

  /minipass-fetch/1.4.1:
    resolution: {integrity: sha512-CGH1eblLq26Y15+Azk7ey4xh0J/XfJfrCox5LDJiKqI2Q2iwOLOKrlmIaODiSQS8d18jalF6y2K2ePUm0CmShw==}
    engines: {node: '>=8'}
    dependencies:
      minipass: 3.1.6
      minipass-sized: 1.0.3
      minizlib: 2.1.2
    optionalDependencies:
      encoding: 0.1.13
    dev: true

  /minipass-flush/1.0.5:
    resolution: {integrity: sha512-JmQSYYpPUqX5Jyn1mXaRwOda1uQ8HP5KAT/oDSLCzt1BYRhQU0/hDtsB1ufZfEEzMZ9aAVmsBw8+FWsIXlClWw==}
    engines: {node: '>= 8'}
    dependencies:
      minipass: 3.1.6
    dev: true

  /minipass-pipeline/1.2.4:
    resolution: {integrity: sha512-xuIq7cIOt09RPRJ19gdi4b+RiNvDFYe5JH+ggNvBqGqpQXcru3PcRmOZuHBKWK1Txf9+cQ+HMVN4d6z46LZP7A==}
    engines: {node: '>=8'}
    dependencies:
      minipass: 3.1.6
    dev: true

  /minipass-sized/1.0.3:
    resolution: {integrity: sha512-MbkQQ2CTiBMlA2Dm/5cY+9SWFEN8pzzOXi6rlM5Xxq0Yqbda5ZQy9sU75a673FE9ZK0Zsbr6Y5iP6u9nktfg2g==}
    engines: {node: '>=8'}
    dependencies:
      minipass: 3.1.6
    dev: true

  /minipass/3.1.6:
    resolution: {integrity: sha512-rty5kpw9/z8SX9dmxblFA6edItUmwJgMeYDZRrwlIVN27i8gysGbznJwUggw2V/FVqFSDdWy040ZPS811DYAqQ==}
    engines: {node: '>=8'}
    dependencies:
      yallist: 4.0.0
    dev: true

  /minizlib/2.1.2:
    resolution: {integrity: sha512-bAxsR8BVfj60DWXHE3u30oHzfl4G7khkSuPW+qvpd7jFRHm7dLxOjUk1EHACJ/hxLY8phGJ0YhYHZo7jil7Qdg==}
    engines: {node: '>= 8'}
    dependencies:
      minipass: 3.1.6
      yallist: 4.0.0
    dev: true

  /mixme/0.5.4:
    resolution: {integrity: sha512-3KYa4m4Vlqx98GPdOHghxSdNtTvcP8E0kkaJ5Dlh+h2DRzF7zpuVVcA8B0QpKd11YJeP9QQ7ASkKzOeu195Wzw==}
    engines: {node: '>= 8.0.0'}
    dev: true

  /mkdirp/1.0.4:
    resolution: {integrity: sha512-vVqVZQyf3WLx2Shd0qJ9xuvqgAyKPLAiqITEtqW0oIUjzo3PePDd6fW9iFz30ef7Ysp/oiWqbhszeGWW2T6Gzw==}
    engines: {node: '>=10'}
    hasBin: true
    dev: true

  /modern-normalize/1.1.0:
    resolution: {integrity: sha512-2lMlY1Yc1+CUy0gw4H95uNN7vjbpoED7NNRSBHE25nWfLBdmMzFCsPshlzbxHz+gYMcBEUN8V4pU16prcdPSgA==}
    engines: {node: '>=6'}
    dev: true

  /moment-mini/2.24.0:
    resolution: {integrity: sha512-9ARkWHBs+6YJIvrIp0Ik5tyTTtP9PoV0Ssu2Ocq5y9v8+NOOpWiRshAp8c4rZVWTOe+157on/5G+zj5pwIQFEQ==}
    dev: false

  /ms/2.0.0:
    resolution: {integrity: sha1-VgiurfwAvmwpAd9fmGF4jeDVl8g=}

  /ms/2.1.2:
    resolution: {integrity: sha512-sGkPx+VjMtmA6MX27oA4FBFELFCZZ4S4XqeGOXCv68tT+jb3vk/RyaKWP0PTKyWtmLSM0b+adUTEvbs1PEaH2w==}

  /ms/2.1.3:
    resolution: {integrity: sha512-6FlzubTLZG3J2a/NVCAleEhjzq5oxgHyaCU9yYXvcLsvoVaHJq/s5xXI6/XXP6tz7R9xAOtHnSO/tXtF3WRTlA==}

  /nan/2.15.0:
    resolution: {integrity: sha512-8ZtvEnA2c5aYCZYd1cvgdnU6cqwixRoYg70xPLWUws5ORTa/lnw+u4amixRS/Ac5U5mQVgp9pnlSUnbNWFaWZQ==}
    dev: true

  /nano-time/1.0.0:
    resolution: {integrity: sha1-sFVPaa2J4i0JB/ehKwmTpdlhN+8=}
    dependencies:
      big-integer: 1.6.51
    dev: false

  /nanoid/3.3.1:
    resolution: {integrity: sha512-n6Vs/3KGyxPQd6uO0eH4Bv0ojGSUvuLlIHtC3Y0kEO23YRge8H9x1GCzLn28YX0H66pMkxuaeESFq4tKISKwdw==}
    engines: {node: ^10 || ^12 || ^13.7 || ^14 || >=15.0.1}
    hasBin: true

  /natural-compare/1.4.0:
    resolution: {integrity: sha1-Sr6/7tdUHywnrPspvbvRXI1bpPc=}

  /negotiator/0.6.3:
    resolution: {integrity: sha512-+EUsqGPLsM+j/zdChZjsnX51g4XrHFOIXwfnCVPGlQk/k5giakcKsuxCObBRu6DSm9opw/O6slWbJdghQM4bBg==}
    engines: {node: '>= 0.6'}
    dev: true

  /next-mdx-remote/3.0.8_react-dom@17.0.2+react@17.0.2:
    resolution: {integrity: sha512-WFSxt0crxG5PN/0WvaunzxzqV3wh3dPBZyhkclxwyQfLSRKzsNSArzot/4gYTOOZ/GtyRfNjbI/HtDsW2S4fqQ==}
    peerDependencies:
      react: '>=16.x <=17.x'
      react-dom: '>=16.x <=17.x'
    dependencies:
      '@mdx-js/mdx': 1.6.22
      '@mdx-js/react': 1.6.22_react@17.0.2
      esbuild: 0.12.29
      pkg-dir: 5.0.0
      react: 17.0.2
      react-dom: 17.0.2_react@17.0.2
    transitivePeerDependencies:
      - supports-color
    dev: false

  /next-seo/4.29.0_caa633a00319350dbda42996613fe26c:
    resolution: {integrity: sha512-xmwzcz4uHaYJ8glbuhs6FSBQ7z3irmdPYdJJ5saWm72Uy3o+mPKGaPCXQetTCE6/xxVnpoDV4yFtFlEjUcljSg==}
    peerDependencies:
      next: ^8.1.1-canary.54 || >=9.0.0
      react: '>=16.0.0'
      react-dom: '>=16.0.0'
    dependencies:
      next: 12.1.0_33bdac975a6e334c49640fab91e2abb4
      react: 17.0.2
      react-dom: 17.0.2_react@17.0.2
    dev: false

  /next-sitemap/1.9.12_next@12.1.0:
    resolution: {integrity: sha512-kHXf4ZNAGLJyK16HbjzE5X9JlKwXtxW+9J4dh3oT7LSbU/+3bN+VqWjNw/776Otbanf7EJsvl51oQ78qQW5XBQ==}
    engines: {node: '>=14'}
    hasBin: true
    peerDependencies:
      next: '*'
    dependencies:
      '@corex/deepmerge': 2.6.148
      minimist: 1.2.5
      next: 12.1.0_33bdac975a6e334c49640fab91e2abb4
    dev: true

  /next/12.0.10_33bdac975a6e334c49640fab91e2abb4:
    resolution: {integrity: sha512-1y3PpGzpb/EZzz1jgne+JfZXKAVJUjYXwxzrADf/LWN+8yi9o79vMLXpW3mevvCHkEF2sBnIdjzNn16TJrINUw==}
    engines: {node: '>=12.22.0'}
    hasBin: true
    peerDependencies:
      fibers: '>= 3.1.0'
      node-sass: ^4.0.0 || ^5.0.0 || ^6.0.0
      react: ^17.0.2 || ^18.0.0-0
      react-dom: ^17.0.2 || ^18.0.0-0
      sass: ^1.3.0
    peerDependenciesMeta:
      fibers:
        optional: true
      node-sass:
        optional: true
      sass:
        optional: true
    dependencies:
      '@next/env': 12.0.10
      caniuse-lite: 1.0.30001316
      postcss: 8.4.5
      react: 17.0.2
      react-dom: 17.0.2_react@17.0.2
      styled-jsx: 5.0.0_@babel+core@7.17.5+react@17.0.2
      use-subscription: 1.5.1_react@17.0.2
    optionalDependencies:
      '@next/swc-android-arm64': 12.0.10
      '@next/swc-darwin-arm64': 12.0.10
      '@next/swc-darwin-x64': 12.0.10
      '@next/swc-linux-arm-gnueabihf': 12.0.10
      '@next/swc-linux-arm64-gnu': 12.0.10
      '@next/swc-linux-arm64-musl': 12.0.10
      '@next/swc-linux-x64-gnu': 12.0.10
      '@next/swc-linux-x64-musl': 12.0.10
      '@next/swc-win32-arm64-msvc': 12.0.10
      '@next/swc-win32-ia32-msvc': 12.0.10
      '@next/swc-win32-x64-msvc': 12.0.10
    transitivePeerDependencies:
      - '@babel/core'
      - babel-plugin-macros
    dev: true

  /next/12.1.0_33bdac975a6e334c49640fab91e2abb4:
    resolution: {integrity: sha512-s885kWvnIlxsUFHq9UGyIyLiuD0G3BUC/xrH0CEnH5lHEWkwQcHOORgbDF0hbrW9vr/7am4ETfX4A7M6DjrE7Q==}
    engines: {node: '>=12.22.0'}
    hasBin: true
    peerDependencies:
      fibers: '>= 3.1.0'
      node-sass: ^6.0.0 || ^7.0.0
      react: ^17.0.2 || ^18.0.0-0
      react-dom: ^17.0.2 || ^18.0.0-0
      sass: ^1.3.0
    peerDependenciesMeta:
      fibers:
        optional: true
      node-sass:
        optional: true
      sass:
        optional: true
    dependencies:
      '@next/env': 12.1.0
      caniuse-lite: 1.0.30001316
      postcss: 8.4.5
      react: 17.0.2
      react-dom: 17.0.2_react@17.0.2
      styled-jsx: 5.0.0_@babel+core@7.17.5+react@17.0.2
      use-subscription: 1.5.1_react@17.0.2
    optionalDependencies:
      '@next/swc-android-arm64': 12.1.0
      '@next/swc-darwin-arm64': 12.1.0
      '@next/swc-darwin-x64': 12.1.0
      '@next/swc-linux-arm-gnueabihf': 12.1.0
      '@next/swc-linux-arm64-gnu': 12.1.0
      '@next/swc-linux-arm64-musl': 12.1.0
      '@next/swc-linux-x64-gnu': 12.1.0
      '@next/swc-linux-x64-musl': 12.1.0
      '@next/swc-win32-arm64-msvc': 12.1.0
      '@next/swc-win32-ia32-msvc': 12.1.0
      '@next/swc-win32-x64-msvc': 12.1.0
    transitivePeerDependencies:
      - '@babel/core'
      - babel-plugin-macros
    dev: false

  /nice-try/1.0.5:
    resolution: {integrity: sha512-1nh45deeb5olNY7eX82BkPO7SSxR5SSYJiPTrTdFUVYwAl8CKMA5N9PjTYkHiRjisVcxcQ1HXdLhx2qxxJzLNQ==}
    dev: true

  /node-domexception/1.0.0:
    resolution: {integrity: sha512-/jKZoMpw0F8GRwl4/eLROPA3cfcXtLApP0QzLmUT/HuPCZWyB7IY9ZrMeKw2O/nFIqPQB3PVM9aYm0F312AXDQ==}
    engines: {node: '>=10.5.0'}
    dev: false

  /node-emoji/1.11.0:
    resolution: {integrity: sha512-wo2DpQkQp7Sjm2A0cq+sN7EHKO6Sl0ctXeBdFZrL9T9+UywORbufTcTZxom8YqpLQt/FqNMUkOpkZrJVYSKD3A==}
    dependencies:
      lodash: 4.17.21
    dev: true

  /node-fetch/2.6.7:
    resolution: {integrity: sha512-ZjMPFEfVx5j+y2yF35Kzx5sF7kDzxuDj6ziH4FFbOp87zKDZNx8yExJIb05OGF4Nlt9IHFIMBkRl41VdvcNdbQ==}
    engines: {node: 4.x || >=6.0.0}
    peerDependencies:
      encoding: ^0.1.0
    peerDependenciesMeta:
      encoding:
        optional: true
    dependencies:
      whatwg-url: 5.0.0
    dev: false

  /node-gyp/8.4.1:
    resolution: {integrity: sha512-olTJRgUtAb/hOXG0E93wZDs5YiJlgbXxTwQAFHyNlRsXQnYzUaF2aGgujZbw+hR8aF4ZG/rST57bWMWD16jr9w==}
    engines: {node: '>= 10.12.0'}
    hasBin: true
    dependencies:
      env-paths: 2.2.1
      glob: 7.2.0
      graceful-fs: 4.2.9
      make-fetch-happen: 9.1.0
      nopt: 5.0.0
      npmlog: 6.0.1
      rimraf: 3.0.2
      semver: 7.3.5
      tar: 6.1.11
      which: 2.0.2
    transitivePeerDependencies:
      - supports-color
    dev: true

  /node-int64/0.4.0:
    resolution: {integrity: sha1-h6kGXNs1XTGC2PlM4RGIuCXGijs=}
    dev: true

  /node-releases/2.0.2:
    resolution: {integrity: sha512-XxYDdcQ6eKqp/YjI+tb2C5WM2LgjnZrfYg4vgQt49EK268b6gYCHsBLrK2qvJo4FmCtqmKezb0WZFK4fkrZNsg==}
    dev: true

  /nopt/5.0.0:
    resolution: {integrity: sha512-Tbj67rffqceeLpcRXrT7vKAN8CwfPeIBgM7E6iBkmKLV7bEMwpGgYLGv0jACUsECaa/vuxP0IjEont6umdMgtQ==}
    engines: {node: '>=6'}
    hasBin: true
    dependencies:
      abbrev: 1.1.1
    dev: true

  /normalize-package-data/2.5.0:
    resolution: {integrity: sha512-/5CMN3T0R4XTj4DcGaexo+roZSdSFW/0AOOTROrjxzCG1wrWXEsGbRKevjlIL+ZDE4sZlJr5ED4YW0yqmkK+eA==}
    dependencies:
      hosted-git-info: 2.8.9
      resolve: 1.22.0
      semver: 5.7.1
      validate-npm-package-license: 3.0.4
    dev: true

  /normalize-path/3.0.0:
    resolution: {integrity: sha512-6eZs5Ls3WtCisHWp9S2GUy8dqkpGi4BVSz3GaqiE6ezub0512ESztXUwUB6C6IKbQkY2Pnb/mD4WYojCRwcwLA==}
    engines: {node: '>=0.10.0'}
    dev: true

  /normalize-range/0.1.2:
    resolution: {integrity: sha1-LRDAa9/TEuqXd2laTShDlFa3WUI=}
    engines: {node: '>=0.10.0'}
    dev: true

  /normalize-url/6.1.0:
    resolution: {integrity: sha512-DlL+XwOy3NxAQ8xuC0okPgK46iuVNAK01YN7RueYBqqFeGsBjV9XmCAzAdgt+667bCl5kPh9EqKKDwnaPG1I7A==}
    engines: {node: '>=10'}
    dev: true

  /npm-run-all/4.1.5:
    resolution: {integrity: sha512-Oo82gJDAVcaMdi3nuoKFavkIHBRVqQ1qvMb+9LHk/cF4P6B2m8aP04hGf7oL6wZ9BuGwX1onlLhpuoofSyoQDQ==}
    engines: {node: '>= 4'}
    hasBin: true
    dependencies:
      ansi-styles: 3.2.1
      chalk: 2.4.2
      cross-spawn: 6.0.5
      memorystream: 0.3.1
      minimatch: 3.1.2
      pidtree: 0.3.1
      read-pkg: 3.0.0
      shell-quote: 1.7.3
      string.prototype.padend: 3.1.3
    dev: true

  /npm-run-path/4.0.1:
    resolution: {integrity: sha512-S48WzZW777zhNIrn7gxOlISNAqi9ZC/uQFnRdbeIHhZhCA6UqpkOT8T1G7BvfdgP4Er8gF4sUbaS0i7QvIfCWw==}
    engines: {node: '>=8'}
    dependencies:
      path-key: 3.1.1
    dev: true

  /npmlog/6.0.1:
    resolution: {integrity: sha512-BTHDvY6nrRHuRfyjt1MAufLxYdVXZfd099H4+i1f0lPywNQyI4foeNXJRObB/uy+TYqUW0vAD9gbdSOXPst7Eg==}
    engines: {node: ^12.13.0 || ^14.15.0 || >=16}
    dependencies:
      are-we-there-yet: 3.0.0
      console-control-strings: 1.1.0
      gauge: 4.0.3
      set-blocking: 2.0.0
    dev: true

  /nth-check/2.0.1:
    resolution: {integrity: sha512-it1vE95zF6dTT9lBsYbxvqh0Soy4SPowchj0UBGj/V6cTPnXXtQOPUbhZ6CmGzAD/rW22LQK6E96pcdJXk4A4w==}
    dependencies:
      boolbase: 1.0.0
    dev: true

  /nwsapi/2.2.0:
    resolution: {integrity: sha512-h2AatdwYH+JHiZpv7pt/gSX1XoRGb7L/qSIeuqA6GwYoF9w1vP1cw42TO0aI2pNyshRK5893hNSl+1//vHK7hQ==}
    dev: true

  /object-assign/4.1.1:
    resolution: {integrity: sha1-IQmtx5ZYh8/AXLvUQsrIv7s2CGM=}
    engines: {node: '>=0.10.0'}

  /object-hash/2.2.0:
    resolution: {integrity: sha512-gScRMn0bS5fH+IuwyIFgnh9zBdo4DV+6GhygmWM9HyNJSgS0hScp1f5vjtm7oIIOiT9trXrShAkLFSc2IqKNgw==}
    engines: {node: '>= 6'}
    dev: true

  /object-inspect/1.12.0:
    resolution: {integrity: sha512-Ho2z80bVIvJloH+YzRmpZVQe87+qASmBUKZDWgx9cu+KDrX2ZDH/3tMy+gXbZETVGs2M8YdxObOh7XAtim9Y0g==}

  /object-keys/1.1.1:
    resolution: {integrity: sha512-NuAESUOUMrlIXOfHKzD6bpPu3tYt3xvjNdRIQ+FeT0lNb4K8WR70CaDxhuNguS2XG+GjkyMwOzsN5ZktImfhLA==}
    engines: {node: '>= 0.4'}

  /object.assign/4.1.2:
    resolution: {integrity: sha512-ixT2L5THXsApyiUPYKmW+2EHpXXe5Ii3M+f4e+aJFAHao5amFRW6J0OO6c/LU8Be47utCx2GL89hxGB6XSmKuQ==}
    engines: {node: '>= 0.4'}
    dependencies:
      call-bind: 1.0.2
      define-properties: 1.1.3
      has-symbols: 1.0.3
      object-keys: 1.1.1

  /object.entries/1.1.5:
    resolution: {integrity: sha512-TyxmjUoZggd4OrrU1W66FMDG6CuqJxsFvymeyXI51+vQLN67zYfZseptRge703kKQdo4uccgAKebXFcRCzk4+g==}
    engines: {node: '>= 0.4'}
    dependencies:
      call-bind: 1.0.2
      define-properties: 1.1.3
      es-abstract: 1.19.1

  /object.fromentries/2.0.5:
    resolution: {integrity: sha512-CAyG5mWQRRiBU57Re4FKoTBjXfDoNwdFVH2Y1tS9PqCsfUTymAohOkEMSG3aRNKmv4lV3O7p1et7c187q6bynw==}
    engines: {node: '>= 0.4'}
    dependencies:
      call-bind: 1.0.2
      define-properties: 1.1.3
      es-abstract: 1.19.1

  /object.hasown/1.1.0:
    resolution: {integrity: sha512-MhjYRfj3GBlhSkDHo6QmvgjRLXQ2zndabdf3nX0yTyZK9rPfxb6uRpAac8HXNLy1GpqWtZ81Qh4v3uOls2sRAg==}
    dependencies:
      define-properties: 1.1.3
      es-abstract: 1.19.1

  /object.values/1.1.5:
    resolution: {integrity: sha512-QUZRW0ilQ3PnPpbNtgdNV1PDbEqLIiSFB3l+EnGtBQ/8SUTLj1PZwtQHABZtLgwpJZTSZhuGLOGk57Drx2IvYg==}
    engines: {node: '>= 0.4'}
    dependencies:
      call-bind: 1.0.2
      define-properties: 1.1.3
      es-abstract: 1.19.1

  /oblivious-set/1.0.0:
    resolution: {integrity: sha512-z+pI07qxo4c2CulUHCDf9lcqDlMSo72N/4rLUpRXf6fu+q8vjt8y0xS+Tlf8NTJDdTXHbdeO1n3MlbctwEoXZw==}
    dev: false

  /once/1.4.0:
    resolution: {integrity: sha1-WDsap3WWHUsROsF9nFC6753Xa9E=}
    dependencies:
      wrappy: 1.0.2

  /onetime/5.1.2:
    resolution: {integrity: sha512-kbpaSSGJTWdAY5KPVeMOKXSrPtr8C8C7wodJbcsd51jRnmD+GZu8Y0VoU6Dm5Z4vWr0Ig/1NKuWRKf7j5aaYSg==}
    engines: {node: '>=6'}
    dependencies:
      mimic-fn: 2.1.0
    dev: true

  /optimism/0.16.1:
    resolution: {integrity: sha512-64i+Uw3otrndfq5kaoGNoY7pvOhSsjFEN4bdEFh80MWVk/dbgJfMv7VFDeCT8LxNAlEVhQmdVEbfE7X2nWNIIg==}
    dependencies:
      '@wry/context': 0.6.1
      '@wry/trie': 0.3.1
    dev: true

  /optionator/0.8.3:
    resolution: {integrity: sha512-+IW9pACdk3XWmmTXG8m3upGUJst5XRGzxMRjXzAuJ1XnIFNvfhjjIuYkDvysnPQ7qzqVzLt78BCruntqRhWQbA==}
    engines: {node: '>= 0.8.0'}
    dependencies:
      deep-is: 0.1.4
      fast-levenshtein: 2.0.6
      levn: 0.3.0
      prelude-ls: 1.1.2
      type-check: 0.3.2
      word-wrap: 1.2.3
    dev: true

  /optionator/0.9.1:
    resolution: {integrity: sha512-74RlY5FCnhq4jRxVUPKDaRwrVNXMqsGsiW6AJw4XK8hmtm10wC0ypZBLw5IIp85NZMr91+qd1RvvENwg7jjRFw==}
    engines: {node: '>= 0.8.0'}
    dependencies:
      deep-is: 0.1.4
      fast-levenshtein: 2.0.6
      levn: 0.4.1
      prelude-ls: 1.2.1
      type-check: 0.4.0
      word-wrap: 1.2.3

  /os-tmpdir/1.0.2:
    resolution: {integrity: sha1-u+Z0BseaqFxc/sdm/lc0VV36EnQ=}
    engines: {node: '>=0.10.0'}
    dev: true

  /outdent/0.5.0:
    resolution: {integrity: sha512-/jHxFIzoMXdqPzTaCpFzAAWhpkSjZPF4Vsn6jAfNpmbH/ymsmd7Qc6VE9BGn0L6YMj6uwpQLxCECpus4ukKS9Q==}
    dev: true

  /p-filter/2.1.0:
    resolution: {integrity: sha512-ZBxxZ5sL2HghephhpGAQdoskxplTwr7ICaehZwLIlfL6acuVgZPm8yBNuRAFBGEqtD/hmUeq9eqLg2ys9Xr/yw==}
    engines: {node: '>=8'}
    dependencies:
      p-map: 2.1.0
    dev: true

  /p-finally/1.0.0:
    resolution: {integrity: sha1-P7z7FbiZpEEjs0ttzBi3JDNqLK4=}
    engines: {node: '>=4'}
    dev: false

  /p-limit/1.3.0:
    resolution: {integrity: sha512-vvcXsLAJ9Dr5rQOPk7toZQZJApBl2K4J6dANSsEuh6QI41JYcsS/qhTGa9ErIUUgK3WNQoJYvylxvjqmiqEA9Q==}
    engines: {node: '>=4'}
    dependencies:
      p-try: 1.0.0

  /p-limit/2.3.0:
    resolution: {integrity: sha512-//88mFWSJx8lxCzwdAABTJL2MyWB12+eIY7MDL2SqLmAkeKU9qxRvWuSyTjm3FUmpBEMuFfckAIqEaVGUDxb6w==}
    engines: {node: '>=6'}
    dependencies:
      p-try: 2.2.0
    dev: true

  /p-limit/3.1.0:
    resolution: {integrity: sha512-TYOanM3wGwNGsZN2cVTYPArw454xnXj5qmWF1bEoAc4+cU/ol7GVh7odevjp1FNHduHc3KZMcFduxU5Xc6uJRQ==}
    engines: {node: '>=10'}
    dependencies:
      yocto-queue: 0.1.0

  /p-locate/2.0.0:
    resolution: {integrity: sha1-IKAQOyIqcMj9OcwuWAaA893l7EM=}
    engines: {node: '>=4'}
    dependencies:
      p-limit: 1.3.0

  /p-locate/4.1.0:
    resolution: {integrity: sha512-R79ZZ/0wAxKGu3oYMlz8jy/kbhsNrS7SKZ7PxEHBgJ5+F2mtFW2fK2cOtBh1cHYkQsbzFV7I+EoRKe6Yt0oK7A==}
    engines: {node: '>=8'}
    dependencies:
      p-limit: 2.3.0
    dev: true

  /p-locate/5.0.0:
    resolution: {integrity: sha512-LaNjtRWUBY++zB5nE/NwcaoMylSPk+S+ZHNB1TzdbMJMny6dynpAGt7X/tl/QYq3TIeE6nxHppbo2LGymrG5Pw==}
    engines: {node: '>=10'}
    dependencies:
      p-limit: 3.1.0

  /p-map/2.1.0:
    resolution: {integrity: sha512-y3b8Kpd8OAN444hxfBbFfj1FY/RjtTd8tzYwhUqNYXx0fXx2iX4maP4Qr6qhIKbQXI02wTLAda4fYUbDagTUFw==}
    engines: {node: '>=6'}
    dev: true

  /p-map/4.0.0:
    resolution: {integrity: sha512-/bjOqmgETBYB5BoEeGVea8dmvHb2m9GLy1E9W43yeyfP6QQCZGFNa+XRceJEuDB6zqr+gKpIAmlLebMpykw/MQ==}
    engines: {node: '>=10'}
    dependencies:
      aggregate-error: 3.1.0
    dev: true

  /p-queue/6.6.2:
    resolution: {integrity: sha512-RwFpb72c/BhQLEXIZ5K2e+AhgNVmIejGlTgiB9MzZ0e93GRvqZ7uSi0dvRF7/XIXDeNkra2fNHBxTyPDGySpjQ==}
    engines: {node: '>=8'}
    dependencies:
      eventemitter3: 4.0.7
      p-timeout: 3.2.0
    dev: false

  /p-timeout/3.2.0:
    resolution: {integrity: sha512-rhIwUycgwwKcP9yTOOFK/AKsAopjjCakVqLHePO3CC6Mir1Z99xT+R63jZxAT5lFZLa2inS5h+ZS2GvR99/FBg==}
    engines: {node: '>=8'}
    dependencies:
      p-finally: 1.0.0
    dev: false

  /p-try/1.0.0:
    resolution: {integrity: sha1-y8ec26+P1CKOE/Yh8rGiN8GyB7M=}
    engines: {node: '>=4'}

  /p-try/2.2.0:
    resolution: {integrity: sha512-R4nPAVTAU0B9D35/Gk3uJf/7XYbQcyohSKdvAxIRSNghFl4e71hVoGnBNQz9cWaXxO2I10KTC+3jMdvvoKw6dQ==}
    engines: {node: '>=6'}
    dev: true

  /parent-module/1.0.1:
    resolution: {integrity: sha512-GQ2EWRpQV8/o+Aw8YqtfZZPfNRWZYkbidE9k5rpl/hC3vtHHBfGm2Ifi6qWV+coDGkrUKZAxE3Lot5kcsRlh+g==}
    engines: {node: '>=6'}
    dependencies:
      callsites: 3.1.0

  /parse-entities/2.0.0:
    resolution: {integrity: sha512-kkywGpCcRYhqQIchaWqZ875wzpS/bMKhz5HnN3p7wveJTkTtyAB/AlnS0f8DFSqYW1T82t6yEAkEcB+A1I3MbQ==}
    dependencies:
      character-entities: 1.2.4
      character-entities-legacy: 1.1.4
      character-reference-invalid: 1.1.4
      is-alphanumerical: 1.0.4
      is-decimal: 1.0.4
      is-hexadecimal: 1.0.4
    dev: false

  /parse-json/4.0.0:
    resolution: {integrity: sha1-vjX1Qlvh9/bHRxhPmKeIy5lHfuA=}
    engines: {node: '>=4'}
    dependencies:
      error-ex: 1.3.2
      json-parse-better-errors: 1.0.2
    dev: true

  /parse-json/5.2.0:
    resolution: {integrity: sha512-ayCKvm/phCGxOkYRSCM82iDwct8/EonSEgCSxWxD7ve6jHggsFl4fZVQBPRNgQoKiuV/odhFrGzQXZwbifC8Rg==}
    engines: {node: '>=8'}
    dependencies:
      '@babel/code-frame': 7.16.7
      error-ex: 1.3.2
      json-parse-even-better-errors: 2.3.1
      lines-and-columns: 1.2.4
    dev: true

  /parse-uri/1.0.7:
    resolution: {integrity: sha512-eWuZCMKNlVkXrEoANdXxbmqhu2SQO9jUMCSpdbJDObin0JxISn6e400EWsSRbr/czdKvWKkhZnMKEGUwf/Plmg==}
    engines: {node: '>= 0.10'}
    dev: true

  /parse5-htmlparser2-tree-adapter/6.0.1:
    resolution: {integrity: sha512-qPuWvbLgvDGilKc5BoicRovlT4MtYT6JfJyBOMDsKoiT+GiuP5qyrPCnR9HcPECIJJmZh5jRndyNThnhhb/vlA==}
    dependencies:
      parse5: 6.0.1
    dev: true

  /parse5/6.0.1:
    resolution: {integrity: sha512-Ofn/CTFzRGTTxwpNEs9PP93gXShHcTq255nzRYSKe8AkVpZY7e1fpmTfOyoIvjP5HG7Z2ZM7VS9PPhQGW2pOpw==}

  /path-browserify/1.0.1:
    resolution: {integrity: sha512-b7uo2UCUOYZcnF/3ID0lulOJi/bafxa1xPe7ZPsammBSpjSWQkjNxlt635YGS2MiR9GjvuXCtz2emr3jbsz98g==}
    dev: true

  /path-exists/3.0.0:
    resolution: {integrity: sha1-zg6+ql94yxiSXqfYENe1mwEP1RU=}
    engines: {node: '>=4'}

  /path-exists/4.0.0:
    resolution: {integrity: sha512-ak9Qy5Q7jYb2Wwcey5Fpvg2KoAc/ZIhLSLOSBmRmygPsGwkVVt0fZa0qrtMz+m6tJTAHfZQ8FnmB4MG4LWy7/w==}
    engines: {node: '>=8'}

  /path-is-absolute/1.0.1:
    resolution: {integrity: sha1-F0uSaHNVNP+8es5r9TpanhtcX18=}
    engines: {node: '>=0.10.0'}

  /path-key/2.0.1:
    resolution: {integrity: sha1-QRyttXTFoUDTpLGRDUDYDMn0C0A=}
    engines: {node: '>=4'}
    dev: true

  /path-key/3.1.1:
    resolution: {integrity: sha512-ojmeN0qd+y0jszEtoY48r0Peq5dwMEkIlCOu6Q5f41lfkswXuKtYrhgoTpLnyIcHm24Uhqx+5Tqm2InSwLhE6Q==}
    engines: {node: '>=8'}

  /path-parse/1.0.7:
    resolution: {integrity: sha512-LDJzPVEEEPR+y48z93A0Ed0yXb8pAByGWo/k5YYdYgpY2/2EsOsksJrq7lOHxryrVOn1ejG6oAp8ahvOIQD8sw==}

  /path-type/3.0.0:
    resolution: {integrity: sha512-T2ZUsdZFHgA3u4e5PfPbjd7HDDpxPnQb5jN0SrDsjNSuVXHJqtwTnWqG0B1jZrgmJ/7lj1EmVIByWt1gxGkWvg==}
    engines: {node: '>=4'}
    dependencies:
      pify: 3.0.0
    dev: true

  /path-type/4.0.0:
    resolution: {integrity: sha512-gDKb8aZMDeD/tZWs9P6+q0J9Mwkdl6xMV8TjnGP3qJVJ06bdMgkbBlLU8IdfOsIsFz2BW1rNVT3XuNEl8zPAvw==}
    engines: {node: '>=8'}

  /picocolors/1.0.0:
    resolution: {integrity: sha512-1fygroTLlHu66zi26VoTDv8yRgm0Fccecssto+MhsZ0D/DGW2sm8E8AjW7NU5VVTRt5GxbeZ5qBuJr+HyLYkjQ==}

  /picomatch/2.3.1:
    resolution: {integrity: sha512-JU3teHTNjmE2VCGFzuY8EXzCDVwEqB2a8fsIvwaStHhAWJEeVd1o1QD80CU6+ZdEXXSLbSsuLwJjkCBWqRQUVA==}
    engines: {node: '>=8.6'}

  /pidtree/0.3.1:
    resolution: {integrity: sha512-qQbW94hLHEqCg7nhby4yRC7G2+jYHY4Rguc2bjw7Uug4GIJuu1tvf2uHaZv5Q8zdt+WKJ6qK1FOI6amaWUo5FA==}
    engines: {node: '>=0.10'}
    hasBin: true
    dev: true

  /pify/3.0.0:
    resolution: {integrity: sha1-5aSs0sEB/fPZpNB/DbxNtJ3SgXY=}
    engines: {node: '>=4'}
    dev: true

  /pify/4.0.1:
    resolution: {integrity: sha512-uB80kBFb/tfd68bVleG9T5GGsGPjJrLAUpR5PZIrhBnIaRTQRjqdJSsIKkOP6OAIFbj7GOrcudc5pNjZ+geV2g==}
    engines: {node: '>=6'}
    dev: true

  /pirates/4.0.5:
    resolution: {integrity: sha512-8V9+HQPupnaXMA23c5hvl69zXvTwTzyAYasnkb0Tts4XvO4CliqONMOnvlq26rkhLC3nWDFBJf73LU1e1VZLaQ==}
    engines: {node: '>= 6'}
    dev: true

  /pkg-dir/4.2.0:
    resolution: {integrity: sha512-HRDzbaKjC+AOWVXxAU/x54COGeIv9eb+6CkDSQoNTt4XyWoIJvuPsXizxu/Fr23EiekbtZwmh1IcIG/l/a10GQ==}
    engines: {node: '>=8'}
    dependencies:
      find-up: 4.1.0
    dev: true

  /pkg-dir/5.0.0:
    resolution: {integrity: sha512-NPE8TDbzl/3YQYY7CSS228s3g2ollTFnc+Qi3tqmqJp9Vg2ovUpixcJEo2HJScN2Ez+kEaal6y70c0ehqJBJeA==}
    engines: {node: '>=10'}
    dependencies:
      find-up: 5.0.0
    dev: false

  /popmotion/11.0.3:
    resolution: {integrity: sha512-Y55FLdj3UxkR7Vl3s7Qr4e9m0onSnP8W7d/xQLsoJM40vs6UKHFdygs6SWryasTZYqugMjm3BepCF4CWXDiHgA==}
    dependencies:
      framesync: 6.0.1
      hey-listen: 1.0.8
      style-value-types: 5.0.0
      tslib: 2.3.1
    dev: false

  /postcss-js/3.0.3:
    resolution: {integrity: sha512-gWnoWQXKFw65Hk/mi2+WTQTHdPD5UJdDXZmX073EY/B3BWnYjO4F4t0VneTCnCGQ5E5GsCdMkzPaTXwl3r5dJw==}
    engines: {node: '>=10.0'}
    dependencies:
      camelcase-css: 2.0.1
      postcss: 8.4.8
    dev: true

  /postcss-load-config/3.1.3:
    resolution: {integrity: sha512-5EYgaM9auHGtO//ljHH+v/aC/TQ5LHXtL7bQajNAUBKUVKiYE8rYpFms7+V26D9FncaGe2zwCoPQsFKb5zF/Hw==}
    engines: {node: '>= 10'}
    peerDependencies:
      ts-node: '>=9.0.0'
    peerDependenciesMeta:
      ts-node:
        optional: true
    dependencies:
      lilconfig: 2.0.4
      yaml: 1.10.2
    dev: true

  /postcss-nested/5.0.6_postcss@8.4.8:
    resolution: {integrity: sha512-rKqm2Fk0KbA8Vt3AdGN0FB9OBOMDVajMG6ZCf/GoHgdxUJ4sBFp0A/uMIRm+MJUdo33YXEtjqIz8u7DAp8B7DA==}
    engines: {node: '>=12.0'}
    peerDependencies:
      postcss: ^8.2.14
    dependencies:
      postcss: 8.4.8
      postcss-selector-parser: 6.0.9
    dev: true

  /postcss-selector-parser/6.0.9:
    resolution: {integrity: sha512-UO3SgnZOVTwu4kyLR22UQ1xZh086RyNZppb7lLAKBFK8a32ttG5i87Y/P3+2bRSjZNyJ1B7hfFNo273tKe9YxQ==}
    engines: {node: '>=4'}
    dependencies:
      cssesc: 3.0.0
      util-deprecate: 1.0.2
    dev: true

  /postcss-value-parser/3.3.1:
    resolution: {integrity: sha512-pISE66AbVkp4fDQ7VHBwRNXzAAKJjw4Vw7nWI/+Q3vuly7SNfgYXvm6i5IgFylHGK5sP/xHAbB7N49OS4gWNyQ==}
    dev: true

  /postcss-value-parser/4.2.0:
    resolution: {integrity: sha512-1NNCs6uurfkVbeXG4S8JFT9t19m45ICnif8zWLd5oPSZ50QnwMfK+H3jv408d4jw/7Bttv5axS5IiHoLaVNHeQ==}
    dev: true

  /postcss/8.4.5:
    resolution: {integrity: sha512-jBDboWM8qpaqwkMwItqTQTiFikhs/67OYVvblFFTM7MrZjt6yMKd6r2kgXizEbTTljacm4NldIlZnhbjr84QYg==}
    engines: {node: ^10 || ^12 || >=14}
    dependencies:
      nanoid: 3.3.1
      picocolors: 1.0.0
      source-map-js: 1.0.2

  /postcss/8.4.8:
    resolution: {integrity: sha512-2tXEqGxrjvAO6U+CJzDL2Fk2kPHTv1jQsYkSoMeOis2SsYaXRO2COxTdQp99cYvif9JTXaAk9lYGc3VhJt7JPQ==}
    engines: {node: ^10 || ^12 || >=14}
    dependencies:
      nanoid: 3.3.1
      picocolors: 1.0.0
      source-map-js: 1.0.2
    dev: true

  /preferred-pm/3.0.3:
    resolution: {integrity: sha512-+wZgbxNES/KlJs9q40F/1sfOd/j7f1O9JaHcW5Dsn3aUUOZg3L2bjpVUcKV2jvtElYfoTuQiNeMfQJ4kwUAhCQ==}
    engines: {node: '>=10'}
    dependencies:
      find-up: 5.0.0
      find-yarn-workspace-root2: 1.2.16
      path-exists: 4.0.0
      which-pm: 2.0.0
    dev: true

  /prelude-ls/1.1.2:
    resolution: {integrity: sha1-IZMqVJ9eUv/ZqCf1cOBL5iqX2lQ=}
    engines: {node: '>= 0.8.0'}
    dev: true

  /prelude-ls/1.2.1:
    resolution: {integrity: sha512-vkcDPrRZo1QZLbn5RLGPpg/WmIQ65qoWWhcGKf/b5eplkkarX0m9z8ppCat4mlOqUsWpyNuYgO3VRyrYHSzX5g==}
    engines: {node: '>= 0.8.0'}

  /prettier/1.19.1:
    resolution: {integrity: sha512-s7PoyDv/II1ObgQunCbB9PdLmUcBZcnWOcxDh7O0N/UwDEsHyqkW+Qh28jW+mVuCdx7gLB0BotYI1Y6uI9iyew==}
    engines: {node: '>=4'}
    hasBin: true
    dev: true

  /prettier/2.5.1:
    resolution: {integrity: sha512-vBZcPRUR5MZJwoyi3ZoyQlc1rXeEck8KgeC9AwwOn+exuxLxq5toTRDTSaVrXHxelDMHy9zlicw8u66yxoSUFg==}
    engines: {node: '>=10.13.0'}
    hasBin: true
    dev: true

  /pretty-format/27.5.1:
    resolution: {integrity: sha512-Qb1gy5OrP5+zDf2Bvnzdl3jsTf1qXVMazbvCoKhtKqVs4/YK4ozX4gKQJJVyNe+cajNPn0KoC0MC3FUmaHWEmQ==}
    engines: {node: ^10.13.0 || ^12.13.0 || ^14.15.0 || >=15.0.0}
    dependencies:
      ansi-regex: 5.0.1
      ansi-styles: 5.2.0
      react-is: 17.0.2
    dev: true

  /pretty-hrtime/1.0.3:
    resolution: {integrity: sha1-t+PqQkNaTJsnWdmeDyAesZWALuE=}
    engines: {node: '>= 0.8'}
    dev: true

  /prismjs/1.27.0:
    resolution: {integrity: sha512-t13BGPUlFDR7wRB5kQDG4jjl7XeuH6jbJGt11JHPL96qwsEHNX2+68tFXqc1/k+/jALsbSWJKUOT/hcYAZ5LkA==}
    engines: {node: '>=6'}
    dev: false

  /process-nextick-args/2.0.1:
    resolution: {integrity: sha512-3ouUOpQhtgrbOa17J7+uxOTpITYWaGP7/AhoR3+A+/1e9skrzelGi/dXzEYyvbxubEF6Wn2ypscTKiKJFFn1ag==}
    dev: false

  /progress/2.0.3:
    resolution: {integrity: sha512-7PiHtLll5LdnKIMw100I+8xJXR5gW2QwWYkT6iJva0bXitZKa/XMrSbdmg3r2Xnaidz9Qumd0VPaMrZlF9V9sA==}
    engines: {node: '>=0.4.0'}
    dev: false

  /promise-inflight/1.0.1:
    resolution: {integrity: sha1-mEcocL8igTL8vdhoEputEsPAKeM=}
    dev: true

  /promise-retry/2.0.1:
    resolution: {integrity: sha512-y+WKFlBR8BGXnsNlIHFGPZmyDf3DFMoLhaflAnyZgV6rG6xu+JwesTo2Q9R6XwYmtmwAFCkAk3e35jEdoeh/3g==}
    engines: {node: '>=10'}
    dependencies:
      err-code: 2.0.3
      retry: 0.12.0
    dev: true

  /prompts/2.4.2:
    resolution: {integrity: sha512-NxNv/kLguCA7p3jE8oL2aEBsrJWgAakBpgmgK6lpPWV+WuOmY6r2/zbAVnP+T8bQlA0nzHXSJSJW0Hq7ylaD2Q==}
    engines: {node: '>= 6'}
    dependencies:
      kleur: 3.0.3
      sisteransi: 1.0.5
    dev: true

  /prop-types/15.8.1:
    resolution: {integrity: sha512-oj87CgZICdulUohogVAR7AjlC0327U4el4L6eAvOqCeudMDVU0NThNaV+b9Df4dXgSP1gXMTnPdhfe/2qDH5cg==}
    dependencies:
      loose-envify: 1.4.0
      object-assign: 4.1.1
      react-is: 16.13.1

  /property-information/5.6.0:
    resolution: {integrity: sha512-YUHSPk+A30YPv+0Qf8i9Mbfe/C0hdPXk1s1jPVToV8pk8BQtpw10ct89Eo7OWkutrwqvT0eicAxlOg3dOAu8JA==}
    dependencies:
      xtend: 4.0.2
    dev: false

  /pseudomap/1.0.2:
    resolution: {integrity: sha1-8FKijacOYYkX7wqKw0wa5aaChrM=}
    dev: true

  /psl/1.8.0:
    resolution: {integrity: sha512-RIdOzyoavK+hA18OGGWDqUTsCLhtA7IcZ/6NCs4fFJaHBDab+pDDmDIByWFRQJq2Cd7r1OoQxBGKOaztq+hjIQ==}
    dev: true

  /punycode/1.3.2:
    resolution: {integrity: sha1-llOgNvt8HuQjQvIyXM7v6jkmxI0=}
    dev: false

  /punycode/2.1.1:
    resolution: {integrity: sha512-XRsRjdf+j5ml+y/6GKHPZbrF/8p2Yga0JPtdqTIY2Xe5ohJPD9saDJJLPvp9+NSBprVvevdXZybnj2cv8OEd0A==}
    engines: {node: '>=6'}

  /punycode2/1.0.0:
    resolution: {integrity: sha1-4rS5qaj/FX0LhEOOIDGB7niS39g=}
    dev: true

  /purgecss/4.1.3:
    resolution: {integrity: sha512-99cKy4s+VZoXnPxaoM23e5ABcP851nC2y2GROkkjS8eJaJtlciGavd7iYAw2V84WeBqggZ12l8ef44G99HmTaw==}
    hasBin: true
    dependencies:
      commander: 8.3.0
      glob: 7.2.0
      postcss: 8.4.8
      postcss-selector-parser: 6.0.9
    dev: true

  /qs/6.10.3:
    resolution: {integrity: sha512-wr7M2E0OFRfIfJZjKGieI8lBKb7fRCH4Fv5KNPEs7gJ8jadvotdsS08PzOKR7opXhZ/Xkjtt3WF9g38drmyRqQ==}
    engines: {node: '>=0.6'}
    dependencies:
      side-channel: 1.0.4
    dev: false

  /query-string/7.1.1:
    resolution: {integrity: sha512-MplouLRDHBZSG9z7fpuAAcI7aAYjDLhtsiVZsevsfaHWDS2IDdORKbSd1kWUA+V4zyva/HZoSfpwnYMMQDhb0w==}
    engines: {node: '>=6'}
    dependencies:
      decode-uri-component: 0.2.0
      filter-obj: 1.1.0
      split-on-first: 1.1.0
      strict-uri-encode: 2.0.0
    dev: false

  /querystring/0.2.0:
    resolution: {integrity: sha1-sgmEkgO7Jd+CDadW50cAWHhSFiA=}
    engines: {node: '>=0.4.x'}
    deprecated: The querystring API is considered Legacy. new code should use the URLSearchParams API instead.
    dev: false

  /querystringify/2.2.0:
    resolution: {integrity: sha512-FIqgj2EUvTa7R50u0rGsyTftzjYmv/a3hO345bZNrqabNqjtgiDMgmo4mkUjd+nzU5oF3dClKqFIPUKybUyqoQ==}
    dev: false

  /queue-microtask/1.2.3:
    resolution: {integrity: sha512-NuaNSa6flKT5JaSYQzJok04JzTL1CA6aGhv5rfLW3PgqA+M2ChpZQnAC8h8i4ZFkBS8X5RqkDBHA7r4hej3K9A==}

  /quick-lru/4.0.1:
    resolution: {integrity: sha512-ARhCpm70fzdcvNQfPoy49IaanKkTlRWF2JMzqhcJbhSFRZv7nPTvZJdcY7301IPmvW+/p0RgIWnQDLJxifsQ7g==}
    engines: {node: '>=8'}
    dev: true

  /quick-lru/5.1.1:
    resolution: {integrity: sha512-WuyALRjWPDGtt/wzJiadO5AXY+8hZ80hVpe6MyivgraREW751X3SbhRvG3eLKOYN+8VEvqLcf3wdnt44Z4S4SA==}
    engines: {node: '>=10'}
    dev: true

  /randexp/0.5.3:
    resolution: {integrity: sha512-U+5l2KrcMNOUPYvazA3h5ekF80FHTUG+87SEAmHZmolh1M+i/WyTCxVzmi+tidIa1tM4BSe8g2Y/D3loWDjj+w==}
    engines: {node: '>=4'}
    dependencies:
      drange: 1.1.1
      ret: 0.2.2
    dev: false

  /randombytes/2.1.0:
    resolution: {integrity: sha512-vYl3iOX+4CKUWuxGi9Ukhie6fsqXqS9FE2Zaic4tNFD2N2QQaXOMFbuKK4QmDHC0JO6B1Zp41J0LpT0oR68amQ==}
    dependencies:
      safe-buffer: 5.2.1
    dev: false

  /re2/1.17.4:
    resolution: {integrity: sha512-xyZ4h5PqE8I9tAxTh3G0UttcK5ufrcUxReFjGzfX61vtanNbS1XZHjnwRSyPcLgChI4KLxVgOT/ioZXnUAdoTA==}
    requiresBuild: true
    dependencies:
      install-artifact-from-github: 1.3.0
      nan: 2.15.0
      node-gyp: 8.4.1
    transitivePeerDependencies:
      - supports-color
    dev: true

  /react-copy-to-clipboard/5.0.4_react@17.0.2:
    resolution: {integrity: sha512-IeVAiNVKjSPeGax/Gmkqfa/+PuMTBhutEvFUaMQLwE2tS0EXrAdgOpWDX26bWTXF3HrioorR7lr08NqeYUWQCQ==}
    peerDependencies:
      react: ^15.3.0 || ^16.0.0 || ^17.0.0
    dependencies:
      copy-to-clipboard: 3.3.1
      prop-types: 15.8.1
      react: 17.0.2
    dev: false

  /react-debounce-input/3.2.4_react@17.0.2:
    resolution: {integrity: sha512-fX70bNj0fLEYO2Zcvuh7eh9wOUQ29GIx6r8IxIJlc0i0mpUH++9ax0BhfAYfzndADli3RAMROrZQ014J01owrg==}
    peerDependencies:
      react: ^15.3.0 || ^16.0.0 || ^17.0.0
    dependencies:
      lodash.debounce: 4.0.8
      prop-types: 15.8.1
      react: 17.0.2
    dev: false

  /react-dom/17.0.2_react@17.0.2:
    resolution: {integrity: sha512-s4h96KtLDUQlsENhMn1ar8t2bEa+q/YAtj8pPPdIjPDGBDIVNsrD9aXNWqspUe6AzKCIG0C1HZZLqLV7qpOBGA==}
    peerDependencies:
      react: 17.0.2
    dependencies:
      loose-envify: 1.4.0
      object-assign: 4.1.1
      react: 17.0.2
      scheduler: 0.20.2

  /react-immutable-proptypes/2.2.0_immutable@3.8.2:
    resolution: {integrity: sha512-Vf4gBsePlwdGvSZoLSBfd4HAP93HDauMY4fDjXhreg/vg6F3Fj/MXDNyTbltPC/xZKmZc+cjLu3598DdYK6sgQ==}
    peerDependencies:
      immutable: '>=3.6.2'
    dependencies:
      immutable: 3.8.2
      invariant: 2.2.4
    dev: false

  /react-immutable-pure-component/2.2.2_bd1a0e68a5e0e4857c26400f3b5f7e9d:
    resolution: {integrity: sha512-vkgoMJUDqHZfXXnjVlG3keCxSO/U6WeDQ5/Sl0GK2cH8TOxEzQ5jXqDXHEL/jqk6fsNxV05oH5kD7VNMUE2k+A==}
    peerDependencies:
      immutable: '>= 2 || >= 4.0.0-rc'
      react: '>= 16.6'
      react-dom: '>= 16.6'
    dependencies:
      immutable: 3.8.2
      react: 17.0.2
      react-dom: 17.0.2_react@17.0.2
    dev: false

  /react-inspector/5.1.1_react@17.0.2:
    resolution: {integrity: sha512-GURDaYzoLbW8pMGXwYPDBIv6nqei4kK7LPRZ9q9HCZF54wqXz/dnylBp/kfE9XmekBhHvLDdcYeyIwSrvtOiWg==}
    peerDependencies:
      react: ^16.8.4 || ^17.0.0
    dependencies:
      '@babel/runtime': 7.17.2
      is-dom: 1.1.0
      prop-types: 15.8.1
      react: 17.0.2
    dev: false

  /react-is/16.13.1:
    resolution: {integrity: sha512-24e6ynE2H+OKt4kqsOvNd8kBpV65zoxbA4BVsEOB3ARVWQki/DHzaUoC5KuON/BiccDaCCTZBuOcfZs70kR8bQ==}

  /react-is/17.0.2:
    resolution: {integrity: sha512-w2GsyukL62IJnlaff/nRegPQR94C/XXamvMWmSHRJ4y7Ts/4ocGRmTHvOs8PSE6pB3dWOrD/nueuU5sduBsQ4w==}

  /react-merge-refs/1.1.0:
    resolution: {integrity: sha512-alTKsjEL0dKH/ru1Iyn7vliS2QRcBp9zZPGoWxUOvRGWPUYgjo+V01is7p04It6KhgrzhJGnIj9GgX8W4bZoCQ==}
    dev: false

  /react-redux/7.2.6_react-dom@17.0.2+react@17.0.2:
    resolution: {integrity: sha512-10RPdsz0UUrRL1NZE0ejTkucnclYSgXp5q+tB5SWx2qeG2ZJQJyymgAhwKy73yiL/13btfB6fPr+rgbMAaZIAQ==}
    peerDependencies:
      react: ^16.8.3 || ^17
      react-dom: '*'
      react-native: '*'
    peerDependenciesMeta:
      react-dom:
        optional: true
      react-native:
        optional: true
    dependencies:
      '@babel/runtime': 7.17.2
      '@types/react-redux': 7.1.23
      hoist-non-react-statics: 3.3.2
      loose-envify: 1.4.0
      prop-types: 15.8.1
      react: 17.0.2
      react-dom: 17.0.2_react@17.0.2
      react-is: 17.0.2
    dev: false

  /react-refresh/0.11.0:
    resolution: {integrity: sha512-F27qZr8uUqwhWZboondsPx8tnC3Ct3SxZA3V5WyEvujRyyNv0VYPhoBg1gZ8/MV5tubQp76Trw8lTv9hzRBa+A==}
    engines: {node: '>=0.10.0'}
    dev: true

  /react-syntax-highlighter/15.4.5_react@17.0.2:
    resolution: {integrity: sha512-RC90KQTxZ/b7+9iE6s9nmiFLFjWswUcfULi4GwVzdFVKVMQySkJWBuOmJFfjwjMVCo0IUUuJrWebNKyviKpwLQ==}
    peerDependencies:
      react: '>= 0.14.0'
    dependencies:
      '@babel/runtime': 7.17.2
      highlight.js: 10.7.3
      lowlight: 1.20.0
      prismjs: 1.27.0
      react: 17.0.2
      refractor: 3.6.0
    dev: false

  /react-use-measure/2.1.1_react-dom@17.0.2+react@17.0.2:
    resolution: {integrity: sha512-nocZhN26cproIiIduswYpV5y5lQpSQS1y/4KuvUCjSKmw7ZWIS/+g3aFnX3WdBkyuGUtTLif3UTqnLLhbDoQig==}
    peerDependencies:
      react: '>=16.13'
      react-dom: '>=16.13'
    dependencies:
      debounce: 1.2.1
      react: 17.0.2
      react-dom: 17.0.2_react@17.0.2
    dev: false

  /react/17.0.2:
    resolution: {integrity: sha512-gnhPt75i/dq/z3/6q/0asP78D0u592D5L1pd7M8P+dck6Fu/jJeL6iVVK23fptSUZj8Vjf++7wXA8UNclGQcbA==}
    engines: {node: '>=0.10.0'}
    dependencies:
      loose-envify: 1.4.0
      object-assign: 4.1.1

  /read-pkg-up/7.0.1:
    resolution: {integrity: sha512-zK0TB7Xd6JpCLmlLmufqykGE+/TlOePD6qKClNW7hHDKFh/J7/7gCWGR7joEQEW1bKq3a3yUZSObOoWLFQ4ohg==}
    engines: {node: '>=8'}
    dependencies:
      find-up: 4.1.0
      read-pkg: 5.2.0
      type-fest: 0.8.1
    dev: true

  /read-pkg/3.0.0:
    resolution: {integrity: sha1-nLxoaXj+5l0WwA4rGcI3/Pbjg4k=}
    engines: {node: '>=4'}
    dependencies:
      load-json-file: 4.0.0
      normalize-package-data: 2.5.0
      path-type: 3.0.0
    dev: true

  /read-pkg/5.2.0:
    resolution: {integrity: sha512-Ug69mNOpfvKDAc2Q8DRpMjjzdtrnv9HcSMX+4VsZxD1aZ6ZzrIE7rlzXBtWTyhULSMKg076AW6WR5iZpD0JiOg==}
    engines: {node: '>=8'}
    dependencies:
      '@types/normalize-package-data': 2.4.1
      normalize-package-data: 2.5.0
      parse-json: 5.2.0
      type-fest: 0.6.0
    dev: true

  /read-yaml-file/1.1.0:
    resolution: {integrity: sha512-VIMnQi/Z4HT2Fxuwg5KrY174U1VdUIASQVWXXyqtNRtxSr9IYkn1rsI6Tb6HsrHCmB7gVpNwX6JxPTHcH6IoTA==}
    engines: {node: '>=6'}
    dependencies:
      graceful-fs: 4.2.9
      js-yaml: 3.14.1
      pify: 4.0.1
      strip-bom: 3.0.0
    dev: true

  /readable-stream/2.3.7:
    resolution: {integrity: sha512-Ebho8K4jIbHAxnuxi7o42OrZgF/ZTNcsZj6nRKyUmkhLFq8CHItp/fy6hQZuZmP/n3yZ9VBUbp4zz/mX8hmYPw==}
    dependencies:
      core-util-is: 1.0.3
      inherits: 2.0.4
      isarray: 1.0.0
      process-nextick-args: 2.0.1
      safe-buffer: 5.1.2
      string_decoder: 1.1.1
      util-deprecate: 1.0.2
    dev: false

  /readable-stream/3.6.0:
    resolution: {integrity: sha512-BViHy7LKeTz4oNnkcLJ+lVSL6vpiFeX6/d3oSH8zCW7UxP2onchk+vTGB143xuFjHS3deTgkKoXXymXqymiIdA==}
    engines: {node: '>= 6'}
    dependencies:
      inherits: 2.0.4
      string_decoder: 1.3.0
      util-deprecate: 1.0.2
    dev: true

  /readdirp/3.6.0:
    resolution: {integrity: sha512-hOS089on8RduqdbhvQ5Z37A0ESjsqz6qnRcffsMU3495FuTdqSm+7bhJ29JvIOsBDEEnan5DPu9t3To9VRlMzA==}
    engines: {node: '>=8.10.0'}
    dependencies:
      picomatch: 2.3.1
    dev: true

  /recrawl-sync/2.2.1:
    resolution: {integrity: sha512-A2yLDgeXNaduJJMlqyUdIN7fewopnNm/mVeeGytS1d2HLXKpS5EthQ0j8tWeX+as9UXiiwQRwfoslKC+/gjqxg==}
    dependencies:
      '@cush/relative': 1.0.0
      glob-regex: 0.3.2
      slash: 3.0.0
      tslib: 1.14.1
    dev: true

  /redent/3.0.0:
    resolution: {integrity: sha512-6tDA8g98We0zd0GvVeMT9arEOnTw9qM03L9cJXaCjrip1OO764RDBLBfrB4cwzNGDj5OA5ioymC9GkizgWJDUg==}
    engines: {node: '>=8'}
    dependencies:
      indent-string: 4.0.0
      strip-indent: 3.0.0
    dev: true

  /reduce-css-calc/2.1.8:
    resolution: {integrity: sha512-8liAVezDmUcH+tdzoEGrhfbGcP7nOV4NkGE3a74+qqvE7nt9i4sKLGBuZNOnpI4WiGksiNPklZxva80061QiPg==}
    dependencies:
      css-unit-converter: 1.1.2
      postcss-value-parser: 3.3.1
    dev: true

  /redux-immutable/4.0.0_immutable@3.8.2:
    resolution: {integrity: sha1-Ohoy32Y2ZGK2NpHw4dw15HK7yfM=}
    peerDependencies:
      immutable: ^3.8.1 || ^4.0.0-rc.1
    dependencies:
      immutable: 3.8.2
    dev: false

  /redux/4.1.2:
    resolution: {integrity: sha512-SH8PglcebESbd/shgf6mii6EIoRM0zrQyjcuQ+ojmfxjTtE0z9Y8pa62iA/OJ58qjP6j27uyW4kUF4jl/jd6sw==}
    dependencies:
      '@babel/runtime': 7.17.2
    dev: false

  /refractor/3.6.0:
    resolution: {integrity: sha512-MY9W41IOWxxk31o+YvFCNyNzdkc9M20NoZK5vq6jkv4I/uh2zkWcfudj0Q1fovjUQJrNewS9NMzeTtqPf+n5EA==}
    dependencies:
      hastscript: 6.0.0
      parse-entities: 2.0.0
      prismjs: 1.27.0
    dev: false

  /regenerate-unicode-properties/10.0.1:
    resolution: {integrity: sha512-vn5DU6yg6h8hP/2OkQo3K7uVILvY4iu0oI4t3HFa81UPkhGJwkRwM10JEc3upjdhHjs/k8GJY1sRBhk5sr69Bw==}
    engines: {node: '>=4'}
    dependencies:
      regenerate: 1.4.2
    dev: true

  /regenerate/1.4.2:
    resolution: {integrity: sha512-zrceR/XhGYU/d/opr2EKO7aRHUeiBI8qjtfHqADTwZd6Szfy16la6kqD0MIUs5z5hx6AaKa+PixpPrR289+I0A==}
    dev: true

  /regenerator-runtime/0.13.9:
    resolution: {integrity: sha512-p3VT+cOEgxFsRRA9X4lkI1E+k2/CtnKtU4gcxyaCUreilL/vqI6CdZ3wxVUx3UOUg+gnUOQQcRI7BmSI656MYA==}

  /regenerator-transform/0.14.5:
    resolution: {integrity: sha512-eOf6vka5IO151Jfsw2NO9WpGX58W6wWmefK3I1zEGr0lOD0u8rwPaNqQL1aRxUaxLeKO3ArNh3VYg1KbaD+FFw==}
    dependencies:
      '@babel/runtime': 7.17.2
    dev: true

  /regexp.prototype.flags/1.4.1:
    resolution: {integrity: sha512-pMR7hBVUUGI7PMA37m2ofIdQCsomVnas+Jn5UPGAHQ+/LlwKm/aTLJHdasmHRzlfeZwHiAOaRSo2rbBDm3nNUQ==}
    engines: {node: '>= 0.4'}
    dependencies:
      call-bind: 1.0.2
      define-properties: 1.1.3

  /regexpp/3.2.0:
    resolution: {integrity: sha512-pq2bWo9mVD43nbts2wGv17XLiNLya+GklZ8kaDLV2Z08gDCsGpnKn9BFMepvWuHCbyVvY7J5o5+BVvoQbmlJLg==}
    engines: {node: '>=8'}

  /regexpu-core/5.0.1:
    resolution: {integrity: sha512-CriEZlrKK9VJw/xQGJpQM5rY88BtuL8DM+AEwvcThHilbxiTAy8vq4iJnd2tqq8wLmjbGZzP7ZcKFjbGkmEFrw==}
    engines: {node: '>=4'}
    dependencies:
      regenerate: 1.4.2
      regenerate-unicode-properties: 10.0.1
      regjsgen: 0.6.0
      regjsparser: 0.8.4
      unicode-match-property-ecmascript: 2.0.0
      unicode-match-property-value-ecmascript: 2.0.0
    dev: true

  /regjsgen/0.6.0:
    resolution: {integrity: sha512-ozE883Uigtqj3bx7OhL1KNbCzGyW2NQZPl6Hs09WTvCuZD5sTI4JY58bkbQWa/Y9hxIsvJ3M8Nbf7j54IqeZbA==}
    dev: true

  /regjsparser/0.8.4:
    resolution: {integrity: sha512-J3LABycON/VNEu3abOviqGHuB/LOtOQj8SKmfP9anY5GfAVw/SPjwzSjxGjbZXIxbGfqTHtJw58C2Li/WkStmA==}
    hasBin: true
    dependencies:
      jsesc: 0.5.0
    dev: true

  /remark-footnotes/2.0.0:
    resolution: {integrity: sha512-3Clt8ZMH75Ayjp9q4CorNeyjwIxHFcTkaektplKGl2A1jNGEUey8cKL0ZC5vJwfcD5GFGsNLImLG/NGzWIzoMQ==}
    dev: false

  /remark-mdx/1.6.22:
    resolution: {integrity: sha512-phMHBJgeV76uyFkH4rvzCftLfKCr2RZuF+/gmVcaKrpsihyzmhXjA0BEMDaPTXG5y8qZOKPVo83NAOX01LPnOQ==}
    dependencies:
      '@babel/core': 7.12.9
      '@babel/helper-plugin-utils': 7.10.4
      '@babel/plugin-proposal-object-rest-spread': 7.12.1_@babel+core@7.12.9
      '@babel/plugin-syntax-jsx': 7.12.1_@babel+core@7.12.9
      '@mdx-js/util': 1.6.22
      is-alphabetical: 1.0.4
      remark-parse: 8.0.3
      unified: 9.2.0
    transitivePeerDependencies:
      - supports-color
    dev: false

  /remark-parse/8.0.3:
    resolution: {integrity: sha512-E1K9+QLGgggHxCQtLt++uXltxEprmWzNfg+MxpfHsZlrddKzZ/hZyWHDbK3/Ap8HJQqYJRXP+jHczdL6q6i85Q==}
    dependencies:
      ccount: 1.1.0
      collapse-white-space: 1.0.6
      is-alphabetical: 1.0.4
      is-decimal: 1.0.4
      is-whitespace-character: 1.0.4
      is-word-character: 1.0.4
      markdown-escapes: 1.0.4
      parse-entities: 2.0.0
      repeat-string: 1.6.1
      state-toggle: 1.0.3
      trim: 0.0.1
      trim-trailing-lines: 1.1.4
      unherit: 1.1.3
      unist-util-remove-position: 2.0.1
      vfile-location: 3.2.0
      xtend: 4.0.2
    dev: false

  /remark-squeeze-paragraphs/4.0.0:
    resolution: {integrity: sha512-8qRqmL9F4nuLPIgl92XUuxI3pFxize+F1H0e/W3llTk0UsjJaj01+RrirkMw7P21RKe4X6goQhYRSvNWX+70Rw==}
    dependencies:
      mdast-squeeze-paragraphs: 4.0.0
    dev: false

  /remarkable/2.0.1:
    resolution: {integrity: sha512-YJyMcOH5lrR+kZdmB0aJJ4+93bEojRZ1HGDn9Eagu6ibg7aVZhc3OWbbShRid+Q5eAfsEqWxpe+g5W5nYNfNiA==}
    engines: {node: '>= 6.0.0'}
    hasBin: true
    dependencies:
      argparse: 1.0.10
      autolinker: 3.15.0
    dev: false

  /repeat-string/1.6.1:
    resolution: {integrity: sha1-jcrkcOHIirwtYA//Sndihtp15jc=}
    engines: {node: '>=0.10'}
    dev: false

  /require-directory/2.1.1:
    resolution: {integrity: sha1-jGStX9MNqxyXbiNE/+f3kqam30I=}
    engines: {node: '>=0.10.0'}
    dev: true

  /require-main-filename/2.0.0:
    resolution: {integrity: sha512-NKN5kMDylKuldxYLSUfrbo5Tuzh4hd+2E8NPPX02mZtn1VuREQToYe/ZdlJy+J3uCpfaiGF05e7B8W0iXbQHmg==}
    dev: true

  /requires-port/1.0.0:
    resolution: {integrity: sha1-kl0mAdOaxIXgkc8NpcbmlNw9yv8=}
    dev: false

  /reselect/4.1.5:
    resolution: {integrity: sha512-uVdlz8J7OO+ASpBYoz1Zypgx0KasCY20H+N8JD13oUMtPvSHQuscrHop4KbXrbsBcdB9Ds7lVK7eRkBIfO43vQ==}
    dev: false

  /resolve-cwd/3.0.0:
    resolution: {integrity: sha512-OrZaX2Mb+rJCpH/6CpSqt9xFVpN++x01XnN2ie9g6P5/3xelLAkXWVADpdz1IHD/KFfEXyE6V0U01OQ3UO2rEg==}
    engines: {node: '>=8'}
    dependencies:
      resolve-from: 5.0.0
    dev: true

  /resolve-from/4.0.0:
    resolution: {integrity: sha512-pb/MYmXstAkysRFx8piNI1tGFNQIFA3vkE3Gq4EuA1dF6gHp/+vgZqsCGJapvy8N3Q+4o7FwvquPJcnZ7RYy4g==}
    engines: {node: '>=4'}

  /resolve-from/5.0.0:
    resolution: {integrity: sha512-qYg9KP24dD5qka9J47d0aVky0N+b4fTU89LN9iDnjB5waksiC49rvMB0PrUJQGoTmH50XPiqOvAjDfaijGxYZw==}
    engines: {node: '>=8'}
    dev: true

  /resolve.exports/1.1.0:
    resolution: {integrity: sha512-J1l+Zxxp4XK3LUDZ9m60LRJF/mAe4z6a4xyabPHk7pvK5t35dACV32iIjJDFeWZFfZlO29w6SZ67knR0tHzJtQ==}
    engines: {node: '>=10'}
    dev: true

  /resolve/1.22.0:
    resolution: {integrity: sha512-Hhtrw0nLeSrFQ7phPp4OOcVjLPIeMnRlr5mcnVuMe7M/7eBn98A3hmFRLoFo3DLZkivSYwhRUJTyPyWAk56WLw==}
    hasBin: true
    dependencies:
      is-core-module: 2.8.1
      path-parse: 1.0.7
      supports-preserve-symlinks-flag: 1.0.0

  /resolve/2.0.0-next.3:
    resolution: {integrity: sha512-W8LucSynKUIDu9ylraa7ueVZ7hc0uAgJBxVsQSKOXOyle8a93qXhcz+XAXZ8bIq2d6i4Ehddn6Evt+0/UwKk6Q==}
    dependencies:
      is-core-module: 2.8.1
      path-parse: 1.0.7

  /ret/0.2.2:
    resolution: {integrity: sha512-M0b3YWQs7R3Z917WRQy1HHA7Ba7D8hvZg6UE5mLykJxQVE2ju0IXbGlaHPPlkY+WN7wFP+wUMXmBFA0aV6vYGQ==}
    engines: {node: '>=4'}
    dev: false

  /retry/0.12.0:
    resolution: {integrity: sha1-G0KmJmoh8HQh0bC1S33BZ7AcATs=}
    engines: {node: '>= 4'}
    dev: true

  /reusify/1.0.4:
    resolution: {integrity: sha512-U9nH88a3fc/ekCF1l0/UP1IosiuIjyTh7hBvXVMHYgVcfGvt897Xguj2UOLDeI5BG2m7/uwyaLVT6fbtCwTyzw==}
    engines: {iojs: '>=1.0.0', node: '>=0.10.0'}

  /rgb-regex/1.0.1:
    resolution: {integrity: sha1-wODWiC3w4jviVKR16O3UGRX+rrE=}
    dev: true

  /rgba-regex/1.0.0:
    resolution: {integrity: sha1-QzdOLiyglosO8VI0YLfXMP8i7rM=}
    dev: true

  /rimraf/3.0.2:
    resolution: {integrity: sha512-JZkJMZkAGFFPP2YqXZXPbMlMBgsxzE8ILs4lMIX/2o0L9UBw9O/Y3o6wFw/i9YLapcUJWwqbi3kdxIPdC62TIA==}
    hasBin: true
    dependencies:
      glob: 7.2.0

  /robust-predicates/3.0.1:
    resolution: {integrity: sha512-ndEIpszUHiG4HtDsQLeIuMvRsDnn8c8rYStabochtUeCvfuvNptb5TUbVD68LRAILPX7p9nqQGh4xJgn3EHS/g==}
    dev: false

  /rollup/2.70.1:
    resolution: {integrity: sha512-CRYsI5EuzLbXdxC6RnYhOuRdtz4bhejPMSWjsFLfVM/7w/85n2szZv6yExqUXsBdz5KT8eoubeyDUDjhLHEslA==}
    engines: {node: '>=10.0.0'}
    hasBin: true
    optionalDependencies:
      fsevents: 2.3.2
    dev: true

  /run-parallel/1.2.0:
    resolution: {integrity: sha512-5l4VyZR86LZ/lDxZTR6jqL8AFE2S0IFLMP26AbjsLVADxHdhB/c0GUsH+y39UfCi3dzz8OlQuPmnaJOMoDHQBA==}
    dependencies:
      queue-microtask: 1.2.3

  /rw/1.3.3:
    resolution: {integrity: sha1-P4Yt+pGrdmsUiF700BEkv9oHT7Q=}
    dev: false

  /rxjs/7.5.5:
    resolution: {integrity: sha512-sy+H0pQofO95VDmFLzyaw9xNJU4KTRSwQIGM6+iG3SypAtCiLDzpeG8sJrNCWn2Up9km+KhkvTdbkrdy+yzZdw==}
    dependencies:
      tslib: 2.3.1
    dev: true

  /safe-buffer/5.1.2:
    resolution: {integrity: sha512-Gd2UZBJDkXlY7GbJxfsE8/nvKkUEU1G38c1siN6QP6a9PT9MmHB8GnpscSmMJSoF8LOIrt8ud/wPtojys4G6+g==}

  /safe-buffer/5.2.1:
    resolution: {integrity: sha512-rp3So07KcdmmKbGvgaNxQSJr7bGVSVk5S9Eq1F+ppbRo70+YeaDxkw5Dd8NPN+GD6bjnYm2VuPuCXmpuYvmCXQ==}

  /safer-buffer/2.1.2:
    resolution: {integrity: sha512-YZo3K82SD7Riyi0E1EQPojLz7kpepnSQI9IyPbHHg1XXXevb5dJI7tpyN2ADxGcQbHG7vcyRHk0cbwqcQriUtg==}

  /saxes/5.0.1:
    resolution: {integrity: sha512-5LBh1Tls8c9xgGjw3QrMwETmTMVk0oFgvrFSvWx62llR2hcEInrKNZ2GZCCuuy2lvWrdl5jhbpeqc5hRYKFOcw==}
    engines: {node: '>=10'}
    dependencies:
      xmlchars: 2.2.0
    dev: true

  /scheduler/0.20.2:
    resolution: {integrity: sha512-2eWfGgAqqWFGqtdMmcL5zCMK1U8KlXv8SQFGglL3CEtd0aDVDWgeF/YoCmvln55m5zSk3J/20hTaSBeSObsQDQ==}
    dependencies:
      loose-envify: 1.4.0
      object-assign: 4.1.1

  /section-matter/1.0.0:
    resolution: {integrity: sha512-vfD3pmTzGpufjScBh50YHKzEu2lxBWhVEHsNGoEXmCmn2hKGfeNLYMzCJpe8cD7gqX7TJluOVpBkAequ6dgMmA==}
    engines: {node: '>=4'}
    dependencies:
      extend-shallow: 2.0.1
      kind-of: 6.0.3
    dev: false

  /semver/5.7.1:
    resolution: {integrity: sha512-sauaDf/PZdVgrLTNYHRtpXa1iRiKcaebiKQ1BJdpQlWH2lCvexQdX55snPFyK7QzpudqbCI0qXFfOasHdyNDGQ==}
    hasBin: true

  /semver/6.3.0:
    resolution: {integrity: sha512-b39TBaTSfV6yBrapU89p5fKekE2m/NwnDocOVruQFS1/veMgdzuPcnOM34M6CwxW8jH/lxEa5rBoDeUwu5HHTw==}
    hasBin: true

  /semver/7.0.0:
    resolution: {integrity: sha512-+GB6zVA9LWh6zovYQLALHwv5rb2PHGlJi3lfiqIHxR0uuwCgefcOJc59v9fv1w8GbStwxuuqqAjI9NMAOOgq1A==}
    hasBin: true
    dev: true

  /semver/7.3.5:
    resolution: {integrity: sha512-PoeGJYh8HK4BTO/a9Tf6ZG3veo/A7ZVsYrSA6J8ny9nb3B1VrpkuN+z9OE5wfE5p6H4LchYZsegiQgbJD94ZFQ==}
    engines: {node: '>=10'}
    hasBin: true
    dependencies:
      lru-cache: 6.0.0

  /serialize-error/8.1.0:
    resolution: {integrity: sha512-3NnuWfM6vBYoy5gZFvHiYsVbafvI9vZv/+jlIigFn4oP4zjNPK3LhcY0xSCgeb1a5L8jO71Mit9LlNoi2UfDDQ==}
    engines: {node: '>=10'}
    dependencies:
      type-fest: 0.20.2
    dev: false

  /set-blocking/2.0.0:
    resolution: {integrity: sha1-BF+XgtARrppoA93TgrJDkrPYkPc=}
    dev: true

  /sha.js/2.4.11:
    resolution: {integrity: sha512-QMEp5B7cftE7APOjk5Y6xgrbWu+WkLVQwk8JNjZ8nKRciZaByEW6MubieAiToS7+dwvrjGhH8jRXz3MVd0AYqQ==}
    hasBin: true
    dependencies:
      inherits: 2.0.4
      safe-buffer: 5.2.1
    dev: false

  /shebang-command/1.2.0:
    resolution: {integrity: sha1-RKrGW2lbAzmJaMOfNj/uXer98eo=}
    engines: {node: '>=0.10.0'}
    dependencies:
      shebang-regex: 1.0.0
    dev: true

  /shebang-command/2.0.0:
    resolution: {integrity: sha512-kHxr2zZpYtdmrN1qDjrrX/Z1rR1kG8Dx+gkpK1G4eXmvXswmcE1hTWBWYUzlraYw1/yZp6YuDY77YtvbN0dmDA==}
    engines: {node: '>=8'}
    dependencies:
      shebang-regex: 3.0.0

  /shebang-regex/1.0.0:
    resolution: {integrity: sha1-2kL0l0DAtC2yypcoVxyxkMmO/qM=}
    engines: {node: '>=0.10.0'}
    dev: true

  /shebang-regex/3.0.0:
    resolution: {integrity: sha512-7++dFhtcx3353uBaq8DDR4NuxBetBzC7ZQOhmTQInHEd6bSrXdiEyzCvG07Z44UYdLShWUyXt5M/yhz8ekcb1A==}
    engines: {node: '>=8'}

  /shell-quote/1.7.3:
    resolution: {integrity: sha512-Vpfqwm4EnqGdlsBFNmHhxhElJYrdfcxPThu+ryKS5J8L/fhAwLazFZtq+S+TWZ9ANj2piSQLGj6NQg+lKPmxrw==}
    dev: true

  /side-channel/1.0.4:
    resolution: {integrity: sha512-q5XPytqFEIKHkGdiMIrY10mvLRvnQh42/+GoBlFW3b2LXLE2xxJpZFdm94we0BaoV3RwJyGqg5wS7epxTv0Zvw==}
    dependencies:
      call-bind: 1.0.2
      get-intrinsic: 1.1.1
      object-inspect: 1.12.0

  /signal-exit/3.0.7:
    resolution: {integrity: sha512-wnD2ZE+l+SPC/uoS0vXeE9L1+0wuaMqKlfz9AMUo38JsyLSBWSFcHR1Rri62LZc12vLr1gb3jl7iwQhgwpAbGQ==}
    dev: true

  /simple-swizzle/0.2.2:
    resolution: {integrity: sha1-pNprY1/8zMoz9w0Xy5JZLeleVXo=}
    dependencies:
      is-arrayish: 0.3.2
    dev: true

  /sisteransi/1.0.5:
    resolution: {integrity: sha512-bLGGlR1QxBcynn2d5YmDX4MGjlZvy2MRBDRNHLJ8VI6l6+9FUiyTFNJ0IveOSP0bcXgVDPRcfGqA0pjaqUpfVg==}
    dev: true

  /slash/3.0.0:
    resolution: {integrity: sha512-g9Q1haeby36OSStwb4ntCGGGaKsaVSjQ68fBxoQcutl5fS1vuY18H3wSt3jFyFtrkx+Kz0V1G85A4MyAdDMi2Q==}
    engines: {node: '>=8'}

  /smart-buffer/4.2.0:
    resolution: {integrity: sha512-94hK0Hh8rPqQl2xXc3HsaBoOXKV20MToPkcXvwbISWLEs+64sBq5kFgn2kJDHb1Pry9yrP0dxrCI9RRci7RXKg==}
    engines: {node: '>= 6.0.0', npm: '>= 3.0.0'}
    dev: true

  /smartquotes/2.3.2:
    resolution: {integrity: sha512-0R6YJ5hLpDH4mZR7N5eZ12oCMLspvGOHL9A9SEm2e3b/CQmQidekW4SWSKEmor/3x6m3NCBBEqLzikcZC9VJNQ==}
    engines: {node: '>=4.0.0'}
    dev: true

  /smartwrap/1.2.5:
    resolution: {integrity: sha512-bzWRwHwu0RnWjwU7dFy7tF68pDAx/zMSu3g7xr9Nx5J0iSImYInglwEVExyHLxXljy6PWMjkSAbwF7t2mPnRmg==}
    deprecated: Backported compatibility to node > 6
    hasBin: true
    dependencies:
      breakword: 1.0.5
      grapheme-splitter: 1.0.4
      strip-ansi: 6.0.1
      wcwidth: 1.0.1
      yargs: 15.4.1
    dev: true

  /socks-proxy-agent/6.1.1:
    resolution: {integrity: sha512-t8J0kG3csjA4g6FTbsMOWws+7R7vuRC8aQ/wy3/1OWmsgwA68zs/+cExQ0koSitUDXqhufF/YJr9wtNMZHw5Ew==}
    engines: {node: '>= 10'}
    dependencies:
      agent-base: 6.0.2
      debug: 4.3.3
      socks: 2.6.2
    transitivePeerDependencies:
      - supports-color
    dev: true

  /socks/2.6.2:
    resolution: {integrity: sha512-zDZhHhZRY9PxRruRMR7kMhnf3I8hDs4S3f9RecfnGxvcBHQcKcIH/oUcEWffsfl1XxdYlA7nnlGbbTvPz9D8gA==}
    engines: {node: '>= 10.13.0', npm: '>= 3.0.0'}
    dependencies:
      ip: 1.1.5
      smart-buffer: 4.2.0
    dev: true

  /source-map-js/1.0.2:
    resolution: {integrity: sha512-R0XvVJ9WusLiqTCEiGCmICCMplcCkIwwR11mOSD9CR5u+IXYdiseeEuXCVAjS54zqwkLcPNnmU4OeJ6tUrWhDw==}
    engines: {node: '>=0.10.0'}

  /source-map-support/0.5.21:
    resolution: {integrity: sha512-uBHU3L3czsIyYXKX88fdrGovxdSCoTGDRZ6SYXtSRxLZUzHg5P/66Ht6uoUlHu9EZod+inXhKo3qQgwXUT/y1w==}
    dependencies:
      buffer-from: 1.1.2
      source-map: 0.6.1
    dev: true

  /source-map/0.5.7:
    resolution: {integrity: sha1-igOdLRAh0i0eoUyA2OpGi6LvP8w=}
    engines: {node: '>=0.10.0'}

  /source-map/0.6.1:
    resolution: {integrity: sha512-UjgapumWlbMhkBgzT7Ykc5YXUT46F0iKu8SGXq0bcwP5dz/h0Plj6enJqjz1Zbq2l5WaqYnrVbwWOWMyF3F47g==}
    engines: {node: '>=0.10.0'}
    dev: true

  /source-map/0.7.3:
    resolution: {integrity: sha512-CkCj6giN3S+n9qrYiBTX5gystlENnRW5jZeNLHpe6aue+SrHcG5VYwujhW9s4dY31mEGsxBDrHR6oI69fTXsaQ==}
    engines: {node: '>= 8'}
    dev: true

  /space-separated-tokens/1.1.5:
    resolution: {integrity: sha512-q/JSVd1Lptzhf5bkYm4ob4iWPjx0KiRe3sRFBNrVqbJkFaBm5vbbowy1mymoPNLRa52+oadOhJ+K49wsSeSjTA==}
    dev: false

  /spawndamnit/2.0.0:
    resolution: {integrity: sha512-j4JKEcncSjFlqIwU5L/rp2N5SIPsdxaRsIv678+TZxZ0SRDJTm8JrxJMjE/XuiEZNEir3S8l0Fa3Ke339WI4qA==}
    dependencies:
      cross-spawn: 5.1.0
      signal-exit: 3.0.7
    dev: true

  /spdx-correct/3.1.1:
    resolution: {integrity: sha512-cOYcUWwhCuHCXi49RhFRCyJEK3iPj1Ziz9DpViV3tbZOwXD49QzIN3MpOLJNxh2qwq2lJJZaKMVw9qNi4jTC0w==}
    dependencies:
      spdx-expression-parse: 3.0.1
      spdx-license-ids: 3.0.11
    dev: true

  /spdx-exceptions/2.3.0:
    resolution: {integrity: sha512-/tTrYOC7PPI1nUAgx34hUpqXuyJG+DTHJTnIULG4rDygi4xu/tfgmq1e1cIRwRzwZgo4NLySi+ricLkZkw4i5A==}
    dev: true

  /spdx-expression-parse/3.0.1:
    resolution: {integrity: sha512-cbqHunsQWnJNE6KhVSMsMeH5H/L9EpymbzqTQ3uLwNCLZ1Q481oWaofqH7nO6V07xlXwY6PhQdQ2IedWx/ZK4Q==}
    dependencies:
      spdx-exceptions: 2.3.0
      spdx-license-ids: 3.0.11
    dev: true

  /spdx-license-ids/3.0.11:
    resolution: {integrity: sha512-Ctl2BrFiM0X3MANYgj3CkygxhRmr9mi6xhejbdO960nF6EDJApTYpn0BQnDKlnNBULKiCN1n3w9EBkHK8ZWg+g==}
    dev: true

  /split-on-first/1.1.0:
    resolution: {integrity: sha512-43ZssAJaMusuKWL8sKUBQXHWOpq8d6CfN/u1p4gUzfJkM05C8rxTmYrkIPTXapZpORA6LkkzcUulJ8FqA7Uudw==}
    engines: {node: '>=6'}
    dev: false

  /sprintf-js/1.0.3:
    resolution: {integrity: sha1-BOaSb2YolTVPPdAVIDYzuFcpfiw=}

  /ssri/8.0.1:
    resolution: {integrity: sha512-97qShzy1AiyxvPNIkLWoGua7xoQzzPjQ0HAH4B0rWKo7SZ6USuPcrUiAFrws0UH8RrbWmgq3LMTObhPIHbbBeQ==}
    engines: {node: '>= 8'}
    dependencies:
      minipass: 3.1.6
    dev: true

  /stack-utils/2.0.5:
    resolution: {integrity: sha512-xrQcmYhOsn/1kX+Vraq+7j4oE2j/6BFscZ0etmYg81xuM8Gq0022Pxb8+IqgOFUIaxHs0KaSb7T1+OegiNrNFA==}
    engines: {node: '>=10'}
    dependencies:
      escape-string-regexp: 2.0.0
    dev: true

  /state-toggle/1.0.3:
    resolution: {integrity: sha512-d/5Z4/2iiCnHw6Xzghyhb+GcmF89bxwgXG60wjIiZaxnymbyOmI8Hk4VqHXiVVp6u2ysaskFfXg3ekCj4WNftQ==}
    dev: false

  /stream-transform/2.1.3:
    resolution: {integrity: sha512-9GHUiM5hMiCi6Y03jD2ARC1ettBXkQBoQAe7nJsPknnI0ow10aXjTnew8QtYQmLjzn974BnmWEAJgCY6ZP1DeQ==}
    dependencies:
      mixme: 0.5.4
    dev: true

  /strict-uri-encode/2.0.0:
    resolution: {integrity: sha1-ucczDHBChi9rFC3CdLvMWGbONUY=}
    engines: {node: '>=4'}
    dev: false

  /string-length/4.0.2:
    resolution: {integrity: sha512-+l6rNN5fYHNhZZy41RXsYptCjA2Igmq4EG7kZAYFQI1E1VTXarr6ZPXBg6eq7Y6eK4FEhY6AJlyuFIb/v/S0VQ==}
    engines: {node: '>=10'}
    dependencies:
      char-regex: 1.0.2
      strip-ansi: 6.0.1
    dev: true

  /string-natural-compare/3.0.1:
    resolution: {integrity: sha512-n3sPwynL1nwKi3WJ6AIsClwBMa0zTi54fn2oLU6ndfTSIO05xaznjSf15PcBZU6FNWbmN5Q6cxT4V5hGvB4taw==}
    dev: true

  /string-width/4.2.3:
    resolution: {integrity: sha512-wKyQRQpjJ0sIp62ErSZdGsjMJWsap5oRNihHhu6G7JVO/9jIB6UyevL+tXuOqrng8j/cxKTWyWUwvSTriiZz/g==}
    engines: {node: '>=8'}
    dependencies:
      emoji-regex: 8.0.0
      is-fullwidth-code-point: 3.0.0
      strip-ansi: 6.0.1
    dev: true

  /string.prototype.matchall/4.0.6:
    resolution: {integrity: sha512-6WgDX8HmQqvEd7J+G6VtAahhsQIssiZ8zl7zKh1VDMFyL3hRTJP4FTNA3RbIp2TOQ9AYNDcc7e3fH0Qbup+DBg==}
    dependencies:
      call-bind: 1.0.2
      define-properties: 1.1.3
      es-abstract: 1.19.1
      get-intrinsic: 1.1.1
      has-symbols: 1.0.3
      internal-slot: 1.0.3
      regexp.prototype.flags: 1.4.1
      side-channel: 1.0.4

  /string.prototype.padend/3.1.3:
    resolution: {integrity: sha512-jNIIeokznm8SD/TZISQsZKYu7RJyheFNt84DUPrh482GC8RVp2MKqm2O5oBRdGxbDQoXrhhWtPIWQOiy20svUg==}
    engines: {node: '>= 0.4'}
    dependencies:
      call-bind: 1.0.2
      define-properties: 1.1.3
      es-abstract: 1.19.1
    dev: true

  /string.prototype.trimend/1.0.4:
    resolution: {integrity: sha512-y9xCjw1P23Awk8EvTpcyL2NIr1j7wJ39f+k6lvRnSMz+mz9CGz9NYPelDk42kOz6+ql8xjfK8oYzy3jAP5QU5A==}
    dependencies:
      call-bind: 1.0.2
      define-properties: 1.1.3

  /string.prototype.trimstart/1.0.4:
    resolution: {integrity: sha512-jh6e984OBfvxS50tdY2nRZnoC5/mLFKOREQfw8t5yytkoUsJRNxvI/E39qu1sD0OtWI3OC0XgKSmcWwziwYuZw==}
    dependencies:
      call-bind: 1.0.2
      define-properties: 1.1.3

  /string_decoder/1.1.1:
    resolution: {integrity: sha512-n/ShnvDi6FHbbVfviro+WojiFzv+s8MPMHBczVePfUpDJLwoLT0ht1l4YwBCbi8pJAveEEdnkHyPyTP/mzRfwg==}
    dependencies:
      safe-buffer: 5.1.2
    dev: false

  /string_decoder/1.3.0:
    resolution: {integrity: sha512-hkRX8U1WjJFd8LsDJ2yQ/wWWxaopEsABU1XfkM8A+j0+85JAGppt16cr1Whg6KIbb4okU6Mql6BOj+uup/wKeA==}
    dependencies:
      safe-buffer: 5.2.1
    dev: true

  /strip-ansi/6.0.1:
    resolution: {integrity: sha512-Y38VPSHcqkFrCpFnQ9vuSXmquuv5oXOKpGeT6aGrr3o3Gc9AlVa6JBfUSOCnbxGGZF+/0ooI7KrPuUSztUdU5A==}
    engines: {node: '>=8'}
    dependencies:
      ansi-regex: 5.0.1

  /strip-bom-string/1.0.0:
    resolution: {integrity: sha1-5SEekiQ2n7uB1jOi8ABE3IztrZI=}
    engines: {node: '>=0.10.0'}
    dev: false

  /strip-bom/3.0.0:
    resolution: {integrity: sha1-IzTBjpx1n3vdVv3vfprj1YjmjtM=}
    engines: {node: '>=4'}

  /strip-bom/4.0.0:
    resolution: {integrity: sha512-3xurFv5tEgii33Zi8Jtp55wEIILR9eh34FAW00PZf+JnSsTmV/ioewSgQl97JHvgjoRGwPShsWm+IdrxB35d0w==}
    engines: {node: '>=8'}
    dev: true

  /strip-final-newline/2.0.0:
    resolution: {integrity: sha512-BrpvfNAE3dcvq7ll3xVumzjKjZQ5tI1sEUIKr3Uoks0XUl45St3FlatVqef9prk4jRDzhW6WZg+3bk93y6pLjA==}
    engines: {node: '>=6'}
    dev: true

  /strip-indent/3.0.0:
    resolution: {integrity: sha512-laJTa3Jb+VQpaC6DseHhF7dXVqHTfJPCRDaEbid/drOhgitgYku/letMUqOXFoWV0zIIUbjpdH2t+tYj4bQMRQ==}
    engines: {node: '>=8'}
    dependencies:
      min-indent: 1.0.1
    dev: true

  /strip-json-comments/3.1.1:
    resolution: {integrity: sha512-6fPc+R4ihwqP6N/aIv2f1gMH8lOVtWQHoqC4yK6oSDVVocumAsfCqjkXnqiYMhmMwS/mEHLp7Vehlt3ql6lEig==}
    engines: {node: '>=8'}

  /style-to-object/0.3.0:
    resolution: {integrity: sha512-CzFnRRXhzWIdItT3OmF8SQfWyahHhjq3HwcMNCNLn+N7klOOqPjMeG/4JSu77D7ypZdGvSzvkrbyeTMizz2VrA==}
    dependencies:
      inline-style-parser: 0.1.1
    dev: false

  /style-value-types/5.0.0:
    resolution: {integrity: sha512-08yq36Ikn4kx4YU6RD7jWEv27v4V+PUsOGa4n/as8Et3CuODMJQ00ENeAVXAeydX4Z2j1XHZF1K2sX4mGl18fA==}
    dependencies:
      hey-listen: 1.0.8
      tslib: 2.3.1
    dev: false

  /styled-jsx/5.0.0_@babel+core@7.17.5+react@17.0.2:
    resolution: {integrity: sha512-qUqsWoBquEdERe10EW8vLp3jT25s/ssG1/qX5gZ4wu15OZpmSMFI2v+fWlRhLfykA5rFtlJ1ME8A8pm/peV4WA==}
    engines: {node: '>= 12.0.0'}
    peerDependencies:
      '@babel/core': '*'
      babel-plugin-macros: '*'
      react: '>= 16.8.0 || 17.x.x || 18.x.x'
    peerDependenciesMeta:
      '@babel/core':
        optional: true
      babel-plugin-macros:
        optional: true
    dependencies:
      '@babel/core': 7.17.5
      react: 17.0.2

  /stylis/4.0.13:
    resolution: {integrity: sha512-xGPXiFVl4YED9Jh7Euv2V220mriG9u4B2TA6Ybjc1catrstKD2PpIdU3U0RKpkVBC2EhmL/F0sPCr9vrFTNRag==}
    dev: false

  /subscriptions-transport-ws/0.11.0_graphql@15.7.2:
    resolution: {integrity: sha512-8D4C6DIH5tGiAIpp5I0wD/xRlNiZAPGHygzCe7VzyzUoxHtawzjNAY9SUTXU05/EY2NMY9/9GF0ycizkXr1CWQ==}
    deprecated: The `subscriptions-transport-ws` package is no longer maintained. We recommend you use `graphql-ws` instead. For help migrating Apollo software to `graphql-ws`, see https://www.apollographql.com/docs/apollo-server/data/subscriptions/#switching-from-subscriptions-transport-ws    For general help using `graphql-ws`, see https://github.com/enisdenjo/graphql-ws/blob/master/README.md
    peerDependencies:
      graphql: ^15.7.2 || ^16.0.0
    dependencies:
      backo2: 1.0.2
      eventemitter3: 3.1.2
      graphql: 15.7.2
      iterall: 1.3.0
      symbol-observable: 1.2.0
      ws: 7.5.7
    transitivePeerDependencies:
      - bufferutil
      - utf-8-validate
    dev: false

  /superagent/3.8.1:
    resolution: {integrity: sha512-VMBFLYgFuRdfeNQSMLbxGSLfmXL/xc+OO+BZp41Za/NRDBet/BNbkRJrYzCUu0u4GU0i/ml2dtT8b9qgkw9z6Q==}
    engines: {node: '>= 4.0'}
    deprecated: Please upgrade to v7.0.2+ of superagent.  We have fixed numerous issues with streams, form-data, attach(), filesystem errors not bubbling up (ENOENT on attach()), and all tests are now passing.  See the releases tab for more information at <https://github.com/visionmedia/superagent/releases>.
    dependencies:
      component-emitter: 1.3.0
      cookiejar: 2.1.3
      debug: 3.2.7
      extend: 3.0.2
      form-data: 2.5.1
      formidable: 1.2.6
      methods: 1.1.2
      mime: 1.6.0
      qs: 6.10.3
      readable-stream: 2.3.7
    dev: false

  /supports-color/5.5.0:
    resolution: {integrity: sha512-QjVjwdXIt408MIiAqCX4oUKsgU2EqAGzs2Ppkm4aQYbjm+ZEWEcW4SfFNTr4uMNZma0ey4f5lgLrkB0aX0QMow==}
    engines: {node: '>=4'}
    dependencies:
      has-flag: 3.0.0

  /supports-color/7.2.0:
    resolution: {integrity: sha512-qpCAvRl9stuOHveKsn7HncJRvv501qIacKzQlO/+Lwxc9+0q2wLyv4Dfvt80/DPn2pqOBsJdDiogXGR9+OvwRw==}
    engines: {node: '>=8'}
    dependencies:
      has-flag: 4.0.0

  /supports-color/8.1.1:
    resolution: {integrity: sha512-MpUEN2OodtUzxvKQl72cUF7RQ5EiHsGvSsVG0ia9c5RbWGL2CI4C7EpPS8UTBIplnlzZiNuV56w+FuNxy3ty2Q==}
    engines: {node: '>=10'}
    dependencies:
      has-flag: 4.0.0
    dev: true

  /supports-hyperlinks/2.2.0:
    resolution: {integrity: sha512-6sXEzV5+I5j8Bmq9/vUphGRM/RJNT9SCURJLjwfOg51heRtguGWDzcaBlgAzKhQa0EVNpPEKzQuBwZ8S8WaCeQ==}
    engines: {node: '>=8'}
    dependencies:
      has-flag: 4.0.0
      supports-color: 7.2.0
    dev: true

  /supports-preserve-symlinks-flag/1.0.0:
    resolution: {integrity: sha512-ot0WnXS9fgdkgIcePe6RHNk1WA8+muPa6cSjeR3V8K27q9BB1rTE3R1p7Hv0z1ZyAc8s6Vvv8DIyWf681MAt0w==}
    engines: {node: '>= 0.4'}

  /swagger-client/3.18.4:
    resolution: {integrity: sha512-Wj26oEctONq/u0uM+eSj18675YM5e2vFnx7Kr4neLeXEHKUsfceVQ/OdtrBXdrT3VbtdBbZfMTfl1JOBpix2MA==}
    dependencies:
      '@babel/runtime-corejs3': 7.17.2
      btoa: 1.2.1
      cookie: 0.4.2
      cross-fetch: 3.1.5
      deepmerge: 4.2.2
      fast-json-patch: 3.1.0
      form-data-encoder: 1.7.1
      formdata-node: 4.3.2
      is-plain-object: 5.0.0
      js-yaml: 4.1.0
      lodash: 4.17.21
      qs: 6.10.3
      traverse: 0.6.6
      url: 0.11.0
    transitivePeerDependencies:
      - encoding
    dev: false

  /swagger-ui-react/4.8.0_react-dom@17.0.2+react@17.0.2:
    resolution: {integrity: sha512-zumBDcwifJaM4/7DdMh76fHvlzT5t4f8/Fx8hSlZ25VhJycv+F+s23KzfhoXsgAy4qE8TeEDz2fDiODx/1XAWA==}
    peerDependencies:
      react: '>=17.0.0'
      react-dom: '>=17.0.0'
    dependencies:
      '@babel/runtime-corejs3': 7.17.2
      '@braintree/sanitize-url': 6.0.0
      base64-js: 1.5.1
      classnames: 2.3.1
      css.escape: 1.5.1
      deep-extend: 0.6.0
      dompurify: 2.3.3
      ieee754: 1.2.1
      immutable: 3.8.2
      js-file-download: 0.4.12
      js-yaml: 4.1.0
      lodash: 4.17.21
      prop-types: 15.8.1
      randexp: 0.5.3
      randombytes: 2.1.0
      react: 17.0.2
      react-copy-to-clipboard: 5.0.4_react@17.0.2
      react-debounce-input: 3.2.4_react@17.0.2
      react-dom: 17.0.2_react@17.0.2
      react-immutable-proptypes: 2.2.0_immutable@3.8.2
      react-immutable-pure-component: 2.2.2_bd1a0e68a5e0e4857c26400f3b5f7e9d
      react-inspector: 5.1.1_react@17.0.2
      react-redux: 7.2.6_react-dom@17.0.2+react@17.0.2
      react-syntax-highlighter: 15.4.5_react@17.0.2
      redux: 4.1.2
      redux-immutable: 4.0.0_immutable@3.8.2
      remarkable: 2.0.1
      reselect: 4.1.5
      serialize-error: 8.1.0
      sha.js: 2.4.11
      swagger-client: 3.18.4
      url-parse: 1.5.10
      xml: 1.0.1
      xml-but-prettier: 1.0.1
      zenscroll: 4.0.2
    transitivePeerDependencies:
      - encoding
      - react-native
    dev: false

  /symbol-observable/1.2.0:
    resolution: {integrity: sha512-e900nM8RRtGhlV36KGEU9k65K3mPb1WV70OdjfxlG2EAuM1noi/E/BaW/uMhL7bPEssK8QV57vN3esixjUvcXQ==}
    engines: {node: '>=0.10.0'}
    dev: false

  /symbol-observable/4.0.0:
    resolution: {integrity: sha512-b19dMThMV4HVFynSAM1++gBHAbk2Tc/osgLIBZMKsyqh34jb2e8Os7T6ZW/Bt3pJFdBTd2JwAnAAEQV7rSNvcQ==}
    engines: {node: '>=0.10'}
    dev: true

  /symbol-tree/3.2.4:
    resolution: {integrity: sha512-9QNk5KwDF+Bvz+PyObkmSYjI5ksVUYtjW7AU22r2NKcfLJcXp96hkDWU3+XndOsUb+AQ9QhfzfCT2O+CNWT5Tw==}
    dev: true

  /tailwindcss/2.2.19_554c024960c0d85659bdf1e5e950b7f7:
    resolution: {integrity: sha512-6Ui7JSVtXadtTUo2NtkBBacobzWiQYVjYW0ZnKaP9S1ZCKQ0w7KVNz+YSDI/j7O7KCMHbOkz94ZMQhbT9pOqjw==}
    engines: {node: '>=12.13.0'}
    hasBin: true
    peerDependencies:
      autoprefixer: ^10.0.2
      postcss: ^8.0.9
    dependencies:
      arg: 5.0.1
      autoprefixer: 10.4.2_postcss@8.4.8
      bytes: 3.1.2
      chalk: 4.1.2
      chokidar: 3.5.3
      color: 4.2.1
      cosmiconfig: 7.0.1
      detective: 5.2.0
      didyoumean: 1.2.2
      dlv: 1.1.3
      fast-glob: 3.2.11
      fs-extra: 10.0.1
      glob-parent: 6.0.2
      html-tags: 3.1.0
      is-color-stop: 1.1.0
      is-glob: 4.0.3
      lodash: 4.17.21
      lodash.topath: 4.5.2
      modern-normalize: 1.1.0
      node-emoji: 1.11.0
      normalize-path: 3.0.0
      object-hash: 2.2.0
      postcss: 8.4.8
      postcss-js: 3.0.3
      postcss-load-config: 3.1.3
      postcss-nested: 5.0.6_postcss@8.4.8
      postcss-selector-parser: 6.0.9
      postcss-value-parser: 4.2.0
      pretty-hrtime: 1.0.3
      purgecss: 4.1.3
      quick-lru: 5.1.1
      reduce-css-calc: 2.1.8
      resolve: 1.22.0
      tmp: 0.2.1
    transitivePeerDependencies:
      - ts-node
    dev: true

  /tar/6.1.11:
    resolution: {integrity: sha512-an/KZQzQUkZCkuoAA64hM92X0Urb6VpRhAFllDzz44U2mcD5scmT3zBc4VgVpkugF580+DQn8eAFSyoQt0tznA==}
    engines: {node: '>= 10'}
    dependencies:
      chownr: 2.0.0
      fs-minipass: 2.1.0
      minipass: 3.1.6
      minizlib: 2.1.2
      mkdirp: 1.0.4
      yallist: 4.0.0
    dev: true

  /term-size/2.2.1:
    resolution: {integrity: sha512-wK0Ri4fOGjv/XPy8SBHZChl8CM7uMc5VML7SqiQ0zG7+J5Vr+RMQDoHa2CNT6KHUnTGIXH34UDMkPzAUyapBZg==}
    engines: {node: '>=8'}
    dev: true

  /terminal-link/2.1.1:
    resolution: {integrity: sha512-un0FmiRUQNr5PJqy9kP7c40F5BOfpGlYTrxonDChEZB7pzZxRNp/bt+ymiy9/npwXya9KH99nJ/GXFIiUkYGFQ==}
    engines: {node: '>=8'}
    dependencies:
      ansi-escapes: 4.3.2
      supports-hyperlinks: 2.2.0
    dev: true

  /test-exclude/6.0.0:
    resolution: {integrity: sha512-cAGWPIyOHU6zlmg88jwm7VRyXnMN7iV68OGAbYDk/Mh/xC/pzVPlQtY6ngoIH/5/tciuhGfvESU8GrHrcxD56w==}
    engines: {node: '>=8'}
    dependencies:
      '@istanbuljs/schema': 0.1.3
      glob: 7.2.0
      minimatch: 3.1.2
    dev: true

  /text-table/0.2.0:
    resolution: {integrity: sha1-f17oI66AUgfACvLfSoTsP8+lcLQ=}

  /throat/6.0.1:
    resolution: {integrity: sha512-8hmiGIJMDlwjg7dlJ4yKGLK8EsYqKgPWbG3b4wjJddKNwc7N7Dpn08Df4szr/sZdMVeOstrdYSsqzX6BYbcB+w==}
    dev: true

  /tlds/1.230.0:
    resolution: {integrity: sha512-QFuY6JBWZt2bZXlapjqsojul5dv9xfo7Uc8wTUlctJOuF+BS/ICni2f4x7MFiT7muUVmcKC1LvGnU4GWhYO0PQ==}
    hasBin: true
    dev: true

  /tmp/0.0.33:
    resolution: {integrity: sha512-jRCJlojKnZ3addtTOjdIqoRuPEKBvNXcGYqzO6zWZX8KfKEpnGY5jfggJQ3EjKuu8D4bJRr0y+cYJFmYbImXGw==}
    engines: {node: '>=0.6.0'}
    dependencies:
      os-tmpdir: 1.0.2
    dev: true

  /tmp/0.2.1:
    resolution: {integrity: sha512-76SUhtfqR2Ijn+xllcI5P1oyannHNHByD80W1q447gU3mp9G9PSpGdWmjUOHRDPiHYacIk66W7ubDTuPF3BEtQ==}
    engines: {node: '>=8.17.0'}
    dependencies:
      rimraf: 3.0.2
    dev: true

  /tmpl/1.0.5:
    resolution: {integrity: sha512-3f0uOEAQwIqGuWW2MVzYg8fV/QNnc/IpuJNG837rLuczAaLVHslWHZQj4IGiEl5Hs3kkbhwL9Ab7Hrsmuj+Smw==}
    dev: true

  /to-fast-properties/2.0.0:
    resolution: {integrity: sha1-3F5pjL0HkmW8c+A3doGk5Og/YW4=}
    engines: {node: '>=4'}

  /to-regex-range/5.0.1:
    resolution: {integrity: sha512-65P7iz6X5yEr1cwcgvQxbbIw7Uk3gOy5dIdtZ4rDveLqhrdJP+Li/Hx6tyK0NEb+2GCyneCMJiGqrADCSNk8sQ==}
    engines: {node: '>=8.0'}
    dependencies:
      is-number: 7.0.0

  /toggle-selection/1.0.6:
    resolution: {integrity: sha1-bkWxJj8gF/oKzH2J14sVuL932jI=}
    dev: false

  /tough-cookie/4.0.0:
    resolution: {integrity: sha512-tHdtEpQCMrc1YLrMaqXXcj6AxhYi/xgit6mZu1+EDWUn+qhUf8wMQoFIy9NXuq23zAwtcB0t/MjACGR18pcRbg==}
    engines: {node: '>=6'}
    dependencies:
      psl: 1.8.0
      punycode: 2.1.1
      universalify: 0.1.2
    dev: true

  /tr46/0.0.3:
    resolution: {integrity: sha1-gYT9NH2snNwYWZLzpmIuFLnZq2o=}
    dev: false

  /tr46/2.1.0:
    resolution: {integrity: sha512-15Ih7phfcdP5YxqiB+iDtLoaTz4Nd35+IiAv0kQ5FNKHzXgdWqPoTIqEDDJmXceQt4JZk6lVPT8lnDlPpGDppw==}
    engines: {node: '>=8'}
    dependencies:
      punycode: 2.1.1
    dev: true

  /tr46/3.0.0:
    resolution: {integrity: sha512-l7FvfAHlcmulp8kr+flpQZmVwtu7nfRV7NZujtN0OqES8EL4O4e0qqzL0DC5gAvx/ZC/9lk6rhcUwYvkBnBnYA==}
    engines: {node: '>=12'}
    dependencies:
      punycode: 2.1.1
    dev: true

  /traverse/0.6.6:
    resolution: {integrity: sha1-y99WD9e5r2MlAv7UD5GMFX6pcTc=}
    dev: false

  /trim-newlines/3.0.1:
    resolution: {integrity: sha512-c1PTsA3tYrIsLGkJkzHF+w9F2EyxfXGo4UyJc4pFL++FMjnq0HJS69T3M7d//gKrFKwy429bouPescbjecU+Zw==}
    engines: {node: '>=8'}
    dev: true

  /trim-trailing-lines/1.1.4:
    resolution: {integrity: sha512-rjUWSqnfTNrjbB9NQWfPMH/xRK1deHeGsHoVfpxJ++XeYXE0d6B1En37AHfw3jtfTU7dzMzZL2jjpe8Qb5gLIQ==}
    dev: false

  /trim/0.0.1:
    resolution: {integrity: sha1-WFhUf2spB1fulczMZm+1AITEYN0=}
    dev: false

  /trough/1.0.5:
    resolution: {integrity: sha512-rvuRbTarPXmMb79SmzEp8aqXNKcK+y0XaB298IXueQ8I2PsrATcPBCSPyK/dDNa2iWOhKlfNnOjdAOTBU/nkFA==}
    dev: false

  /ts-invariant/0.9.4:
    resolution: {integrity: sha512-63jtX/ZSwnUNi/WhXjnK8kz4cHHpYS60AnmA6ixz17l7E12a5puCWFlNpkne5Rl0J8TBPVHpGjsj4fxs8ObVLQ==}
    engines: {node: '>=8'}
    dependencies:
      tslib: 2.3.1
    dev: true

  /ts-jest/27.1.3_d5227bc03288bd6f5160aeb04e31fb5a:
    resolution: {integrity: sha512-6Nlura7s6uM9BVUAoqLH7JHyMXjz8gluryjpPXxr3IxZdAXnU6FhjvVLHFtfd1vsE1p8zD1OJfskkc0jhTSnkA==}
    engines: {node: ^10.13.0 || ^12.13.0 || ^14.15.0 || >=15.0.0}
    hasBin: true
    peerDependencies:
      '@babel/core': '>=7.0.0-beta.0 <8'
      '@types/jest': ^27.0.0
      babel-jest: '>=27.0.0 <28'
      esbuild: ~0.14.0
      jest: ^27.0.0
      typescript: '>=3.8 <5.0'
    peerDependenciesMeta:
      '@babel/core':
        optional: true
      '@types/jest':
        optional: true
      babel-jest:
        optional: true
      esbuild:
        optional: true
    dependencies:
      '@babel/core': 7.17.5
      '@types/jest': 27.4.1
      bs-logger: 0.2.6
      esbuild: 0.14.26
      fast-json-stable-stringify: 2.1.0
      jest: 27.5.1
      jest-util: 27.5.1
      json5: 2.2.0
      lodash.memoize: 4.1.2
      make-error: 1.3.6
      semver: 7.3.5
      typescript: 4.5.5
      yargs-parser: 20.2.9
    dev: true

  /ts-morph/13.0.3:
    resolution: {integrity: sha512-pSOfUMx8Ld/WUreoSzvMFQG5i9uEiWIsBYjpU9+TTASOeUa89j5HykomeqVULm1oqWtBdleI3KEFRLrlA3zGIw==}
    dependencies:
      '@ts-morph/common': 0.12.3
      code-block-writer: 11.0.0
    dev: true

  /tsconfig-paths-jest/0.0.1:
    resolution: {integrity: sha1-qXelZIxDQDe2mITmRM4bgr8CW2g=}
    dev: true

  /tsconfig-paths/3.14.0:
    resolution: {integrity: sha512-cg/1jAZoL57R39+wiw4u/SCC6Ic9Q5NqjBOb+9xISedOYurfog9ZNmKJSxAnb2m/5Bq4lE9lhUcau33Ml8DM0g==}
    dependencies:
      '@types/json5': 0.0.29
      json5: 1.0.1
      minimist: 1.2.5
      strip-bom: 3.0.0

  /tslib/1.14.1:
    resolution: {integrity: sha512-Xni35NKzjgMrwevysHTCArtLDpPvye8zV/0E4EyYn43P7/7qvQwPh9BGkHewbMulVntbigmcT7rdX3BNo9wRJg==}

  /tslib/2.3.1:
    resolution: {integrity: sha512-77EbyPPpMz+FRFRuAFlWMtmgUWGe9UOG2Z25NqCwiIjRhOf5iKGuzSe5P2w1laq+FkRy4p+PCuVkJSGkzTEKVw==}

  /tsscmp/1.0.6:
    resolution: {integrity: sha512-LxhtAkPDTkVCMQjt2h6eBVY28KCjikZqZfMcC15YBeNjkgUpdCfBu5HoiOTDu86v6smE8yOjyEktJ8hlbANHQA==}
    engines: {node: '>=0.6.x'}
    dev: false

  /tsutils/3.21.0_typescript@4.5.5:
    resolution: {integrity: sha512-mHKK3iUXL+3UF6xL5k0PEhKRUBKPBCv/+RkEOpjRWxxx27KKRBmmA60A9pgOUvMi8GKhRMPEmjBRPzs2W7O1OA==}
    engines: {node: '>= 6'}
    peerDependencies:
      typescript: '>=2.8.0 || >= 3.2.0-dev || >= 3.3.0-dev || >= 3.4.0-dev || >= 3.5.0-dev || >= 3.6.0-dev || >= 3.6.0-beta || >= 3.7.0-dev || >= 3.7.0-beta'
    dependencies:
      tslib: 1.14.1
      typescript: 4.5.5
    dev: true

  /tsutils/3.21.0_typescript@4.6.2:
    resolution: {integrity: sha512-mHKK3iUXL+3UF6xL5k0PEhKRUBKPBCv/+RkEOpjRWxxx27KKRBmmA60A9pgOUvMi8GKhRMPEmjBRPzs2W7O1OA==}
    engines: {node: '>= 6'}
    peerDependencies:
      typescript: '>=2.8.0 || >= 3.2.0-dev || >= 3.3.0-dev || >= 3.4.0-dev || >= 3.5.0-dev || >= 3.6.0-dev || >= 3.6.0-beta || >= 3.7.0-dev || >= 3.7.0-beta'
    dependencies:
      tslib: 1.14.1
      typescript: 4.6.2
    dev: false

  /tty-table/2.8.13:
    resolution: {integrity: sha512-eVV/+kB6fIIdx+iUImhXrO22gl7f6VmmYh0Zbu6C196fe1elcHXd7U6LcLXu0YoVPc2kNesWiukYcdK8ZmJ6aQ==}
    engines: {node: '>=8.16.0'}
    hasBin: true
    dependencies:
      chalk: 3.0.0
      csv: 5.5.3
      smartwrap: 1.2.5
      strip-ansi: 6.0.1
      wcwidth: 1.0.1
      yargs: 15.4.1
    dev: true

  /turbo-darwin-64/1.1.6:
    resolution: {integrity: sha512-xzl79T7mPKaIGhMBCAzpTvXkbFNZaMyeOMsNXxVT5dTY+d3FwLFfbqHIoG1dH745TbH6i67bxtt70lKdQa+qdQ==}
    cpu: [x64]
    os: [darwin]
    requiresBuild: true
    dev: true
    optional: true

  /turbo-darwin-arm64/1.1.6:
    resolution: {integrity: sha512-r0D+Kfwcaqec5h9Xa4T/VD6mWZ2LQr+zOEBBL6UA15htgel06B2eXiGdjRiw4i7ieV80tEBEDdz9tSWJBhAL/Q==}
    cpu: [arm64]
    os: [darwin]
    requiresBuild: true
    dev: true
    optional: true

  /turbo-freebsd-64/1.1.6:
    resolution: {integrity: sha512-v5MJeRcyeCDF3La40TOub0+/OuGGFuLzlVHb4jYxthESbtLve1H23bDiL+4gCQgPYOsKMOvKQpuoMaKW2gxk7A==}
    cpu: [x64]
    os: [freebsd]
    requiresBuild: true
    dev: true
    optional: true

  /turbo-freebsd-arm64/1.1.6:
    resolution: {integrity: sha512-5gm3r+M5f/Idt/pggyCQ+MZSlaUdxUeb/4LtPohhWOoj4PYo1o5kwInaRlckr7uV36E4/npDvz9cDV96Pohejg==}
    cpu: [arm64]
    os: [freebsd]
    requiresBuild: true
    dev: true
    optional: true

  /turbo-linux-32/1.1.6:
    resolution: {integrity: sha512-dLc1Vd/LQP5n3NGLMf+cdaK99sMWvHdDvTUSrSwoYDy5fWFpUm0E12lAxRH3tikX2m7Kfcy2uY5xSJIuq5xzYQ==}
    cpu: [ia32]
    os: [linux]
    requiresBuild: true
    dev: true
    optional: true

  /turbo-linux-64/1.1.6:
    resolution: {integrity: sha512-V4rb41yQUA+vPDgXc06oHmKbgrBUbwm09oRtjvmlIQU8zX8qujMPZIun8tGP4NuzErJXGzD3WDgj7VSsO23IIw==}
    cpu: [x64]
    os: [linux]
    requiresBuild: true
    dev: true
    optional: true

  /turbo-linux-arm/1.1.6:
    resolution: {integrity: sha512-zAaIa0+EhRYYkM51ruB1LCUqyeigK66A+KfXZ3Y9+aiKg7EYbDvuv+ReD4srLPKoIuAxR5dYlk5RVhSKejt2Cw==}
    cpu: [arm]
    os: [linux]
    requiresBuild: true
    dev: true
    optional: true

  /turbo-linux-arm64/1.1.6:
    resolution: {integrity: sha512-QsE7gow3WxWXKwNWJX4DIJys6xc6Up4/icjdTZCZbglPLwuG2UiUzjJ2+beXxVU4EmpQF6NwKubHCtrs8m8/kQ==}
    cpu: [arm64]
    os: [linux]
    requiresBuild: true
    dev: true
    optional: true

  /turbo-linux-mips64le/1.1.6:
    resolution: {integrity: sha512-098DB9daXoI6LRCkuOv1Pqim+H4wXZrFza9Xd7zJIel1WmxEgNsHqWpSH5Jn2J92LbkWl+tfN1+myw4+a4ESfw==}
    cpu: [mips64el]
    os: [linux]
    requiresBuild: true
    dev: true
    optional: true

  /turbo-linux-ppc64le/1.1.6:
    resolution: {integrity: sha512-U5A1mnsGM994h/1VT4FbsV/bb+I0fgvkY5/TTX7MfA9Iwt0SxsNlh+Jgofe1svPz0CKEe6Hl2WQSGHTlBPJb5Q==}
    cpu: [ppc64]
    os: [linux]
    requiresBuild: true
    dev: true
    optional: true

  /turbo-windows-32/1.1.6:
    resolution: {integrity: sha512-0C+/EI11j8ABtI6O2n+NYL2osDI6moo7YL8pqiWbNrdEGI2KbeCTVQpruUH+GONsMov06pR4BouL9UT2jSpG0g==}
    cpu: [ia32]
    os: [win32]
    requiresBuild: true
    dev: true
    optional: true

  /turbo-windows-64/1.1.6:
    resolution: {integrity: sha512-O2kC+7+zuMjFIi6mpU1qz+Bv27TcHkkCczcDNVU29G52pm5lwj7BZ+/gu+EPJSnF5VrgdA6Oru6KVXPRS1q+Cg==}
    cpu: [x64]
    os: [win32]
    requiresBuild: true
    dev: true
    optional: true

  /turbo/1.1.6:
    resolution: {integrity: sha512-pZTc6Sb5MtK/X/qhiDSssc8AZWoUoYf14ZqYjvDWg/aEtqgwYorVJqfRcj4XOXOqtVZ3gO/91eXwdyh/q2aQHA==}
    hasBin: true
    requiresBuild: true
    optionalDependencies:
      turbo-darwin-64: 1.1.6
      turbo-darwin-arm64: 1.1.6
      turbo-freebsd-64: 1.1.6
      turbo-freebsd-arm64: 1.1.6
      turbo-linux-32: 1.1.6
      turbo-linux-64: 1.1.6
      turbo-linux-arm: 1.1.6
      turbo-linux-arm64: 1.1.6
      turbo-linux-mips64le: 1.1.6
      turbo-linux-ppc64le: 1.1.6
      turbo-windows-32: 1.1.6
      turbo-windows-64: 1.1.6
    dev: true

  /type-check/0.3.2:
    resolution: {integrity: sha1-WITKtRLPHTVeP7eE8wgEsrUg23I=}
    engines: {node: '>= 0.8.0'}
    dependencies:
      prelude-ls: 1.1.2
    dev: true

  /type-check/0.4.0:
    resolution: {integrity: sha512-XleUoc9uwGXqjWwXaUTZAmzMcFZ5858QA2vvx1Ur5xIcixXIP+8LnFDgRplU30us6teqdlskFfu+ae4K79Ooew==}
    engines: {node: '>= 0.8.0'}
    dependencies:
      prelude-ls: 1.2.1

  /type-detect/4.0.8:
    resolution: {integrity: sha512-0fr/mIH1dlO+x7TlcMy+bIDqKPsw/70tVyeHW787goQjhmqaZe10uwLujubK9q9Lg6Fiho1KUKDYz0Z7k7g5/g==}
    engines: {node: '>=4'}
    dev: true

  /type-fest/0.13.1:
    resolution: {integrity: sha512-34R7HTnG0XIJcBSn5XhDd7nNFPRcXYRZrBB2O2jdKqYODldSzBAqzsWoZYYvduky73toYS/ESqxPvkDf/F0XMg==}
    engines: {node: '>=10'}
    dev: true

  /type-fest/0.20.2:
    resolution: {integrity: sha512-Ne+eE4r0/iWnpAxD852z3A+N0Bt5RN//NjJwRd2VFHEmrywxf5vsZlh4R6lixl6B+wz/8d+maTSAkN1FIkI3LQ==}
    engines: {node: '>=10'}

  /type-fest/0.21.3:
    resolution: {integrity: sha512-t0rzBq87m3fVcduHDUFhKmyyX+9eo6WQjZvf51Ea/M0Q7+T374Jp1aUiyUl0GKxp8M/OETVHSDvmkyPgvX+X2w==}
    engines: {node: '>=10'}
    dev: true

  /type-fest/0.6.0:
    resolution: {integrity: sha512-q+MB8nYR1KDLrgr4G5yemftpMC7/QLqVndBmEEdqzmNj5dcFOO4Oo8qlwZE3ULT3+Zim1F8Kq4cBnikNhlCMlg==}
    engines: {node: '>=8'}
    dev: true

  /type-fest/0.8.1:
    resolution: {integrity: sha512-4dbzIzqvjtgiM5rw1k5rEHtBANKmdudhGyBEajN01fEyhaAIhsoKNy6y7+IN93IfpFtwY9iqi7kD+xwKhQsNJA==}
    engines: {node: '>=8'}
    dev: true

  /typedarray-to-buffer/3.1.5:
    resolution: {integrity: sha512-zdu8XMNEDepKKR+XYOXAVPtWui0ly0NtohUscw+UmaHiAWT8hrV1rr//H6V+0DvJ3OQ19S979M0laLfX8rm82Q==}
    dependencies:
      is-typedarray: 1.0.0
    dev: true

  /typescript/4.5.5:
    resolution: {integrity: sha512-TCTIul70LyWe6IJWT8QSYeA54WQe8EjQFU4wY52Fasj5UKx88LNYKCgBEHcOMOrFF1rKGbD8v/xcNWVUq9SymA==}
    engines: {node: '>=4.2.0'}
    hasBin: true
    dev: true

  /typescript/4.6.2:
    resolution: {integrity: sha512-HM/hFigTBHZhLXshn9sN37H085+hQGeJHJ/X7LpBWLID/fbc2acUMfU+lGD98X81sKP+pFa9f0DZmCwB9GnbAg==}
    engines: {node: '>=4.2.0'}
    hasBin: true
    dev: true

  /unbox-primitive/1.0.1:
    resolution: {integrity: sha512-tZU/3NqK3dA5gpE1KtyiJUrEB0lxnGkMFHptJ7q6ewdZ8s12QrODwNbhIJStmJkd1QDXa1NRA8aF2A1zk/Ypyw==}
    dependencies:
      function-bind: 1.1.1
      has-bigints: 1.0.1
      has-symbols: 1.0.3
      which-boxed-primitive: 1.0.2

  /unherit/1.1.3:
    resolution: {integrity: sha512-Ft16BJcnapDKp0+J/rqFC3Rrk6Y/Ng4nzsC028k2jdDII/rdZ7Wd3pPT/6+vIIxRagwRc9K0IUX0Ra4fKvw+WQ==}
    dependencies:
      inherits: 2.0.4
      xtend: 4.0.2
    dev: false

  /unicode-canonical-property-names-ecmascript/2.0.0:
    resolution: {integrity: sha512-yY5PpDlfVIU5+y/BSCxAJRBIS1Zc2dDG3Ujq+sR0U+JjUevW2JhocOF+soROYDSaAezOzOKuyyixhD6mBknSmQ==}
    engines: {node: '>=4'}
    dev: true

  /unicode-match-property-ecmascript/2.0.0:
    resolution: {integrity: sha512-5kaZCrbp5mmbz5ulBkDkbY0SsPOjKqVS35VpL9ulMPfSl0J0Xsm+9Evphv9CoIZFwre7aJoa94AY6seMKGVN5Q==}
    engines: {node: '>=4'}
    dependencies:
      unicode-canonical-property-names-ecmascript: 2.0.0
      unicode-property-aliases-ecmascript: 2.0.0
    dev: true

  /unicode-match-property-value-ecmascript/2.0.0:
    resolution: {integrity: sha512-7Yhkc0Ye+t4PNYzOGKedDhXbYIBe1XEQYQxOPyhcXNMJ0WCABqqj6ckydd6pWRZTHV4GuCPKdBAUiMc60tsKVw==}
    engines: {node: '>=4'}
    dev: true

  /unicode-property-aliases-ecmascript/2.0.0:
    resolution: {integrity: sha512-5Zfuy9q/DFr4tfO7ZPeVXb1aPoeQSdeFMLpYuFebehDAhbuevLs5yxSZmIFN1tP5F9Wl4IpJrYojg85/zgyZHQ==}
    engines: {node: '>=4'}
    dev: true

  /unified/9.2.0:
    resolution: {integrity: sha512-vx2Z0vY+a3YoTj8+pttM3tiJHCwY5UFbYdiWrwBEbHmK8pvsPj2rtAX2BFfgXen8T39CJWblWRDT4L5WGXtDdg==}
    dependencies:
      bail: 1.0.5
      extend: 3.0.2
      is-buffer: 2.0.5
      is-plain-obj: 2.1.0
      trough: 1.0.5
      vfile: 4.2.1
    dev: false

  /unique-filename/1.1.1:
    resolution: {integrity: sha512-Vmp0jIp2ln35UTXuryvjzkjGdRyf9b2lTXuSYUiPmzRcl3FDtYqAwOnTJkAngD9SWhnoJzDbTKwaOrZ+STtxNQ==}
    dependencies:
      unique-slug: 2.0.2
    dev: true

  /unique-slug/2.0.2:
    resolution: {integrity: sha512-zoWr9ObaxALD3DOPfjPSqxt4fnZiWblxHIgeWqW8x7UqDzEtHEQLzji2cuJYQFCU6KmoJikOYAZlrTHHebjx2w==}
    dependencies:
      imurmurhash: 0.1.4
    dev: true

  /unist-builder/2.0.3:
    resolution: {integrity: sha512-f98yt5pnlMWlzP539tPc4grGMsFaQQlP/vM396b00jngsiINumNmsY8rkXjfoi1c6QaM8nQ3vaGDuoKWbe/1Uw==}
    dev: false

  /unist-util-generated/1.1.6:
    resolution: {integrity: sha512-cln2Mm1/CZzN5ttGK7vkoGw+RZ8VcUH6BtGbq98DDtRGquAAOXig1mrBQYelOwMXYS8rK+vZDyyojSjp7JX+Lg==}
    dev: false

  /unist-util-is/4.1.0:
    resolution: {integrity: sha512-ZOQSsnce92GrxSqlnEEseX0gi7GH9zTJZ0p9dtu87WRb/37mMPO2Ilx1s/t9vBHrFhbgweUwb+t7cIn5dxPhZg==}
    dev: false

  /unist-util-position/3.1.0:
    resolution: {integrity: sha512-w+PkwCbYSFw8vpgWD0v7zRCl1FpY3fjDSQ3/N/wNd9Ffa4gPi8+4keqt99N3XW6F99t/mUzp2xAhNmfKWp95QA==}
    dev: false

  /unist-util-remove-position/2.0.1:
    resolution: {integrity: sha512-fDZsLYIe2uT+oGFnuZmy73K6ZxOPG/Qcm+w7jbEjaFcJgbQ6cqjs/eSPzXhsmGpAsWPkqZM9pYjww5QTn3LHMA==}
    dependencies:
      unist-util-visit: 2.0.3
    dev: false

  /unist-util-remove/2.1.0:
    resolution: {integrity: sha512-J8NYPyBm4baYLdCbjmf1bhPu45Cr1MWTm77qd9istEkzWpnN6O9tMsEbB2JhNnBCqGENRqEWomQ+He6au0B27Q==}
    dependencies:
      unist-util-is: 4.1.0
    dev: false

  /unist-util-stringify-position/2.0.3:
    resolution: {integrity: sha512-3faScn5I+hy9VleOq/qNbAd6pAx7iH5jYBMS9I1HgQVijz/4mv5Bvw5iw1sC/90CODiKo81G/ps8AJrISn687g==}
    dependencies:
      '@types/unist': 2.0.6
    dev: false

  /unist-util-visit-parents/3.1.1:
    resolution: {integrity: sha512-1KROIZWo6bcMrZEwiH2UrXDyalAa0uqzWCxCJj6lPOvTve2WkfgCytoDTPaMnodXh1WrXOq0haVYHj99ynJlsg==}
    dependencies:
      '@types/unist': 2.0.6
      unist-util-is: 4.1.0
    dev: false

  /unist-util-visit/2.0.3:
    resolution: {integrity: sha512-iJ4/RczbJMkD0712mGktuGpm/U4By4FfDonL7N/9tATGIF4imikjOuagyMY53tnZq3NP6BcmlrHhEKAfGWjh7Q==}
    dependencies:
      '@types/unist': 2.0.6
      unist-util-is: 4.1.0
      unist-util-visit-parents: 3.1.1
    dev: false

  /universalify/0.1.2:
    resolution: {integrity: sha512-rBJeI5CXAlmy1pV+617WB9J63U6XcazHHF2f2dbJix4XzpUF0RS3Zbj0FGIOCAva5P/d/GBOYaACQ1w+0azUkg==}
    engines: {node: '>= 4.0.0'}
    dev: true

  /universalify/2.0.0:
    resolution: {integrity: sha512-hAZsKq7Yy11Zu1DE0OzWjw7nnLZmJZYTDZZyEFHZdUhV8FkH5MCfoU1XMaxXovpyW5nq5scPqq0ZDP9Zyl04oQ==}
    engines: {node: '>= 10.0.0'}
    dev: true

  /unload/2.3.1:
    resolution: {integrity: sha512-MUZEiDqvAN9AIDRbbBnVYVvfcR6DrjCqeU2YQMmliFZl9uaBUjTkhuDQkBiyAy8ad5bx1TXVbqZ3gg7namsWjA==}
    dependencies:
      '@babel/runtime': 7.17.2
      detect-node: 2.1.0
    dev: false

  /uri-js/4.4.1:
    resolution: {integrity: sha512-7rKUyy33Q1yc98pQ1DAmLtwX109F7TIfWlW1Ydo8Wl1ii1SeHieeh0HHfPeL2fMXK6z0s8ecKs9frCuLJvndBg==}
    dependencies:
      punycode: 2.1.1

  /url-parse/1.5.10:
    resolution: {integrity: sha512-WypcfiRhfeUP9vvF0j6rw0J3hrWrw6iZv3+22h6iRMJ/8z1Tj6XfLP4DsUix5MhMPnXpiHDoKyoZ/bdCkwBCiQ==}
    dependencies:
      querystringify: 2.2.0
      requires-port: 1.0.0
    dev: false

  /url-regex-safe/3.0.0_re2@1.17.4:
    resolution: {integrity: sha512-+2U40NrcmtWFVjuxXVt9bGRw6c7/MgkGKN9xIfPrT/2RX0LTkkae6CCEDp93xqUN0UKm/rr821QnHd2dHQmN3A==}
    engines: {node: '>= 10.12.0'}
    peerDependencies:
      re2: ^1.17.2
    peerDependenciesMeta:
      re2:
        optional: true
    dependencies:
      ip-regex: 4.3.0
      re2: 1.17.4
      tlds: 1.230.0
    dev: true

  /url/0.11.0:
    resolution: {integrity: sha1-ODjpfPxgUh63PFJajlW/3Z4uKPE=}
    dependencies:
      punycode: 1.3.2
      querystring: 0.2.0
    dev: false

  /use-isomorphic-layout-effect/1.1.1_react@17.0.2:
    resolution: {integrity: sha512-L7Evj8FGcwo/wpbv/qvSfrkHFtOpCzvM5yl2KVyDJoylVuSvzphiiasmjgQPttIGBAy2WKiBNR98q8w7PiNgKQ==}
    peerDependencies:
      '@types/react': '*'
      react: ^16.8.0 || ^17.0.0
    peerDependenciesMeta:
      '@types/react':
        optional: true
    dependencies:
      react: 17.0.2
    dev: false

  /use-subscription/1.5.1_react@17.0.2:
    resolution: {integrity: sha512-Xv2a1P/yReAjAbhylMfFplFKj9GssgTwN7RlcTxBujFQcloStWNDQdc4g4NRWH9xS4i/FDk04vQBptAXoF3VcA==}
    peerDependencies:
      react: ^16.8.0 || ^17.0.0
    dependencies:
      object-assign: 4.1.1
      react: 17.0.2

  /util-deprecate/1.0.2:
    resolution: {integrity: sha1-RQ1Nyfpw3nMnYvvS1KKJgUGaDM8=}

  /v8-compile-cache/2.3.0:
    resolution: {integrity: sha512-l8lCEmLcLYZh4nbunNZvQCJc5pv7+RCwa8q/LdUx8u7lsWvPDKmpodJAJNwkAhJC//dFY48KuIEmjtd4RViDrA==}

  /v8-to-istanbul/8.1.1:
    resolution: {integrity: sha512-FGtKtv3xIpR6BYhvgH8MI/y78oT7d8Au3ww4QIxymrCtZEh5b8gCw2siywE+puhEmuWKDtmfrvF5UlB298ut3w==}
    engines: {node: '>=10.12.0'}
    dependencies:
      '@types/istanbul-lib-coverage': 2.0.4
      convert-source-map: 1.8.0
      source-map: 0.7.3
    dev: true

  /validate-npm-package-license/3.0.4:
    resolution: {integrity: sha512-DpKm2Ui/xN7/HQKCtpZxoRWBhZ9Z0kqtygG8XCgNQ8ZlDnxuQmWhj566j8fN4Cu3/JmbhsDo7fcAJq4s9h27Ew==}
    dependencies:
      spdx-correct: 3.1.1
      spdx-expression-parse: 3.0.1
    dev: true

  /vfile-location/3.2.0:
    resolution: {integrity: sha512-aLEIZKv/oxuCDZ8lkJGhuhztf/BW4M+iHdCwglA/eWc+vtuRFJj8EtgceYFX4LRjOhCAAiNHsKGssC6onJ+jbA==}
    dev: false

  /vfile-message/2.0.4:
    resolution: {integrity: sha512-DjssxRGkMvifUOJre00juHoP9DPWuzjxKuMDrhNbk2TdaYYBNMStsNhEOt3idrtI12VQYM/1+iM0KOzXi4pxwQ==}
    dependencies:
      '@types/unist': 2.0.6
      unist-util-stringify-position: 2.0.3
    dev: false

  /vfile/4.2.1:
    resolution: {integrity: sha512-O6AE4OskCG5S1emQ/4gl8zK586RqA3srz3nfK/Viy0UPToBc5Trp9BVFb1u0CjsKrAWwnpr4ifM/KBXPWwJbCA==}
    dependencies:
      '@types/unist': 2.0.6
      is-buffer: 2.0.5
      unist-util-stringify-position: 2.0.3
      vfile-message: 2.0.4
    dev: false

  /video-extensions/1.2.0:
    resolution: {integrity: sha512-TriMl18BHEsh2KuuSA065tbu4SNAC9fge7k8uKoTTofTq89+Xsg4K1BGbmSVETwUZhqSjd9KwRCNwXAW/buXMg==}
    engines: {node: '>=0.10.0'}
    dev: true

  /vite-plugin-dts/0.9.10_vite@2.8.6:
    resolution: {integrity: sha512-dNfFJXRsm3YW8k+Wm8SesSaEGOaicKdgFz5PoUpT9zUh6URr5cwu5NMOBhJgiofrzcuYtOU2Ez7JQtg68RII8g==}
    engines: {node: '>=12.0.0'}
    peerDependencies:
      vite: '>=2.4.4'
    dependencies:
      fast-glob: 3.2.11
      fs-extra: 10.0.1
      ts-morph: 13.0.3
      vite: 2.8.6
    dev: true

  /vite-tsconfig-paths/3.4.1_vite@2.8.6:
    resolution: {integrity: sha512-SgK3/pnTuJ3i+gMSAWLR6VCPSw26bnxawrmXGvCDjJgk8MAQgmbCrFrAzfwbwZBXSqSuvWEuX04Wt73qJKx8fQ==}
    peerDependencies:
      vite: '>2.0.0-0'
    dependencies:
      debug: 4.3.3
      globrex: 0.1.2
      recrawl-sync: 2.2.1
      tsconfig-paths: 3.14.0
      vite: 2.8.6
    transitivePeerDependencies:
      - supports-color
    dev: true

  /vite/2.8.6:
    resolution: {integrity: sha512-e4H0QpludOVKkmOsRyqQ7LTcMUDF3mcgyNU4lmi0B5JUbe0ZxeBBl8VoZ8Y6Rfn9eFKYtdXNPcYK97ZwH+K2ug==}
    engines: {node: '>=12.2.0'}
    hasBin: true
    peerDependencies:
      less: '*'
      sass: '*'
      stylus: '*'
    peerDependenciesMeta:
      less:
        optional: true
      sass:
        optional: true
      stylus:
        optional: true
    dependencies:
      esbuild: 0.14.26
      postcss: 8.4.8
      resolve: 1.22.0
      rollup: 2.70.1
    optionalDependencies:
      fsevents: 2.3.2
    dev: true

  /w3c-hr-time/1.0.2:
    resolution: {integrity: sha512-z8P5DvDNjKDoFIHK7q8r8lackT6l+jo/Ye3HOle7l9nICP9lf1Ci25fy9vHd0JOWewkIFzXIEig3TdKT7JQ5fQ==}
    dependencies:
      browser-process-hrtime: 1.0.0
    dev: true

  /w3c-xmlserializer/2.0.0:
    resolution: {integrity: sha512-4tzD0mF8iSiMiNs30BiLO3EpfGLZUT2MSX/G+o7ZywDzliWQ3OPtTZ0PTC3B3ca1UAf4cJMHB+2Bf56EriJuRA==}
    engines: {node: '>=10'}
    dependencies:
      xml-name-validator: 3.0.0
    dev: true

  /w3c-xmlserializer/3.0.0:
    resolution: {integrity: sha512-3WFqGEgSXIyGhOmAFtlicJNMjEps8b1MG31NCA0/vOF9+nKMUW1ckhi9cnNHmf88Rzw5V+dwIwsm2C7X8k9aQg==}
    engines: {node: '>=12'}
    dependencies:
      xml-name-validator: 4.0.0
    dev: true

  /wait-on/6.0.1:
    resolution: {integrity: sha512-zht+KASY3usTY5u2LgaNqn/Cd8MukxLGjdcZxT2ns5QzDmTFc4XoWBgC+C/na+sMRZTuVygQoMYwdcVjHnYIVw==}
    engines: {node: '>=10.0.0'}
    hasBin: true
    dependencies:
      axios: 0.25.0
      joi: 17.6.0
      lodash: 4.17.21
      minimist: 1.2.5
      rxjs: 7.5.5
    transitivePeerDependencies:
      - debug
    dev: true

  /walker/1.0.8:
    resolution: {integrity: sha512-ts/8E8l5b7kY0vlWLewOkDXMmPdLcVV4GmOQLyxuSswIJsweeFZtAsMF7k1Nszz+TYBQrlYRmzOnr398y1JemQ==}
    dependencies:
      makeerror: 1.0.12
    dev: true

  /wcwidth/1.0.1:
    resolution: {integrity: sha1-8LDc+RW8X/FSivrbLA4XtTLaL+g=}
    dependencies:
      defaults: 1.0.3
    dev: true

  /web-namespaces/1.1.4:
    resolution: {integrity: sha512-wYxSGajtmoP4WxfejAPIr4l0fVh+jeMXZb08wNc0tMg6xsfZXj3cECqIK0G7ZAqUq0PP8WlMDtaOGVBTAWztNw==}
    dev: false

  /web-streams-polyfill/4.0.0-beta.1:
    resolution: {integrity: sha512-3ux37gEX670UUphBF9AMCq8XM6iQ8Ac6A+DSRRjDoRBm1ufCkaCDdNVbaqq60PsEkdNlLKrGtv/YBP4EJXqNtQ==}
    engines: {node: '>= 12'}
    dev: false

  /webidl-conversions/3.0.1:
    resolution: {integrity: sha1-JFNCdeKnvGvnvIZhHMFq4KVlSHE=}
    dev: false

  /webidl-conversions/5.0.0:
    resolution: {integrity: sha512-VlZwKPCkYKxQgeSbH5EyngOmRp7Ww7I9rQLERETtf5ofd9pGeswWiOtogpEO850jziPRarreGxn5QIiTqpb2wA==}
    engines: {node: '>=8'}
    dev: true

  /webidl-conversions/6.1.0:
    resolution: {integrity: sha512-qBIvFLGiBpLjfwmYAaHPXsn+ho5xZnGvyGvsarywGNc8VyQJUMHJ8OBKGGrPER0okBeMDaan4mNBlgBROxuI8w==}
    engines: {node: '>=10.4'}
    dev: true

  /webidl-conversions/7.0.0:
    resolution: {integrity: sha512-VwddBukDzu71offAQR975unBIGqfKZpM+8ZX6ySk8nYhVoo5CYaZyzt3YBvYtRtO+aoGlqxPg/B87NGVZ/fu6g==}
    engines: {node: '>=12'}
    dev: true

  /whatwg-encoding/1.0.5:
    resolution: {integrity: sha512-b5lim54JOPN9HtzvK9HFXvBma/rnfFeqsic0hSpjtDbVxR3dJKLc+KB4V6GgiGOvl7CY/KNh8rxSo9DKQrnUEw==}
    dependencies:
      iconv-lite: 0.4.24
    dev: true

  /whatwg-encoding/2.0.0:
    resolution: {integrity: sha512-p41ogyeMUrw3jWclHWTQg1k05DSVXPLcVxRTYsXUk+ZooOCZLcoYgPZ/HL/D/N+uQPOtcp1me1WhBEaX02mhWg==}
    engines: {node: '>=12'}
    dependencies:
      iconv-lite: 0.6.3
    dev: true

  /whatwg-mimetype/2.3.0:
    resolution: {integrity: sha512-M4yMwr6mAnQz76TbJm914+gPpB/nCwvZbJU28cUD6dR004SAxDLOOSUaB1JDRqLtaOV/vi0IC5lEAGFgrjGv/g==}
    dev: true

  /whatwg-mimetype/3.0.0:
    resolution: {integrity: sha512-nt+N2dzIutVRxARx1nghPKGv1xHikU7HKdfafKkLNLindmPU/ch3U31NOCGGA/dmPcmb1VlofO0vnKAcsm0o/Q==}
    engines: {node: '>=12'}
    dev: true

  /whatwg-url/10.0.0:
    resolution: {integrity: sha512-CLxxCmdUby142H5FZzn4D8ikO1cmypvXVQktsgosNy4a4BHrDHeciBBGZhb0bNoR5/MltoCatso+vFjjGx8t0w==}
    engines: {node: '>=12'}
    dependencies:
      tr46: 3.0.0
      webidl-conversions: 7.0.0
    dev: true

  /whatwg-url/5.0.0:
    resolution: {integrity: sha1-lmRU6HZUYuN2RNNib2dCzotwll0=}
    dependencies:
      tr46: 0.0.3
      webidl-conversions: 3.0.1
    dev: false

  /whatwg-url/8.7.0:
    resolution: {integrity: sha512-gAojqb/m9Q8a5IV96E3fHJM70AzCkgt4uXYX2O7EmuyOnLrViCQlsEBmF9UQIu3/aeAIp2U17rtbpZWNntQqdg==}
    engines: {node: '>=10'}
    dependencies:
      lodash: 4.17.21
      tr46: 2.1.0
      webidl-conversions: 6.1.0
    dev: true

  /which-boxed-primitive/1.0.2:
    resolution: {integrity: sha512-bwZdv0AKLpplFY2KZRX6TvyuN7ojjr7lwkg6ml0roIy9YeuSr7JS372qlNW18UQYzgYK9ziGcerWqZOmEn9VNg==}
    dependencies:
      is-bigint: 1.0.4
      is-boolean-object: 1.1.2
      is-number-object: 1.0.6
      is-string: 1.0.7
      is-symbol: 1.0.4

  /which-module/2.0.0:
    resolution: {integrity: sha1-2e8H3Od7mQK4o6j6SzHD4/fm6Ho=}
    dev: true

  /which-pm/2.0.0:
    resolution: {integrity: sha512-Lhs9Pmyph0p5n5Z3mVnN0yWcbQYUAD7rbQUiMsQxOJ3T57k7RFe35SUwWMf7dsbDZks1uOmw4AecB/JMDj3v/w==}
    engines: {node: '>=8.15'}
    dependencies:
      load-yaml-file: 0.2.0
      path-exists: 4.0.0
    dev: true

  /which/1.3.1:
    resolution: {integrity: sha512-HxJdYWq1MTIQbJ3nw0cqssHoTNU267KlrDuGZ1WYlxDStUtKUhOaJmh112/TZmHxxUfuJqPXSOm7tDyas0OSIQ==}
    hasBin: true
    dependencies:
      isexe: 2.0.0
    dev: true

  /which/2.0.2:
    resolution: {integrity: sha512-BLI3Tl1TW3Pvl70l3yq3Y64i+awpwXqsGBYWkkqMtnbXgrMD+yj7rhW0kuEDxzJaYXGjEW5ogapKNMEKNMjibA==}
    engines: {node: '>= 8'}
    hasBin: true
    dependencies:
      isexe: 2.0.0

  /wide-align/1.1.5:
    resolution: {integrity: sha512-eDMORYaPNZ4sQIuuYPDHdQvf4gyCF9rEEV/yPxGfwPkRodwEgiMUUXTx/dex+Me0wxx53S+NgUHaP7y3MGlDmg==}
    dependencies:
      string-width: 4.2.3
    dev: true

  /word-wrap/1.2.3:
    resolution: {integrity: sha512-Hz/mrNwitNRh/HUAtM/VT/5VH+ygD6DV7mYKZAtHOrbs8U7lvPS6xf7EJKMF0uW1KJCl0H701g3ZGus+muE5vQ==}
    engines: {node: '>=0.10.0'}

  /wrap-ansi/6.2.0:
    resolution: {integrity: sha512-r6lPcBGxZXlIcymEu7InxDMhdW0KDxpLgoFLcguasxCaJ/SOIZwINatK9KY/tf+ZrlywOKU0UDj3ATXUBfxJXA==}
    engines: {node: '>=8'}
    dependencies:
      ansi-styles: 4.3.0
      string-width: 4.2.3
      strip-ansi: 6.0.1
    dev: true

  /wrap-ansi/7.0.0:
    resolution: {integrity: sha512-YVGIj2kamLSTxw6NsZjoBxfSwsn0ycdesmc4p+Q21c5zPuZ1pl+NfxVdxPtdHvmNVOQ6XSYG4AUtyt/Fi7D16Q==}
    engines: {node: '>=10'}
    dependencies:
      ansi-styles: 4.3.0
      string-width: 4.2.3
      strip-ansi: 6.0.1
    dev: true

  /wrappy/1.0.2:
    resolution: {integrity: sha1-tSQ9jz7BqjXxNkYFvA0QNuMKtp8=}

  /write-file-atomic/3.0.3:
    resolution: {integrity: sha512-AvHcyZ5JnSfq3ioSyjrBkH9yW4m7Ayk8/9My/DD9onKeu/94fwrMocemO2QAJFAlnnDN+ZDS+ZjAR5ua1/PV/Q==}
    dependencies:
      imurmurhash: 0.1.4
      is-typedarray: 1.0.0
      signal-exit: 3.0.7
      typedarray-to-buffer: 3.1.5
    dev: true

  /ws/7.5.7:
    resolution: {integrity: sha512-KMvVuFzpKBuiIXW3E4u3mySRO2/mCHSyZDJQM5NQ9Q9KHWHWh0NHgfbRMLLrceUK5qAL4ytALJbpRMjixFZh8A==}
    engines: {node: '>=8.3.0'}
    peerDependencies:
      bufferutil: ^4.0.1
      utf-8-validate: ^5.0.2
    peerDependenciesMeta:
      bufferutil:
        optional: true
      utf-8-validate:
        optional: true

  /ws/8.5.0:
    resolution: {integrity: sha512-BWX0SWVgLPzYwF8lTzEy1egjhS4S4OEAHfsO8o65WOVsrnSRGaSiUaa9e0ggGlkMTtBlmOpEXiie9RUcBO86qg==}
    engines: {node: '>=10.0.0'}
    peerDependencies:
      bufferutil: ^4.0.1
      utf-8-validate: ^5.0.2
    peerDependenciesMeta:
      bufferutil:
        optional: true
      utf-8-validate:
        optional: true
    dev: true

  /xml-but-prettier/1.0.1:
    resolution: {integrity: sha1-9aMyZ+1CzNTjVcYlV6XjmwH7QPM=}
    dependencies:
      repeat-string: 1.6.1
    dev: false

  /xml-name-validator/3.0.0:
    resolution: {integrity: sha512-A5CUptxDsvxKJEU3yO6DuWBSJz/qizqzJKOMIfUJHETbBw/sFaDxgd6fxm1ewUaM0jZ444Fc5vC5ROYurg/4Pw==}
    dev: true

  /xml-name-validator/4.0.0:
    resolution: {integrity: sha512-ICP2e+jsHvAj2E2lIHxa5tjXRlKDJo4IdvPvCXbXQGdzSfmSpNVyIKMvoZHjDY9DP0zV17iI85o90vRFXNccRw==}
    engines: {node: '>=12'}
    dev: true

  /xml/1.0.1:
    resolution: {integrity: sha1-eLpyAgApxbyHuKgaPPzXS0ovweU=}
    dev: false

  /xmlchars/2.2.0:
    resolution: {integrity: sha512-JZnDKK8B0RCDw84FNdDAIpZK+JuJw+s7Lz8nksI7SIuU3UXJJslUthsi+uWBUYOwPFwW7W7PRLRfUKpxjtjFCw==}
    dev: true

  /xstate/4.30.6:
    resolution: {integrity: sha512-V7liK1cjkZRh6R/MSneG8S5VLGRatpOUcnNieiYJX4LbwKi9eUVUH5V04ugJYVcJ+2oKDKvEFvzk0VnSC7lTag==}

  /xtend/4.0.2:
    resolution: {integrity: sha512-LKYU1iAXJXUgAXn9URjiu+MWhyUXHsvfp7mcuYm9dSUKK0/CjtrUwFAxD82/mCWbtLsGjFIad0wIsod4zrTAEQ==}
    engines: {node: '>=0.4'}

  /y18n/4.0.3:
    resolution: {integrity: sha512-JKhqTOwSrqNA1NY5lSztJ1GrBiUodLMmIZuLiDaMRJ+itFd+ABVE8XBjOvIWL+rSqNDC74LCSFmlb/U4UZ4hJQ==}
    dev: true

  /y18n/5.0.8:
    resolution: {integrity: sha512-0pfFzegeDWJHJIAmTLRP2DwHjdF5s7jo9tuztdQxAhINCdvS+3nGINqPd00AphqJR/0LhANUS6/+7SCb98YOfA==}
    engines: {node: '>=10'}
    dev: true

  /yallist/2.1.2:
    resolution: {integrity: sha1-HBH5IY8HYImkfdUS+TxmmaaoHVI=}
    dev: true

  /yallist/4.0.0:
    resolution: {integrity: sha512-3wdGidZyq5PB084XLES5TpOSRA3wjXAlIWMhum2kRcv/41Sn2emQ0dycQW4uZXLejwKvg6EsvbdlVL+FYEct7A==}

  /yaml/1.10.2:
    resolution: {integrity: sha512-r3vXyErRCYJ7wg28yvBY5VSoAF8ZvlcW9/BwUzEtUsjvX/DKs24dIkuwjtuprwJJHsbyUbLApepYTR1BN4uHrg==}
    engines: {node: '>= 6'}
    dev: true

  /yargs-parser/18.1.3:
    resolution: {integrity: sha512-o50j0JeToy/4K6OZcaQmW6lyXXKhq7csREXcDwk2omFPJEwUNOVtJKvmDr9EI1fAJZUyZcRF7kxGBWmRXudrCQ==}
    engines: {node: '>=6'}
    dependencies:
      camelcase: 5.3.1
      decamelize: 1.2.0
    dev: true

  /yargs-parser/20.2.9:
    resolution: {integrity: sha512-y11nGElTIV+CT3Zv9t7VKl+Q3hTQoT9a1Qzezhhl6Rp21gJ/IVTW7Z3y9EWXhuUBC2Shnf+DX0antecpAwSP8w==}
    engines: {node: '>=10'}
    dev: true

  /yargs/15.4.1:
    resolution: {integrity: sha512-aePbxDmcYW++PaqBsJ+HYUFwCdv4LVvdnhBy78E57PIor8/OVvhMrADFFEDh8DHDFRv/O9i3lPhsENjO7QX0+A==}
    engines: {node: '>=8'}
    dependencies:
      cliui: 6.0.0
      decamelize: 1.2.0
      find-up: 4.1.0
      get-caller-file: 2.0.5
      require-directory: 2.1.1
      require-main-filename: 2.0.0
      set-blocking: 2.0.0
      string-width: 4.2.3
      which-module: 2.0.0
      y18n: 4.0.3
      yargs-parser: 18.1.3
    dev: true

  /yargs/16.2.0:
    resolution: {integrity: sha512-D1mvvtDG0L5ft/jGWkLpG1+m0eQxOfaBvTNELraWj22wSVUMWxZUvYgJYcKh6jGGIkJFhH4IZPQhR4TKpc8mBw==}
    engines: {node: '>=10'}
    dependencies:
      cliui: 7.0.4
      escalade: 3.1.1
      get-caller-file: 2.0.5
      require-directory: 2.1.1
      string-width: 4.2.3
      y18n: 5.0.8
      yargs-parser: 20.2.9
    dev: true

  /yocto-queue/0.1.0:
    resolution: {integrity: sha512-rVksvsnNCdJ/ohGc6xgPwyN8eheCxsiLM8mxuE/t/mOVqJewPuO1miLpTHQiRgTKCLexL4MeAFVagts7HmNZ2Q==}
    engines: {node: '>=10'}

  /zen-observable-ts/1.2.3:
    resolution: {integrity: sha512-hc/TGiPkAWpByykMwDcem3SdUgA4We+0Qb36bItSuJC9xD0XVBZoFHYoadAomDSNf64CG8Ydj0Qb8Od8BUWz5g==}
    dependencies:
      zen-observable: 0.8.15
    dev: true

  /zen-observable/0.8.15:
    resolution: {integrity: sha512-PQ2PC7R9rslx84ndNBZB/Dkv8V8fZEpk83RLgXtYd0fwUgEjseMn1Dgajh2x6S8QbZAFa9p2qVCEuYZNgve0dQ==}
    dev: true

  /zenscroll/4.0.2:
    resolution: {integrity: sha1-6NV3TRwHOKR7z6hynzcS4t7d6yU=}
    dev: false

  /zwitch/1.0.5:
    resolution: {integrity: sha512-V50KMwwzqJV0NpZIZFwfOD5/lyny3WlSzRiXgA0G7VUnRlqttta1L6UQIHzd6EuBY/cHGfwTIck7w1yH6Q5zUw==}
    dev: false<|MERGE_RESOLUTION|>--- conflicted
+++ resolved
@@ -3366,7 +3366,6 @@
       follow-redirects: 1.14.9
     transitivePeerDependencies:
       - debug
-<<<<<<< HEAD
 
   /axios/0.26.1:
     resolution: {integrity: sha512-fPwcX4EvnSHuInCMItEhAGnaSEXRBjtzh9fOtsE6E1G6p7vl7edEeZe11QHf18+6+9gR5PbKV/sGKNaD8YaMeA==}
@@ -3375,8 +3374,6 @@
     transitivePeerDependencies:
       - debug
     dev: true
-=======
->>>>>>> 47c57ff6
 
   /axobject-query/2.2.0:
     resolution: {integrity: sha512-Td525n+iPOOyUQIeBfcASuG6uJsDOITl7Mds5gFyerkWiX7qhUTdYUBlSgNMyVqtSJqwpt1kXGLdUt6SykLMRA==}
@@ -5906,13 +5903,10 @@
     peerDependenciesMeta:
       debug:
         optional: true
-<<<<<<< HEAD
 
   /form-data-encoder/1.7.1:
     resolution: {integrity: sha512-EFRDrsMm/kyqbTQocNvRXMLjc7Es2Vk+IQFx/YW7hkUH1eBl4J1fqiP34l74Yt0pFLCNpc06fkbVk00008mzjg==}
     dev: false
-=======
->>>>>>> 47c57ff6
 
   /form-data/2.5.1:
     resolution: {integrity: sha512-m21N3WOmEEURgk6B9GLOE4RuWOFf28Lhh9qGYeNlGq4VDXUlJy2th2slBNU8Gp8EzloYZOibZJ7t5ecIrFSjVA==}
