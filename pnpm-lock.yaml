lockfileVersion: 5.4

specifiers:
  '@commitlint/cli': ^16.0.2
  '@commitlint/config-conventional': ^16.0.0
  '@djgrant/postgres-migrations': ^4.1.0-rc.1
  '@graphql-codegen/add': ^3.1.1
  '@graphql-codegen/cli': ^2.3.1
  '@graphql-codegen/typescript': ^2.4.2
  '@graphql-codegen/typescript-graphql-request': ^4.3.3
  '@graphql-codegen/typescript-operations': ^2.2.2
  '@milahu/patch-package-with-pnpm-support': ^6.4.8
  '@oauth-everything/passport-discord': ^1.0.2
  '@oauth-everything/passport-twitch': ^1.0.3
  '@release-it/conventional-changelog': ^4.2.2
  '@riderize/passport-strava-oauth2': ^1.1.1
  '@simplewebauthn/server': ^5.2.1
  '@simplewebauthn/typescript-types': ^5.2.1
  '@types/bcryptjs': ^2.4.2
  '@types/body-parser': 1.19.0
  '@types/cors': 2.8.6
  '@types/ejs': 3.0.2
  '@types/email-templates': 7.0.1
  '@types/express': 4.17.6
  '@types/express-pino-logger': ^4.0.2
  '@types/faker': ^5.5.7
  '@types/gravatar': ^1.8.1
  '@types/hapi__joi': 16.0.12
  '@types/helmet': 0.0.45
  '@types/jest': ^27.4.0
  '@types/node': ^17.0.9
  '@types/node-fetch': ^2.5.7
  '@types/nodemailer': 6.4.0
  '@types/passport': 1.0.3
  '@types/passport-apple': ^1.1.1
  '@types/passport-facebook': ^2.1.9
  '@types/passport-github2': 1.2.4
  '@types/passport-google-oauth20': 2.0.3
  '@types/passport-linkedin-oauth2': ^1.5.1
  '@types/passport-oauth2': ^1.4.11
  '@types/passport-oauth2-refresh': ^1.1.1
  '@types/passport-spotify': ^1.1.0
  '@types/passport-twitter': ^1.0.34
  '@types/pg': ^7.14.11
  '@types/qrcode': 1.3.4
  '@types/random-number-csprng': ^1.0.0
  '@types/rfc2047': ^2.0.1
  '@types/supertest': ^2.0.8
  '@types/swagger-ui-express': ^4.1.3
  '@types/url-join': ^4.0.1
  '@types/uuid': 7.0.2
  '@typescript-eslint/eslint-plugin': 2.28.0
  '@typescript-eslint/parser': 2.28.0
  '@vuepress/plugin-back-to-top': 1.4.1
  axios: 0.21.1
  bcryptjs: ^2.4.3
  body-parser: 1.19.0
  codecov: ^3.7.1
  commitizen: ^4.2.4
  compare-urls: ^2.0.0
  cors: 2.8.5
  cz-conventional-changelog: 3.1.0
  dot-prop: ^6.0.1
  dotenv: 8.2.0
  dotenv-cli: ^4.1.1
  email-templates: 7.0.4
  email-validator: ^2.0.4
  eslint: 6.8.0
  eslint-config-prettier: 6.10.1
  eslint-plugin-jest: 23.8.2
  eslint-plugin-prettier: 3.1.3
  express: 4.17.1
  express-jsdoc-swagger: ^1.6.7
  express-pino-logger: ^6.0.0
  faker: ^5.5.3
  get-port: ^5.1.1
  git-cz: ^4.8.0
  graphql: 16.2.0
  graphql-request: ^3.7.0
  graphql-tag: 2.12.6
  gravatar: ^1.8.1
  helmet: 3.22.0
  hibp: 9.0.0
  http-status-codes: ^2.2.0
  husky: ^7.0.4
  jest: ^27.4.7
  jest-extended: 0.11.5
  joi: ^17.4.0
  joi-to-swagger: ^6.0.1
  jose: 1.28.1
  js-yaml: 3.13.1
  json-to-graphql-query: ^2.2.0
  jsonata: ^1.8.5
  libphonenumber-js: ^1.10.6
  lint-staged: 10.1.3
  nocache: ^2.1.0
  node-fetch: ^2.6.1
  nodemailer: 6.4.16
  npm-run-all: ^4.1.5
  otplib: 12.0.1
  pascal-case: ^3.1.2
  passport: 0.4.1
  passport-apple: ^2.0.1
  passport-bitbucket-oauth2: ^0.1.2
  passport-facebook: ^3.0.0
  passport-github2: 0.1.12
  passport-gitlab2: ^5.0.0
  passport-google-oauth20: 2.0.0
  passport-linkedin-oauth2: ^2.0.0
  passport-oauth2: ^1.6.1
  passport-oauth2-refresh: ^2.1.0
  passport-spotify: ^2.0.0
  passport-twitter: ^1.0.4
  passport-windowslive: ^1.0.2
  pg: ^8.6.0
  postinstall-postinstall: ^2.1.0
  prettier: ^2.3.2
  qrcode: 1.4.4
  random-number-csprng: ^1.0.2
  release-it: ^14.12.3
  rfc2047: ^3.0.1
  rimraf: ^3.0.2
  supertest: ^6.1.6
  ts-jest: ^27.1.3
  ts-node-dev: ^1.1.8
  tsc-alias: ^1.5.0
  tsconfig-paths: 3.12.0
  twilio: ^3.67.1
  typescript: 4.5.4
  url-join: ^4.0.1
  uuid: 7.0.3

dependencies:
  '@djgrant/postgres-migrations': 4.1.0-rc.1
  '@milahu/patch-package-with-pnpm-support': 6.4.8
  '@oauth-everything/passport-discord': 1.0.2
  '@oauth-everything/passport-twitch': 1.0.3
  '@riderize/passport-strava-oauth2': 1.1.1
<<<<<<< HEAD
  '@simplewebauthn/server': 5.2.1
=======
  '@types/passport-oauth2': 1.4.11
>>>>>>> d5ca328c
  axios: 0.21.1
  bcryptjs: 2.4.3
  body-parser: 1.19.0
  compare-urls: 2.0.0
  cors: 2.8.5
  dot-prop: 6.0.1
  dotenv: 8.2.0
  email-templates: 7.0.4
  email-validator: 2.0.4
  express: 4.17.1
  express-jsdoc-swagger: 1.6.7
  express-pino-logger: 6.0.0
  graphql: 16.2.0
  graphql-request: 3.7.0_graphql@16.2.0
  graphql-tag: 2.12.6_graphql@16.2.0
  gravatar: 1.8.2
  helmet: 3.22.0
  hibp: 9.0.0
  http-status-codes: 2.2.0
  joi: 17.6.0
  joi-to-swagger: 6.0.1_joi@17.6.0
  jose: 1.28.1
  js-yaml: 3.13.1
  json-to-graphql-query: 2.2.3
  jsonata: 1.8.6
  libphonenumber-js: 1.10.6
  nocache: 2.1.0
  node-fetch: 2.6.7
  nodemailer: 6.4.16
  otplib: 12.0.1
  pascal-case: 3.1.2
  passport: 0.4.1
  passport-apple: 2.0.1
  passport-bitbucket-oauth2: 0.1.2
  passport-facebook: 3.0.0
  passport-github2: 0.1.12
  passport-gitlab2: 5.0.0
  passport-google-oauth20: 2.0.0
  passport-linkedin-oauth2: 2.0.0
  passport-oauth2: 1.6.1
  passport-oauth2-refresh: 2.1.0
  passport-spotify: 2.0.0
  passport-twitter: 1.0.4
  passport-windowslive: 1.0.2
  pg: 8.7.3
  postinstall-postinstall: 2.1.0
  qrcode: 1.4.4
  random-number-csprng: 1.0.2
  twilio: 3.75.0
  url-join: 4.0.1
  uuid: 7.0.3

devDependencies:
  '@commitlint/cli': 16.2.1
  '@commitlint/config-conventional': 16.2.1
  '@graphql-codegen/add': 3.1.1_graphql@16.2.0
  '@graphql-codegen/cli': 2.6.2_saexda4meoafomkym5xogu2wwm
  '@graphql-codegen/typescript': 2.4.7_graphql@16.2.0
  '@graphql-codegen/typescript-graphql-request': 4.4.2_rjq6uwgzoeebfkxgwkwpom2hve
  '@graphql-codegen/typescript-operations': 2.3.4_graphql@16.2.0
  '@release-it/conventional-changelog': 4.2.2_release-it@14.12.5
  '@simplewebauthn/typescript-types': 5.2.1
  '@types/bcryptjs': 2.4.2
  '@types/body-parser': 1.19.0
  '@types/cors': 2.8.6
  '@types/ejs': 3.0.2
  '@types/email-templates': 7.0.1
  '@types/express': 4.17.6
  '@types/express-pino-logger': 4.0.3
  '@types/faker': 5.5.9
  '@types/gravatar': 1.8.3
  '@types/hapi__joi': 16.0.12
  '@types/helmet': 0.0.45
  '@types/jest': 27.4.1
  '@types/node': 17.0.21
  '@types/node-fetch': 2.6.1
  '@types/nodemailer': 6.4.0
  '@types/passport': 1.0.3
  '@types/passport-apple': 1.1.1
  '@types/passport-facebook': 2.1.11
  '@types/passport-github2': 1.2.4
  '@types/passport-google-oauth20': 2.0.3
  '@types/passport-linkedin-oauth2': 1.5.3
  '@types/passport-oauth2-refresh': 1.1.1
  '@types/passport-spotify': 1.1.0
  '@types/passport-twitter': 1.0.37
  '@types/pg': 7.14.11
  '@types/qrcode': 1.3.4
  '@types/random-number-csprng': 1.0.0
  '@types/rfc2047': 2.0.1
  '@types/supertest': 2.0.11
  '@types/swagger-ui-express': 4.1.3
  '@types/url-join': 4.0.1
  '@types/uuid': 7.0.2
  '@typescript-eslint/eslint-plugin': 2.28.0_fphpjqdjfu5nzex5rop6qq3ynq
  '@typescript-eslint/parser': 2.28.0_2a2idyvs7mejcxctgrkw2n3svq
  '@vuepress/plugin-back-to-top': 1.4.1
  codecov: 3.8.3
  commitizen: 4.2.4
  cz-conventional-changelog: 3.1.0
  dotenv-cli: 4.1.1
  eslint: 6.8.0
  eslint-config-prettier: 6.10.1_eslint@6.8.0
  eslint-plugin-jest: 23.8.2_2a2idyvs7mejcxctgrkw2n3svq
  eslint-plugin-prettier: 3.1.3_n42dvkhc5stdya7p3k56z7oxfq
  faker: 5.5.3
  get-port: 5.1.1
  git-cz: 4.8.0
  husky: 7.0.4
  jest: 27.5.1
  jest-extended: 0.11.5
  lint-staged: 10.1.3
  npm-run-all: 4.1.5
  prettier: 2.5.1
  release-it: 14.12.5
  rfc2047: 3.0.1
  rimraf: 3.0.2
  supertest: 6.2.2
  ts-jest: 27.1.3_bv5xers4ouwfll2wtlnzpzuhre
  ts-node-dev: 1.1.8_typescript@4.5.4
  tsc-alias: 1.6.4
  tsconfig-paths: 3.12.0
  typescript: 4.5.4

packages:

  /@ampproject/remapping/2.1.2:
    resolution: {integrity: sha512-hoyByceqwKirw7w3Z7gnIIZC3Wx3J484Y3L/cMpXFbr7d9ZQj2mODrirNzcJa+SM3UlpWXYvKV4RlRpFXlWgXg==}
    engines: {node: '>=6.0.0'}
    dependencies:
      '@jridgewell/trace-mapping': 0.3.4
    dev: true

  /@babel/code-frame/7.16.7:
    resolution: {integrity: sha512-iAXqUn8IIeBTNd72xsFlgaXHkMBMt6y4HJp1tIaK465CWLT/fG1aqB7ykr95gHHmlBdGbFeWWfyB4NJJ0nmeIg==}
    engines: {node: '>=6.9.0'}
    dependencies:
      '@babel/highlight': 7.16.10
    dev: true

  /@babel/compat-data/7.17.0:
    resolution: {integrity: sha512-392byTlpGWXMv4FbyWw3sAZ/FrW/DrwqLGXpy0mbyNe9Taqv1mg9yON5/o0cnr8XYCkFTZbC1eV+c+LAROgrng==}
    engines: {node: '>=6.9.0'}
    dev: true

  /@babel/core/7.17.5:
    resolution: {integrity: sha512-/BBMw4EvjmyquN5O+t5eh0+YqB3XXJkYD2cjKpYtWOfFy4lQ4UozNSmxAcWT8r2XtZs0ewG+zrfsqeR15i1ajA==}
    engines: {node: '>=6.9.0'}
    dependencies:
      '@ampproject/remapping': 2.1.2
      '@babel/code-frame': 7.16.7
      '@babel/generator': 7.17.3
      '@babel/helper-compilation-targets': 7.16.7_@babel+core@7.17.5
      '@babel/helper-module-transforms': 7.17.6
      '@babel/helpers': 7.17.2
      '@babel/parser': 7.17.3
      '@babel/template': 7.16.7
      '@babel/traverse': 7.17.3
      '@babel/types': 7.17.0
      convert-source-map: 1.8.0
      debug: 4.3.3
      gensync: 1.0.0-beta.2
      json5: 2.2.0
      semver: 6.3.0
    transitivePeerDependencies:
      - supports-color
    dev: true

  /@babel/generator/7.17.3:
    resolution: {integrity: sha512-+R6Dctil/MgUsZsZAkYgK+ADNSZzJRRy0TvY65T71z/CR854xHQ1EweBYXdfT+HNeN7w0cSJJEzgxZMv40pxsg==}
    engines: {node: '>=6.9.0'}
    dependencies:
      '@babel/types': 7.17.0
      jsesc: 2.5.2
      source-map: 0.5.7
    dev: true

  /@babel/helper-annotate-as-pure/7.16.7:
    resolution: {integrity: sha512-s6t2w/IPQVTAET1HitoowRGXooX8mCgtuP5195wD/QJPV6wYjpujCGF7JuMODVX2ZAJOf1GT6DT9MHEZvLOFSw==}
    engines: {node: '>=6.9.0'}
    dependencies:
      '@babel/types': 7.17.0
    dev: true

  /@babel/helper-compilation-targets/7.16.7_@babel+core@7.17.5:
    resolution: {integrity: sha512-mGojBwIWcwGD6rfqgRXVlVYmPAv7eOpIemUG3dGnDdCY4Pae70ROij3XmfrH6Fa1h1aiDylpglbZyktfzyo/hA==}
    engines: {node: '>=6.9.0'}
    peerDependencies:
      '@babel/core': ^7.0.0
    dependencies:
      '@babel/compat-data': 7.17.0
      '@babel/core': 7.17.5
      '@babel/helper-validator-option': 7.16.7
      browserslist: 4.20.0
      semver: 6.3.0
    dev: true

  /@babel/helper-create-class-features-plugin/7.17.6_@babel+core@7.17.5:
    resolution: {integrity: sha512-SogLLSxXm2OkBbSsHZMM4tUi8fUzjs63AT/d0YQIzr6GSd8Hxsbk2KYDX0k0DweAzGMj/YWeiCsorIdtdcW8Eg==}
    engines: {node: '>=6.9.0'}
    peerDependencies:
      '@babel/core': ^7.0.0
    dependencies:
      '@babel/core': 7.17.5
      '@babel/helper-annotate-as-pure': 7.16.7
      '@babel/helper-environment-visitor': 7.16.7
      '@babel/helper-function-name': 7.16.7
      '@babel/helper-member-expression-to-functions': 7.16.7
      '@babel/helper-optimise-call-expression': 7.16.7
      '@babel/helper-replace-supers': 7.16.7
      '@babel/helper-split-export-declaration': 7.16.7
    transitivePeerDependencies:
      - supports-color
    dev: true

  /@babel/helper-environment-visitor/7.16.7:
    resolution: {integrity: sha512-SLLb0AAn6PkUeAfKJCCOl9e1R53pQlGAfc4y4XuMRZfqeMYLE0dM1LMhqbGAlGQY0lfw5/ohoYWAe9V1yibRag==}
    engines: {node: '>=6.9.0'}
    dependencies:
      '@babel/types': 7.17.0
    dev: true

  /@babel/helper-function-name/7.16.7:
    resolution: {integrity: sha512-QfDfEnIUyyBSR3HtrtGECuZ6DAyCkYFp7GHl75vFtTnn6pjKeK0T1DB5lLkFvBea8MdaiUABx3osbgLyInoejA==}
    engines: {node: '>=6.9.0'}
    dependencies:
      '@babel/helper-get-function-arity': 7.16.7
      '@babel/template': 7.16.7
      '@babel/types': 7.17.0
    dev: true

  /@babel/helper-get-function-arity/7.16.7:
    resolution: {integrity: sha512-flc+RLSOBXzNzVhcLu6ujeHUrD6tANAOU5ojrRx/as+tbzf8+stUCj7+IfRRoAbEZqj/ahXEMsjhOhgeZsrnTw==}
    engines: {node: '>=6.9.0'}
    dependencies:
      '@babel/types': 7.17.0
    dev: true

  /@babel/helper-hoist-variables/7.16.7:
    resolution: {integrity: sha512-m04d/0Op34H5v7pbZw6pSKP7weA6lsMvfiIAMeIvkY/R4xQtBSMFEigu9QTZ2qB/9l22vsxtM8a+Q8CzD255fg==}
    engines: {node: '>=6.9.0'}
    dependencies:
      '@babel/types': 7.17.0
    dev: true

  /@babel/helper-member-expression-to-functions/7.16.7:
    resolution: {integrity: sha512-VtJ/65tYiU/6AbMTDwyoXGPKHgTsfRarivm+YbB5uAzKUyuPjgZSgAFeG87FCigc7KNHu2Pegh1XIT3lXjvz3Q==}
    engines: {node: '>=6.9.0'}
    dependencies:
      '@babel/types': 7.17.0
    dev: true

  /@babel/helper-module-imports/7.16.7:
    resolution: {integrity: sha512-LVtS6TqjJHFc+nYeITRo6VLXve70xmq7wPhWTqDJusJEgGmkAACWwMiTNrvfoQo6hEhFwAIixNkvB0jPXDL8Wg==}
    engines: {node: '>=6.9.0'}
    dependencies:
      '@babel/types': 7.17.0
    dev: true

  /@babel/helper-module-transforms/7.17.6:
    resolution: {integrity: sha512-2ULmRdqoOMpdvkbT8jONrZML/XALfzxlb052bldftkicAUy8AxSCkD5trDPQcwHNmolcl7wP6ehNqMlyUw6AaA==}
    engines: {node: '>=6.9.0'}
    dependencies:
      '@babel/helper-environment-visitor': 7.16.7
      '@babel/helper-module-imports': 7.16.7
      '@babel/helper-simple-access': 7.16.7
      '@babel/helper-split-export-declaration': 7.16.7
      '@babel/helper-validator-identifier': 7.16.7
      '@babel/template': 7.16.7
      '@babel/traverse': 7.17.3
      '@babel/types': 7.17.0
    transitivePeerDependencies:
      - supports-color
    dev: true

  /@babel/helper-optimise-call-expression/7.16.7:
    resolution: {integrity: sha512-EtgBhg7rd/JcnpZFXpBy0ze1YRfdm7BnBX4uKMBd3ixa3RGAE002JZB66FJyNH7g0F38U05pXmA5P8cBh7z+1w==}
    engines: {node: '>=6.9.0'}
    dependencies:
      '@babel/types': 7.17.0
    dev: true

  /@babel/helper-plugin-utils/7.16.7:
    resolution: {integrity: sha512-Qg3Nk7ZxpgMrsox6HreY1ZNKdBq7K72tDSliA6dCl5f007jR4ne8iD5UzuNnCJH2xBf2BEEVGr+/OL6Gdp7RxA==}
    engines: {node: '>=6.9.0'}
    dev: true

  /@babel/helper-replace-supers/7.16.7:
    resolution: {integrity: sha512-y9vsWilTNaVnVh6xiJfABzsNpgDPKev9HnAgz6Gb1p6UUwf9NepdlsV7VXGCftJM+jqD5f7JIEubcpLjZj5dBw==}
    engines: {node: '>=6.9.0'}
    dependencies:
      '@babel/helper-environment-visitor': 7.16.7
      '@babel/helper-member-expression-to-functions': 7.16.7
      '@babel/helper-optimise-call-expression': 7.16.7
      '@babel/traverse': 7.17.3
      '@babel/types': 7.17.0
    transitivePeerDependencies:
      - supports-color
    dev: true

  /@babel/helper-simple-access/7.16.7:
    resolution: {integrity: sha512-ZIzHVyoeLMvXMN/vok/a4LWRy8G2v205mNP0XOuf9XRLyX5/u9CnVulUtDgUTama3lT+bf/UqucuZjqiGuTS1g==}
    engines: {node: '>=6.9.0'}
    dependencies:
      '@babel/types': 7.17.0
    dev: true

  /@babel/helper-skip-transparent-expression-wrappers/7.16.0:
    resolution: {integrity: sha512-+il1gTy0oHwUsBQZyJvukbB4vPMdcYBrFHa0Uc4AizLxbq6BOYC51Rv4tWocX9BLBDLZ4kc6qUFpQ6HRgL+3zw==}
    engines: {node: '>=6.9.0'}
    dependencies:
      '@babel/types': 7.17.0
    dev: true

  /@babel/helper-split-export-declaration/7.16.7:
    resolution: {integrity: sha512-xbWoy/PFoxSWazIToT9Sif+jJTlrMcndIsaOKvTA6u7QEo7ilkRZpjew18/W3c7nm8fXdUDXh02VXTbZ0pGDNw==}
    engines: {node: '>=6.9.0'}
    dependencies:
      '@babel/types': 7.17.0
    dev: true

  /@babel/helper-validator-identifier/7.16.7:
    resolution: {integrity: sha512-hsEnFemeiW4D08A5gUAZxLBTXpZ39P+a+DGDsHw1yxqyQ/jzFEnxf5uTEGp+3bzAbNOxU1paTgYS4ECU/IgfDw==}
    engines: {node: '>=6.9.0'}
    dev: true

  /@babel/helper-validator-option/7.16.7:
    resolution: {integrity: sha512-TRtenOuRUVo9oIQGPC5G9DgK4743cdxvtOw0weQNpZXaS16SCBi5MNjZF8vba3ETURjZpTbVn7Vvcf2eAwFozQ==}
    engines: {node: '>=6.9.0'}
    dev: true

  /@babel/helpers/7.17.2:
    resolution: {integrity: sha512-0Qu7RLR1dILozr/6M0xgj+DFPmi6Bnulgm9M8BVa9ZCWxDqlSnqt3cf8IDPB5m45sVXUZ0kuQAgUrdSFFH79fQ==}
    engines: {node: '>=6.9.0'}
    dependencies:
      '@babel/template': 7.16.7
      '@babel/traverse': 7.17.3
      '@babel/types': 7.17.0
    transitivePeerDependencies:
      - supports-color
    dev: true

  /@babel/highlight/7.16.10:
    resolution: {integrity: sha512-5FnTQLSLswEj6IkgVw5KusNUUFY9ZGqe/TRFnP/BKYHYgfh7tc+C7mwiy95/yNP7Dh9x580Vv8r7u7ZfTBFxdw==}
    engines: {node: '>=6.9.0'}
    dependencies:
      '@babel/helper-validator-identifier': 7.16.7
      chalk: 2.4.2
      js-tokens: 4.0.0
    dev: true

  /@babel/parser/7.17.3:
    resolution: {integrity: sha512-7yJPvPV+ESz2IUTPbOL+YkIGyCqOyNIzdguKQuJGnH7bg1WTIifuM21YqokFt/THWh1AkCRn9IgoykTRCBVpzA==}
    engines: {node: '>=6.0.0'}
    hasBin: true
    dependencies:
      '@babel/types': 7.17.0
    dev: true

  /@babel/plugin-proposal-class-properties/7.16.7_@babel+core@7.17.5:
    resolution: {integrity: sha512-IobU0Xme31ewjYOShSIqd/ZGM/r/cuOz2z0MDbNrhF5FW+ZVgi0f2lyeoj9KFPDOAqsYxmLWZte1WOwlvY9aww==}
    engines: {node: '>=6.9.0'}
    peerDependencies:
      '@babel/core': ^7.0.0-0
    dependencies:
      '@babel/core': 7.17.5
      '@babel/helper-create-class-features-plugin': 7.17.6_@babel+core@7.17.5
      '@babel/helper-plugin-utils': 7.16.7
    transitivePeerDependencies:
      - supports-color
    dev: true

  /@babel/plugin-proposal-object-rest-spread/7.17.3_@babel+core@7.17.5:
    resolution: {integrity: sha512-yuL5iQA/TbZn+RGAfxQXfi7CNLmKi1f8zInn4IgobuCWcAb7i+zj4TYzQ9l8cEzVyJ89PDGuqxK1xZpUDISesw==}
    engines: {node: '>=6.9.0'}
    peerDependencies:
      '@babel/core': ^7.0.0-0
    dependencies:
      '@babel/compat-data': 7.17.0
      '@babel/core': 7.17.5
      '@babel/helper-compilation-targets': 7.16.7_@babel+core@7.17.5
      '@babel/helper-plugin-utils': 7.16.7
      '@babel/plugin-syntax-object-rest-spread': 7.8.3_@babel+core@7.17.5
      '@babel/plugin-transform-parameters': 7.16.7_@babel+core@7.17.5
    dev: true

  /@babel/plugin-syntax-async-generators/7.8.4_@babel+core@7.17.5:
    resolution: {integrity: sha512-tycmZxkGfZaxhMRbXlPXuVFpdWlXpir2W4AMhSJgRKzk/eDlIXOhb2LHWoLpDF7TEHylV5zNhykX6KAgHJmTNw==}
    peerDependencies:
      '@babel/core': ^7.0.0-0
    dependencies:
      '@babel/core': 7.17.5
      '@babel/helper-plugin-utils': 7.16.7
    dev: true

  /@babel/plugin-syntax-bigint/7.8.3_@babel+core@7.17.5:
    resolution: {integrity: sha512-wnTnFlG+YxQm3vDxpGE57Pj0srRU4sHE/mDkt1qv2YJJSeUAec2ma4WLUnUPeKjyrfntVwe/N6dCXpU+zL3Npg==}
    peerDependencies:
      '@babel/core': ^7.0.0-0
    dependencies:
      '@babel/core': 7.17.5
      '@babel/helper-plugin-utils': 7.16.7
    dev: true

  /@babel/plugin-syntax-class-properties/7.12.13_@babel+core@7.17.5:
    resolution: {integrity: sha512-fm4idjKla0YahUNgFNLCB0qySdsoPiZP3iQE3rky0mBUtMZ23yDJ9SJdg6dXTSDnulOVqiF3Hgr9nbXvXTQZYA==}
    peerDependencies:
      '@babel/core': ^7.0.0-0
    dependencies:
      '@babel/core': 7.17.5
      '@babel/helper-plugin-utils': 7.16.7
    dev: true

  /@babel/plugin-syntax-flow/7.16.7_@babel+core@7.17.5:
    resolution: {integrity: sha512-UDo3YGQO0jH6ytzVwgSLv9i/CzMcUjbKenL67dTrAZPPv6GFAtDhe6jqnvmoKzC/7htNTohhos+onPtDMqJwaQ==}
    engines: {node: '>=6.9.0'}
    peerDependencies:
      '@babel/core': ^7.0.0-0
    dependencies:
      '@babel/core': 7.17.5
      '@babel/helper-plugin-utils': 7.16.7
    dev: true

  /@babel/plugin-syntax-import-meta/7.10.4_@babel+core@7.17.5:
    resolution: {integrity: sha512-Yqfm+XDx0+Prh3VSeEQCPU81yC+JWZ2pDPFSS4ZdpfZhp4MkFMaDC1UqseovEKwSUpnIL7+vK+Clp7bfh0iD7g==}
    peerDependencies:
      '@babel/core': ^7.0.0-0
    dependencies:
      '@babel/core': 7.17.5
      '@babel/helper-plugin-utils': 7.16.7
    dev: true

  /@babel/plugin-syntax-json-strings/7.8.3_@babel+core@7.17.5:
    resolution: {integrity: sha512-lY6kdGpWHvjoe2vk4WrAapEuBR69EMxZl+RoGRhrFGNYVK8mOPAW8VfbT/ZgrFbXlDNiiaxQnAtgVCZ6jv30EA==}
    peerDependencies:
      '@babel/core': ^7.0.0-0
    dependencies:
      '@babel/core': 7.17.5
      '@babel/helper-plugin-utils': 7.16.7
    dev: true

  /@babel/plugin-syntax-jsx/7.16.7_@babel+core@7.17.5:
    resolution: {integrity: sha512-Esxmk7YjA8QysKeT3VhTXvF6y77f/a91SIs4pWb4H2eWGQkCKFgQaG6hdoEVZtGsrAcb2K5BW66XsOErD4WU3Q==}
    engines: {node: '>=6.9.0'}
    peerDependencies:
      '@babel/core': ^7.0.0-0
    dependencies:
      '@babel/core': 7.17.5
      '@babel/helper-plugin-utils': 7.16.7
    dev: true

  /@babel/plugin-syntax-logical-assignment-operators/7.10.4_@babel+core@7.17.5:
    resolution: {integrity: sha512-d8waShlpFDinQ5MtvGU9xDAOzKH47+FFoney2baFIoMr952hKOLp1HR7VszoZvOsV/4+RRszNY7D17ba0te0ig==}
    peerDependencies:
      '@babel/core': ^7.0.0-0
    dependencies:
      '@babel/core': 7.17.5
      '@babel/helper-plugin-utils': 7.16.7
    dev: true

  /@babel/plugin-syntax-nullish-coalescing-operator/7.8.3_@babel+core@7.17.5:
    resolution: {integrity: sha512-aSff4zPII1u2QD7y+F8oDsz19ew4IGEJg9SVW+bqwpwtfFleiQDMdzA/R+UlWDzfnHFCxxleFT0PMIrR36XLNQ==}
    peerDependencies:
      '@babel/core': ^7.0.0-0
    dependencies:
      '@babel/core': 7.17.5
      '@babel/helper-plugin-utils': 7.16.7
    dev: true

  /@babel/plugin-syntax-numeric-separator/7.10.4_@babel+core@7.17.5:
    resolution: {integrity: sha512-9H6YdfkcK/uOnY/K7/aA2xpzaAgkQn37yzWUMRK7OaPOqOpGS1+n0H5hxT9AUw9EsSjPW8SVyMJwYRtWs3X3ug==}
    peerDependencies:
      '@babel/core': ^7.0.0-0
    dependencies:
      '@babel/core': 7.17.5
      '@babel/helper-plugin-utils': 7.16.7
    dev: true

  /@babel/plugin-syntax-object-rest-spread/7.8.3_@babel+core@7.17.5:
    resolution: {integrity: sha512-XoqMijGZb9y3y2XskN+P1wUGiVwWZ5JmoDRwx5+3GmEplNyVM2s2Dg8ILFQm8rWM48orGy5YpI5Bl8U1y7ydlA==}
    peerDependencies:
      '@babel/core': ^7.0.0-0
    dependencies:
      '@babel/core': 7.17.5
      '@babel/helper-plugin-utils': 7.16.7
    dev: true

  /@babel/plugin-syntax-optional-catch-binding/7.8.3_@babel+core@7.17.5:
    resolution: {integrity: sha512-6VPD0Pc1lpTqw0aKoeRTMiB+kWhAoT24PA+ksWSBrFtl5SIRVpZlwN3NNPQjehA2E/91FV3RjLWoVTglWcSV3Q==}
    peerDependencies:
      '@babel/core': ^7.0.0-0
    dependencies:
      '@babel/core': 7.17.5
      '@babel/helper-plugin-utils': 7.16.7
    dev: true

  /@babel/plugin-syntax-optional-chaining/7.8.3_@babel+core@7.17.5:
    resolution: {integrity: sha512-KoK9ErH1MBlCPxV0VANkXW2/dw4vlbGDrFgz8bmUsBGYkFRcbRwMh6cIJubdPrkxRwuGdtCk0v/wPTKbQgBjkg==}
    peerDependencies:
      '@babel/core': ^7.0.0-0
    dependencies:
      '@babel/core': 7.17.5
      '@babel/helper-plugin-utils': 7.16.7
    dev: true

  /@babel/plugin-syntax-top-level-await/7.14.5_@babel+core@7.17.5:
    resolution: {integrity: sha512-hx++upLv5U1rgYfwe1xBQUhRmU41NEvpUvrp8jkrSCdvGSnM5/qdRMtylJ6PG5OFkBaHkbTAKTnd3/YyESRHFw==}
    engines: {node: '>=6.9.0'}
    peerDependencies:
      '@babel/core': ^7.0.0-0
    dependencies:
      '@babel/core': 7.17.5
      '@babel/helper-plugin-utils': 7.16.7
    dev: true

  /@babel/plugin-syntax-typescript/7.16.7_@babel+core@7.17.5:
    resolution: {integrity: sha512-YhUIJHHGkqPgEcMYkPCKTyGUdoGKWtopIycQyjJH8OjvRgOYsXsaKehLVPScKJWAULPxMa4N1vCe6szREFlZ7A==}
    engines: {node: '>=6.9.0'}
    peerDependencies:
      '@babel/core': ^7.0.0-0
    dependencies:
      '@babel/core': 7.17.5
      '@babel/helper-plugin-utils': 7.16.7
    dev: true

  /@babel/plugin-transform-arrow-functions/7.16.7_@babel+core@7.17.5:
    resolution: {integrity: sha512-9ffkFFMbvzTvv+7dTp/66xvZAWASuPD5Tl9LK3Z9vhOmANo6j94rik+5YMBt4CwHVMWLWpMsriIc2zsa3WW3xQ==}
    engines: {node: '>=6.9.0'}
    peerDependencies:
      '@babel/core': ^7.0.0-0
    dependencies:
      '@babel/core': 7.17.5
      '@babel/helper-plugin-utils': 7.16.7
    dev: true

  /@babel/plugin-transform-block-scoped-functions/7.16.7_@babel+core@7.17.5:
    resolution: {integrity: sha512-JUuzlzmF40Z9cXyytcbZEZKckgrQzChbQJw/5PuEHYeqzCsvebDx0K0jWnIIVcmmDOAVctCgnYs0pMcrYj2zJg==}
    engines: {node: '>=6.9.0'}
    peerDependencies:
      '@babel/core': ^7.0.0-0
    dependencies:
      '@babel/core': 7.17.5
      '@babel/helper-plugin-utils': 7.16.7
    dev: true

  /@babel/plugin-transform-block-scoping/7.16.7_@babel+core@7.17.5:
    resolution: {integrity: sha512-ObZev2nxVAYA4bhyusELdo9hb3H+A56bxH3FZMbEImZFiEDYVHXQSJ1hQKFlDnlt8G9bBrCZ5ZpURZUrV4G5qQ==}
    engines: {node: '>=6.9.0'}
    peerDependencies:
      '@babel/core': ^7.0.0-0
    dependencies:
      '@babel/core': 7.17.5
      '@babel/helper-plugin-utils': 7.16.7
    dev: true

  /@babel/plugin-transform-classes/7.16.7_@babel+core@7.17.5:
    resolution: {integrity: sha512-WY7og38SFAGYRe64BrjKf8OrE6ulEHtr5jEYaZMwox9KebgqPi67Zqz8K53EKk1fFEJgm96r32rkKZ3qA2nCWQ==}
    engines: {node: '>=6.9.0'}
    peerDependencies:
      '@babel/core': ^7.0.0-0
    dependencies:
      '@babel/core': 7.17.5
      '@babel/helper-annotate-as-pure': 7.16.7
      '@babel/helper-environment-visitor': 7.16.7
      '@babel/helper-function-name': 7.16.7
      '@babel/helper-optimise-call-expression': 7.16.7
      '@babel/helper-plugin-utils': 7.16.7
      '@babel/helper-replace-supers': 7.16.7
      '@babel/helper-split-export-declaration': 7.16.7
      globals: 11.12.0
    transitivePeerDependencies:
      - supports-color
    dev: true

  /@babel/plugin-transform-computed-properties/7.16.7_@babel+core@7.17.5:
    resolution: {integrity: sha512-gN72G9bcmenVILj//sv1zLNaPyYcOzUho2lIJBMh/iakJ9ygCo/hEF9cpGb61SCMEDxbbyBoVQxrt+bWKu5KGw==}
    engines: {node: '>=6.9.0'}
    peerDependencies:
      '@babel/core': ^7.0.0-0
    dependencies:
      '@babel/core': 7.17.5
      '@babel/helper-plugin-utils': 7.16.7
    dev: true

  /@babel/plugin-transform-destructuring/7.17.3_@babel+core@7.17.5:
    resolution: {integrity: sha512-dDFzegDYKlPqa72xIlbmSkly5MluLoaC1JswABGktyt6NTXSBcUuse/kWE/wvKFWJHPETpi158qJZFS3JmykJg==}
    engines: {node: '>=6.9.0'}
    peerDependencies:
      '@babel/core': ^7.0.0-0
    dependencies:
      '@babel/core': 7.17.5
      '@babel/helper-plugin-utils': 7.16.7
    dev: true

  /@babel/plugin-transform-flow-strip-types/7.16.7_@babel+core@7.17.5:
    resolution: {integrity: sha512-mzmCq3cNsDpZZu9FADYYyfZJIOrSONmHcop2XEKPdBNMa4PDC4eEvcOvzZaCNcjKu72v0XQlA5y1g58aLRXdYg==}
    engines: {node: '>=6.9.0'}
    peerDependencies:
      '@babel/core': ^7.0.0-0
    dependencies:
      '@babel/core': 7.17.5
      '@babel/helper-plugin-utils': 7.16.7
      '@babel/plugin-syntax-flow': 7.16.7_@babel+core@7.17.5
    dev: true

  /@babel/plugin-transform-for-of/7.16.7_@babel+core@7.17.5:
    resolution: {integrity: sha512-/QZm9W92Ptpw7sjI9Nx1mbcsWz33+l8kuMIQnDwgQBG5s3fAfQvkRjQ7NqXhtNcKOnPkdICmUHyCaWW06HCsqg==}
    engines: {node: '>=6.9.0'}
    peerDependencies:
      '@babel/core': ^7.0.0-0
    dependencies:
      '@babel/core': 7.17.5
      '@babel/helper-plugin-utils': 7.16.7
    dev: true

  /@babel/plugin-transform-function-name/7.16.7_@babel+core@7.17.5:
    resolution: {integrity: sha512-SU/C68YVwTRxqWj5kgsbKINakGag0KTgq9f2iZEXdStoAbOzLHEBRYzImmA6yFo8YZhJVflvXmIHUO7GWHmxxA==}
    engines: {node: '>=6.9.0'}
    peerDependencies:
      '@babel/core': ^7.0.0-0
    dependencies:
      '@babel/core': 7.17.5
      '@babel/helper-compilation-targets': 7.16.7_@babel+core@7.17.5
      '@babel/helper-function-name': 7.16.7
      '@babel/helper-plugin-utils': 7.16.7
    dev: true

  /@babel/plugin-transform-literals/7.16.7_@babel+core@7.17.5:
    resolution: {integrity: sha512-6tH8RTpTWI0s2sV6uq3e/C9wPo4PTqqZps4uF0kzQ9/xPLFQtipynvmT1g/dOfEJ+0EQsHhkQ/zyRId8J2b8zQ==}
    engines: {node: '>=6.9.0'}
    peerDependencies:
      '@babel/core': ^7.0.0-0
    dependencies:
      '@babel/core': 7.17.5
      '@babel/helper-plugin-utils': 7.16.7
    dev: true

  /@babel/plugin-transform-member-expression-literals/7.16.7_@babel+core@7.17.5:
    resolution: {integrity: sha512-mBruRMbktKQwbxaJof32LT9KLy2f3gH+27a5XSuXo6h7R3vqltl0PgZ80C8ZMKw98Bf8bqt6BEVi3svOh2PzMw==}
    engines: {node: '>=6.9.0'}
    peerDependencies:
      '@babel/core': ^7.0.0-0
    dependencies:
      '@babel/core': 7.17.5
      '@babel/helper-plugin-utils': 7.16.7
    dev: true

  /@babel/plugin-transform-modules-commonjs/7.16.8_@babel+core@7.17.5:
    resolution: {integrity: sha512-oflKPvsLT2+uKQopesJt3ApiaIS2HW+hzHFcwRNtyDGieAeC/dIHZX8buJQ2J2X1rxGPy4eRcUijm3qcSPjYcA==}
    engines: {node: '>=6.9.0'}
    peerDependencies:
      '@babel/core': ^7.0.0-0
    dependencies:
      '@babel/core': 7.17.5
      '@babel/helper-module-transforms': 7.17.6
      '@babel/helper-plugin-utils': 7.16.7
      '@babel/helper-simple-access': 7.16.7
      babel-plugin-dynamic-import-node: 2.3.3
    transitivePeerDependencies:
      - supports-color
    dev: true

  /@babel/plugin-transform-object-super/7.16.7_@babel+core@7.17.5:
    resolution: {integrity: sha512-14J1feiQVWaGvRxj2WjyMuXS2jsBkgB3MdSN5HuC2G5nRspa5RK9COcs82Pwy5BuGcjb+fYaUj94mYcOj7rCvw==}
    engines: {node: '>=6.9.0'}
    peerDependencies:
      '@babel/core': ^7.0.0-0
    dependencies:
      '@babel/core': 7.17.5
      '@babel/helper-plugin-utils': 7.16.7
      '@babel/helper-replace-supers': 7.16.7
    transitivePeerDependencies:
      - supports-color
    dev: true

  /@babel/plugin-transform-parameters/7.16.7_@babel+core@7.17.5:
    resolution: {integrity: sha512-AT3MufQ7zZEhU2hwOA11axBnExW0Lszu4RL/tAlUJBuNoRak+wehQW8h6KcXOcgjY42fHtDxswuMhMjFEuv/aw==}
    engines: {node: '>=6.9.0'}
    peerDependencies:
      '@babel/core': ^7.0.0-0
    dependencies:
      '@babel/core': 7.17.5
      '@babel/helper-plugin-utils': 7.16.7
    dev: true

  /@babel/plugin-transform-property-literals/7.16.7_@babel+core@7.17.5:
    resolution: {integrity: sha512-z4FGr9NMGdoIl1RqavCqGG+ZuYjfZ/hkCIeuH6Do7tXmSm0ls11nYVSJqFEUOSJbDab5wC6lRE/w6YjVcr6Hqw==}
    engines: {node: '>=6.9.0'}
    peerDependencies:
      '@babel/core': ^7.0.0-0
    dependencies:
      '@babel/core': 7.17.5
      '@babel/helper-plugin-utils': 7.16.7
    dev: true

  /@babel/plugin-transform-react-display-name/7.16.7_@babel+core@7.17.5:
    resolution: {integrity: sha512-qgIg8BcZgd0G/Cz916D5+9kqX0c7nPZyXaP8R2tLNN5tkyIZdG5fEwBrxwplzSnjC1jvQmyMNVwUCZPcbGY7Pg==}
    engines: {node: '>=6.9.0'}
    peerDependencies:
      '@babel/core': ^7.0.0-0
    dependencies:
      '@babel/core': 7.17.5
      '@babel/helper-plugin-utils': 7.16.7
    dev: true

  /@babel/plugin-transform-react-jsx/7.17.3_@babel+core@7.17.5:
    resolution: {integrity: sha512-9tjBm4O07f7mzKSIlEmPdiE6ub7kfIe6Cd+w+oQebpATfTQMAgW+YOuWxogbKVTulA+MEO7byMeIUtQ1z+z+ZQ==}
    engines: {node: '>=6.9.0'}
    peerDependencies:
      '@babel/core': ^7.0.0-0
    dependencies:
      '@babel/core': 7.17.5
      '@babel/helper-annotate-as-pure': 7.16.7
      '@babel/helper-module-imports': 7.16.7
      '@babel/helper-plugin-utils': 7.16.7
      '@babel/plugin-syntax-jsx': 7.16.7_@babel+core@7.17.5
      '@babel/types': 7.17.0
    dev: true

  /@babel/plugin-transform-shorthand-properties/7.16.7_@babel+core@7.17.5:
    resolution: {integrity: sha512-hah2+FEnoRoATdIb05IOXf+4GzXYTq75TVhIn1PewihbpyrNWUt2JbudKQOETWw6QpLe+AIUpJ5MVLYTQbeeUg==}
    engines: {node: '>=6.9.0'}
    peerDependencies:
      '@babel/core': ^7.0.0-0
    dependencies:
      '@babel/core': 7.17.5
      '@babel/helper-plugin-utils': 7.16.7
    dev: true

  /@babel/plugin-transform-spread/7.16.7_@babel+core@7.17.5:
    resolution: {integrity: sha512-+pjJpgAngb53L0iaA5gU/1MLXJIfXcYepLgXB3esVRf4fqmj8f2cxM3/FKaHsZms08hFQJkFccEWuIpm429TXg==}
    engines: {node: '>=6.9.0'}
    peerDependencies:
      '@babel/core': ^7.0.0-0
    dependencies:
      '@babel/core': 7.17.5
      '@babel/helper-plugin-utils': 7.16.7
      '@babel/helper-skip-transparent-expression-wrappers': 7.16.0
    dev: true

  /@babel/plugin-transform-template-literals/7.16.7_@babel+core@7.17.5:
    resolution: {integrity: sha512-VwbkDDUeenlIjmfNeDX/V0aWrQH2QiVyJtwymVQSzItFDTpxfyJh3EVaQiS0rIN/CqbLGr0VcGmuwyTdZtdIsA==}
    engines: {node: '>=6.9.0'}
    peerDependencies:
      '@babel/core': ^7.0.0-0
    dependencies:
      '@babel/core': 7.17.5
      '@babel/helper-plugin-utils': 7.16.7
    dev: true

  /@babel/runtime/7.17.2:
    resolution: {integrity: sha512-hzeyJyMA1YGdJTuWU0e/j4wKXrU4OMFvY2MSlaI9B7VQb0r5cxTE3EAIS2Q7Tn2RIcDkRvTA/v2JsAEhxe99uw==}
    engines: {node: '>=6.9.0'}
    dependencies:
      regenerator-runtime: 0.13.9

  /@babel/template/7.16.7:
    resolution: {integrity: sha512-I8j/x8kHUrbYRTUxXrrMbfCa7jxkE7tZre39x3kjr9hvI82cK1FfqLygotcWN5kdPGWcLdWMHpSBavse5tWw3w==}
    engines: {node: '>=6.9.0'}
    dependencies:
      '@babel/code-frame': 7.16.7
      '@babel/parser': 7.17.3
      '@babel/types': 7.17.0
    dev: true

  /@babel/traverse/7.17.3:
    resolution: {integrity: sha512-5irClVky7TxRWIRtxlh2WPUUOLhcPN06AGgaQSB8AEwuyEBgJVuJ5imdHm5zxk8w0QS5T+tDfnDxAlhWjpb7cw==}
    engines: {node: '>=6.9.0'}
    dependencies:
      '@babel/code-frame': 7.16.7
      '@babel/generator': 7.17.3
      '@babel/helper-environment-visitor': 7.16.7
      '@babel/helper-function-name': 7.16.7
      '@babel/helper-hoist-variables': 7.16.7
      '@babel/helper-split-export-declaration': 7.16.7
      '@babel/parser': 7.17.3
      '@babel/types': 7.17.0
      debug: 4.3.3
      globals: 11.12.0
    transitivePeerDependencies:
      - supports-color
    dev: true

  /@babel/types/7.17.0:
    resolution: {integrity: sha512-TmKSNO4D5rzhL5bjWFcVHHLETzfQ/AmbKpKPOSjlP0WoHZ6L911fgoOKY4Alp/emzG4cHJdyN49zpgkbXFEHHw==}
    engines: {node: '>=6.9.0'}
    dependencies:
      '@babel/helper-validator-identifier': 7.16.7
      to-fast-properties: 2.0.0
    dev: true

  /@bcoe/v8-coverage/0.2.3:
    resolution: {integrity: sha512-0hYQ8SB4Db5zvZB4axdMHGwEaQjkZzFjQiN9LVYvIFB2nSUHW9tYpxWriPrWDASIxiaXax83REcLxuSdnGPZtw==}
    dev: true

  /@commitlint/cli/16.2.1:
    resolution: {integrity: sha512-zfKf+B9osuiDbxGMJ7bWFv7XFCW8wlQYPtCffNp7Ukdb7mdrep5R9e03vPUZysnwp8NX6hg05kPEvnD/wRIGWw==}
    engines: {node: '>=v12'}
    hasBin: true
    dependencies:
      '@commitlint/format': 16.2.1
      '@commitlint/lint': 16.2.1
      '@commitlint/load': 16.2.1
      '@commitlint/read': 16.2.1
      '@commitlint/types': 16.2.1
      lodash: 4.17.21
      resolve-from: 5.0.0
      resolve-global: 1.0.0
      yargs: 17.3.1
    transitivePeerDependencies:
      - '@swc/core'
      - '@swc/wasm'
    dev: true

  /@commitlint/config-conventional/16.2.1:
    resolution: {integrity: sha512-cP9gArx7gnaj4IqmtCIcHdRjTYdRUi6lmGE+lOzGGjGe45qGOS8nyQQNvkNy2Ey2VqoSWuXXkD8zCUh6EHf1Ww==}
    engines: {node: '>=v12'}
    dependencies:
      conventional-changelog-conventionalcommits: 4.6.3
    dev: true

  /@commitlint/config-validator/16.2.1:
    resolution: {integrity: sha512-hogSe0WGg7CKmp4IfNbdNES3Rq3UEI4XRPB8JL4EPgo/ORq5nrGTVzxJh78omibNuB8Ho4501Czb1Er1MoDWpw==}
    engines: {node: '>=v12'}
    dependencies:
      '@commitlint/types': 16.2.1
      ajv: 6.12.6
    dev: true

  /@commitlint/ensure/16.2.1:
    resolution: {integrity: sha512-/h+lBTgf1r5fhbDNHOViLuej38i3rZqTQnBTk+xEg+ehOwQDXUuissQ5GsYXXqI5uGy+261ew++sT4EA3uBJ+A==}
    engines: {node: '>=v12'}
    dependencies:
      '@commitlint/types': 16.2.1
      lodash: 4.17.21
    dev: true

  /@commitlint/execute-rule/16.2.1:
    resolution: {integrity: sha512-oSls82fmUTLM6cl5V3epdVo4gHhbmBFvCvQGHBRdQ50H/690Uq1Dyd7hXMuKITCIdcnr9umyDkr8r5C6HZDF3g==}
    engines: {node: '>=v12'}
    dev: true

  /@commitlint/format/16.2.1:
    resolution: {integrity: sha512-Yyio9bdHWmNDRlEJrxHKglamIk3d6hC0NkEUW6Ti6ipEh2g0BAhy8Od6t4vLhdZRa1I2n+gY13foy+tUgk0i1Q==}
    engines: {node: '>=v12'}
    dependencies:
      '@commitlint/types': 16.2.1
      chalk: 4.1.2
    dev: true

  /@commitlint/is-ignored/16.2.1:
    resolution: {integrity: sha512-exl8HRzTIfb1YvDJp2b2HU5z1BT+9tmgxR2XF0YEzkMiCIuEKh+XLeocPr1VcvAKXv3Cmv5X/OfNRp+i+/HIhQ==}
    engines: {node: '>=v12'}
    dependencies:
      '@commitlint/types': 16.2.1
      semver: 7.3.5
    dev: true

  /@commitlint/lint/16.2.1:
    resolution: {integrity: sha512-fNINQ3X2ZqsCkNB3Z0Z8ElmhewqrS3gy2wgBTx97BkcjOWiyPAGwDJ752hwrsUnWAVBRztgw826n37xPzxsOgg==}
    engines: {node: '>=v12'}
    dependencies:
      '@commitlint/is-ignored': 16.2.1
      '@commitlint/parse': 16.2.1
      '@commitlint/rules': 16.2.1
      '@commitlint/types': 16.2.1
    dev: true

  /@commitlint/load/16.2.1:
    resolution: {integrity: sha512-oSpz0jTyVI/A1AIImxJINTLDOMB8YF7lWGm+Jg5wVWM0r7ucpuhyViVvpSRTgvL0z09oIxlctyFGWUQQpI42uw==}
    engines: {node: '>=v12'}
    dependencies:
      '@commitlint/config-validator': 16.2.1
      '@commitlint/execute-rule': 16.2.1
      '@commitlint/resolve-extends': 16.2.1
      '@commitlint/types': 16.2.1
      '@types/node': 17.0.21
      chalk: 4.1.2
      cosmiconfig: 7.0.1
      cosmiconfig-typescript-loader: 1.0.6_ixmoifmehxpnlqv3b56eukvkzm
      lodash: 4.17.21
      resolve-from: 5.0.0
      typescript: 4.5.4
    transitivePeerDependencies:
      - '@swc/core'
      - '@swc/wasm'
    dev: true

  /@commitlint/message/16.2.1:
    resolution: {integrity: sha512-2eWX/47rftViYg7a3axYDdrgwKv32mxbycBJT6OQY/MJM7SUfYNYYvbMFOQFaA4xIVZt7t2Alyqslbl6blVwWw==}
    engines: {node: '>=v12'}
    dev: true

  /@commitlint/parse/16.2.1:
    resolution: {integrity: sha512-2NP2dDQNL378VZYioLrgGVZhWdnJO4nAxQl5LXwYb08nEcN+cgxHN1dJV8OLJ5uxlGJtDeR8UZZ1mnQ1gSAD/g==}
    engines: {node: '>=v12'}
    dependencies:
      '@commitlint/types': 16.2.1
      conventional-changelog-angular: 5.0.13
      conventional-commits-parser: 3.2.4
    dev: true

  /@commitlint/read/16.2.1:
    resolution: {integrity: sha512-tViXGuaxLTrw2r7PiYMQOFA2fueZxnnt0lkOWqKyxT+n2XdEMGYcI9ID5ndJKXnfPGPppD0w/IItKsIXlZ+alw==}
    engines: {node: '>=v12'}
    dependencies:
      '@commitlint/top-level': 16.2.1
      '@commitlint/types': 16.2.1
      fs-extra: 10.0.1
      git-raw-commits: 2.0.11
    dev: true

  /@commitlint/resolve-extends/16.2.1:
    resolution: {integrity: sha512-NbbCMPKTFf2J805kwfP9EO+vV+XvnaHRcBy6ud5dF35dxMsvdJqke54W3XazXF1ZAxC4a3LBy4i/GNVBAthsEg==}
    engines: {node: '>=v12'}
    dependencies:
      '@commitlint/config-validator': 16.2.1
      '@commitlint/types': 16.2.1
      import-fresh: 3.3.0
      lodash: 4.17.21
      resolve-from: 5.0.0
      resolve-global: 1.0.0
    dev: true

  /@commitlint/rules/16.2.1:
    resolution: {integrity: sha512-ZFezJXQaBBso+BOTre/+1dGCuCzlWVaeLiVRGypI53qVgPMzQqZhkCcrxBFeqB87qeyzr4A4EoG++IvITwwpIw==}
    engines: {node: '>=v12'}
    dependencies:
      '@commitlint/ensure': 16.2.1
      '@commitlint/message': 16.2.1
      '@commitlint/to-lines': 16.2.1
      '@commitlint/types': 16.2.1
      execa: 5.1.1
    dev: true

  /@commitlint/to-lines/16.2.1:
    resolution: {integrity: sha512-9/VjpYj5j1QeY3eiog1zQWY6axsdWAc0AonUUfyZ7B0MVcRI0R56YsHAfzF6uK/g/WwPZaoe4Lb1QCyDVnpVaQ==}
    engines: {node: '>=v12'}
    dev: true

  /@commitlint/top-level/16.2.1:
    resolution: {integrity: sha512-lS6GSieHW9y6ePL73ied71Z9bOKyK+Ib9hTkRsB8oZFAyQZcyRwq2w6nIa6Fngir1QW51oKzzaXfJL94qwImyw==}
    engines: {node: '>=v12'}
    dependencies:
      find-up: 5.0.0
    dev: true

  /@commitlint/types/16.2.1:
    resolution: {integrity: sha512-7/z7pA7BM0i8XvMSBynO7xsB3mVQPUZbVn6zMIlp/a091XJ3qAXRXc+HwLYhiIdzzS5fuxxNIHZMGHVD4HJxdA==}
    engines: {node: '>=v12'}
    dependencies:
      chalk: 4.1.2
    dev: true

  /@cspotcode/source-map-consumer/0.8.0:
    resolution: {integrity: sha512-41qniHzTU8yAGbCp04ohlmSrZf8bkf/iJsl3V0dRGsQN/5GFfx+LbCSsCpp2gqrqjTVg/K6O8ycoV35JIwAzAg==}
    engines: {node: '>= 12'}
    dev: true

  /@cspotcode/source-map-support/0.7.0:
    resolution: {integrity: sha512-X4xqRHqN8ACt2aHVe51OxeA2HjbcL4MqFqXkrmQszJ1NOUuUu5u6Vqx/0lZSVNku7velL5FC/s5uEAj1lsBMhA==}
    engines: {node: '>=12'}
    dependencies:
      '@cspotcode/source-map-consumer': 0.8.0
    dev: true

  /@djgrant/postgres-migrations/4.1.0-rc.1:
    resolution: {integrity: sha512-gFoQqi3FAWe4jyzITscyfC4NUTDnQwYy2d/kfSsHuOKvYOSCeZ5an/1+/YUskIph0lzsZ21yJjZWjYiBpzjMhg==}
    engines: {node: '>10.17.0'}
    dependencies:
      pg: 7.18.2
      sql-template-strings: 2.2.2
    dev: false

  /@endemolshinegroup/cosmiconfig-typescript-loader/3.0.2_ogrpmgle4n5e22g2w3nn2kuzua:
    resolution: {integrity: sha512-QRVtqJuS1mcT56oHpVegkKBlgtWjXw/gHNWO3eL9oyB5Sc7HBoc2OLG/nYpVfT/Jejvo3NUrD0Udk7XgoyDKkA==}
    engines: {node: '>=10.0.0'}
    peerDependencies:
      cosmiconfig: '>=6'
    dependencies:
      cosmiconfig: 7.0.1
      lodash.get: 4.4.2
      make-error: 1.3.6
      ts-node: 9.1.1_typescript@4.5.4
      tslib: 2.3.1
    transitivePeerDependencies:
      - typescript
    dev: true

  /@graphql-codegen/add/3.1.1_graphql@16.2.0:
    resolution: {integrity: sha512-XkVwcqosa0CVBlL1HaQT0gp+EUfhuQE3LzrEpzMQLwchxaj/NPVYtOJL6MUHaYDsHzLqxWrufjfbeB3y2NQgRw==}
    peerDependencies:
      graphql: ^0.8.0 || ^0.9.0 || ^0.10.0 || ^0.11.0 || ^0.12.0 || ^0.13.0 || ^14.0.0 || ^15.0.0 || ^16.0.0
    dependencies:
      '@graphql-codegen/plugin-helpers': 2.4.2_graphql@16.2.0
      graphql: 16.2.0
      tslib: 2.3.1
    dev: true

  /@graphql-codegen/cli/2.6.2_saexda4meoafomkym5xogu2wwm:
    resolution: {integrity: sha512-UO75msoVgvLEvfjCezM09cQQqp32+mR8Ma1ACsBpr7nroFvHbgcu2ulx1cMovg4sxDBCsvd9Eq/xOOMpARUxtw==}
    hasBin: true
    peerDependencies:
      graphql: ^0.8.0 || ^0.9.0 || ^0.10.0 || ^0.11.0 || ^0.12.0 || ^0.13.0 || ^14.0.0 || ^15.0.0 || ^16.0.0
    dependencies:
      '@graphql-codegen/core': 2.5.1_graphql@16.2.0
      '@graphql-codegen/plugin-helpers': 2.4.2_graphql@16.2.0
      '@graphql-tools/apollo-engine-loader': 7.2.3_graphql@16.2.0
      '@graphql-tools/code-file-loader': 7.2.4_graphql@16.2.0
      '@graphql-tools/git-loader': 7.1.3_graphql@16.2.0
      '@graphql-tools/github-loader': 7.2.4_graphql@16.2.0
      '@graphql-tools/graphql-file-loader': 7.3.4_graphql@16.2.0
      '@graphql-tools/json-file-loader': 7.3.4_graphql@16.2.0
      '@graphql-tools/load': 7.5.2_graphql@16.2.0
      '@graphql-tools/prisma-loader': 7.1.2_nmcnltgmxj4jywjnuxaxxuz77i
      '@graphql-tools/url-loader': 7.8.0_nmcnltgmxj4jywjnuxaxxuz77i
      '@graphql-tools/utils': 8.6.2_graphql@16.2.0
      ansi-escapes: 4.3.2
      chalk: 4.1.2
      change-case-all: 1.0.14
      chokidar: 3.5.3
      common-tags: 1.8.2
      cosmiconfig: 7.0.1
      debounce: 1.2.1
      dependency-graph: 0.11.0
      detect-indent: 6.1.0
      glob: 7.2.0
      globby: 11.1.0
      graphql: 16.2.0
      graphql-config: 4.1.0_saexda4meoafomkym5xogu2wwm
      inquirer: 8.2.1
      is-glob: 4.0.3
      json-to-pretty-yaml: 1.2.2
      latest-version: 5.1.0
      listr: 0.14.3
      listr-update-renderer: 0.5.0_listr@0.14.3
      log-symbols: 4.1.0
      minimatch: 4.2.1
      mkdirp: 1.0.4
      string-env-interpolation: 1.0.1
      ts-log: 2.2.4
      tslib: 2.3.1
      valid-url: 1.0.9
      wrap-ansi: 7.0.0
      yaml: 1.10.2
      yargs: 17.3.1
    transitivePeerDependencies:
      - '@types/node'
      - bufferutil
      - encoding
      - supports-color
      - typescript
      - utf-8-validate
      - zen-observable
      - zenObservable
    dev: true

  /@graphql-codegen/core/2.5.1_graphql@16.2.0:
    resolution: {integrity: sha512-alctBVl2hMnBXDLwkgmnFPrZVIiBDsWJSmxJcM4GKg1PB23+xuov35GE47YAyAhQItE1B1fbYnbb1PtGiDZ4LA==}
    peerDependencies:
      graphql: ^0.8.0 || ^0.9.0 || ^0.10.0 || ^0.11.0 || ^0.12.0 || ^0.13.0 || ^14.0.0 || ^15.0.0 || ^16.0.0
    dependencies:
      '@graphql-codegen/plugin-helpers': 2.4.2_graphql@16.2.0
      '@graphql-tools/schema': 8.3.2_graphql@16.2.0
      '@graphql-tools/utils': 8.6.2_graphql@16.2.0
      graphql: 16.2.0
      tslib: 2.3.1
    dev: true

  /@graphql-codegen/plugin-helpers/2.4.2_graphql@16.2.0:
    resolution: {integrity: sha512-LJNvwAPv/sKtI3RnRDm+nPD+JeOfOuSOS4FFIpQCMUCyMnFcchV/CPTTv7tT12fLUpEg6XjuFfDBvOwndti30Q==}
    peerDependencies:
      graphql: ^0.8.0 || ^0.9.0 || ^0.10.0 || ^0.11.0 || ^0.12.0 || ^0.13.0 || ^14.0.0 || ^15.0.0 || ^16.0.0
    dependencies:
      '@graphql-tools/utils': 8.6.2_graphql@16.2.0
      change-case-all: 1.0.14
      common-tags: 1.8.2
      graphql: 16.2.0
      import-from: 4.0.0
      lodash: 4.17.21
      tslib: 2.3.1
    dev: true

  /@graphql-codegen/schema-ast/2.4.1_graphql@16.2.0:
    resolution: {integrity: sha512-bIWlKk/ShoVJfghA4Rt1OWnd34/dQmZM/vAe6fu6QKyOh44aAdqPtYQ2dbTyFXoknmu504etKJGEDllYNUJRfg==}
    peerDependencies:
      graphql: ^0.8.0 || ^0.9.0 || ^0.10.0 || ^0.11.0 || ^0.12.0 || ^0.13.0 || ^14.0.0 || ^15.0.0 || ^16.0.0
    dependencies:
      '@graphql-codegen/plugin-helpers': 2.4.2_graphql@16.2.0
      '@graphql-tools/utils': 8.6.2_graphql@16.2.0
      graphql: 16.2.0
      tslib: 2.3.1
    dev: true

  /@graphql-codegen/typescript-graphql-request/4.4.2_rjq6uwgzoeebfkxgwkwpom2hve:
    resolution: {integrity: sha512-mwc3EwnSF72Fl7HMblKKDz8bZO4nk4OZnwwAp4+l9LrFxhrGeUymEFeWSrQI2JLWsbu1gKQ9RFzxpkAeim4u5w==}
    peerDependencies:
      graphql: ^0.8.0 || ^0.9.0 || ^0.10.0 || ^0.11.0 || ^0.12.0 || ^0.13.0 || ^14.0.0 || ^15.0.0 || ^16.0.0
      graphql-request: ^3.4.0 || ^4.0.0
      graphql-tag: ^2.0.0
    dependencies:
      '@graphql-codegen/plugin-helpers': 2.4.2_graphql@16.2.0
      '@graphql-codegen/visitor-plugin-common': 2.7.3_graphql@16.2.0
      auto-bind: 4.0.0
      graphql: 16.2.0
      graphql-request: 3.7.0_graphql@16.2.0
      graphql-tag: 2.12.6_graphql@16.2.0
      tslib: 2.3.1
    transitivePeerDependencies:
      - encoding
      - supports-color
    dev: true

  /@graphql-codegen/typescript-operations/2.3.4_graphql@16.2.0:
    resolution: {integrity: sha512-Jnsx+YTCqwq8F0ebyZAJGVtt+PQNuB/0uv9mEMbgcUbo/7w6EX6NZ8JArRuuz8MUb/gbpeO+GkfuNX+F6A8ikw==}
    peerDependencies:
      graphql: ^0.8.0 || ^0.9.0 || ^0.10.0 || ^0.11.0 || ^0.12.0 || ^0.13.0 || ^14.0.0 || ^15.0.0 || ^16.0.0
    dependencies:
      '@graphql-codegen/plugin-helpers': 2.4.2_graphql@16.2.0
      '@graphql-codegen/typescript': 2.4.7_graphql@16.2.0
      '@graphql-codegen/visitor-plugin-common': 2.7.3_graphql@16.2.0
      auto-bind: 4.0.0
      graphql: 16.2.0
      tslib: 2.3.1
    transitivePeerDependencies:
      - encoding
      - supports-color
    dev: true

  /@graphql-codegen/typescript/2.4.7_graphql@16.2.0:
    resolution: {integrity: sha512-1YAK+m9SZRS1Uy8hdXVQAaAG/WF2jdFD76wbMRQ8Lf5e9YbmtJuy1RpI13nZJTZbhFopd9zqoWFJHsU/oy4i7g==}
    peerDependencies:
      graphql: ^0.12.0 || ^0.13.0 || ^14.0.0 || ^15.0.0 || ^16.0.0
    dependencies:
      '@graphql-codegen/plugin-helpers': 2.4.2_graphql@16.2.0
      '@graphql-codegen/schema-ast': 2.4.1_graphql@16.2.0
      '@graphql-codegen/visitor-plugin-common': 2.7.3_graphql@16.2.0
      auto-bind: 4.0.0
      graphql: 16.2.0
      tslib: 2.3.1
    transitivePeerDependencies:
      - encoding
      - supports-color
    dev: true

  /@graphql-codegen/visitor-plugin-common/2.7.3_graphql@16.2.0:
    resolution: {integrity: sha512-rODPGkrHEf9aHD8SgVWS0xie8VmJoYXLWgQR8PFKrwCUFjf7nvDuATAL2lTFiHATlVBWg1meXVPdUlkKeJj/0Q==}
    peerDependencies:
      graphql: ^0.8.0 || ^0.9.0 || ^0.10.0 || ^0.11.0 || ^0.12.0 || ^0.13.0 || ^14.0.0 || ^15.0.0 || ^16.0.0
    dependencies:
      '@graphql-codegen/plugin-helpers': 2.4.2_graphql@16.2.0
      '@graphql-tools/optimize': 1.2.0_graphql@16.2.0
      '@graphql-tools/relay-operation-optimizer': 6.4.2_graphql@16.2.0
      '@graphql-tools/utils': 8.6.2_graphql@16.2.0
      auto-bind: 4.0.0
      change-case-all: 1.0.14
      dependency-graph: 0.11.0
      graphql: 16.2.0
      graphql-tag: 2.12.6_graphql@16.2.0
      parse-filepath: 1.0.2
      tslib: 2.3.1
    transitivePeerDependencies:
      - encoding
      - supports-color
    dev: true

  /@graphql-tools/apollo-engine-loader/7.2.3_graphql@16.2.0:
    resolution: {integrity: sha512-c1AVwAoKf/dSQw6yn/OfwobybplDuAJWLvJS7K7Bm4BiFv0/YXiizPTMsYvxlJYg3uGvmA7fsoeicrzBdlwOpA==}
    peerDependencies:
      graphql: ^14.0.0 || ^15.0.0 || ^16.0.0
    dependencies:
      '@graphql-tools/utils': 8.6.2_graphql@16.2.0
      cross-undici-fetch: 0.1.25
      graphql: 16.2.0
      sync-fetch: 0.3.1
      tslib: 2.3.1
    transitivePeerDependencies:
      - encoding
    dev: true

  /@graphql-tools/batch-execute/8.3.2_graphql@16.2.0:
    resolution: {integrity: sha512-ICWqM+MvEkIPHm18Q0cmkvm134zeQMomBKmTRxyxMNhL/ouz6Nqld52/brSlaHnzA3fczupeRJzZ0YatruGBcQ==}
    peerDependencies:
      graphql: ^14.0.0 || ^15.0.0 || ^16.0.0
    dependencies:
      '@graphql-tools/utils': 8.6.2_graphql@16.2.0
      dataloader: 2.0.0
      graphql: 16.2.0
      tslib: 2.3.1
      value-or-promise: 1.0.11
    dev: true

  /@graphql-tools/code-file-loader/7.2.4_graphql@16.2.0:
    resolution: {integrity: sha512-KjIxYKDIbrtRGzeboYC98OnRnCvDVDC3E+suH48J4/KxweSjrG+ZpD++T/A11FdIcFb1Y5OceCw+OwjHI5OoyQ==}
    peerDependencies:
      graphql: ^14.0.0 || ^15.0.0 || ^16.0.0
    dependencies:
      '@graphql-tools/graphql-tag-pluck': 7.1.6_graphql@16.2.0
      '@graphql-tools/utils': 8.6.2_graphql@16.2.0
      globby: 11.1.0
      graphql: 16.2.0
      tslib: 2.3.1
      unixify: 1.0.0
    transitivePeerDependencies:
      - supports-color
    dev: true

  /@graphql-tools/delegate/8.5.1_graphql@16.2.0:
    resolution: {integrity: sha512-/YPmVxitt57F8sH50pnfXASzOOjEfaUDkX48eF5q6f16+JBncej2zeu+Zm2c68q8MbIxhPlEGfpd0QZeqTvAxw==}
    peerDependencies:
      graphql: ^14.0.0 || ^15.0.0 || ^16.0.0
    dependencies:
      '@graphql-tools/batch-execute': 8.3.2_graphql@16.2.0
      '@graphql-tools/schema': 8.3.2_graphql@16.2.0
      '@graphql-tools/utils': 8.6.2_graphql@16.2.0
      dataloader: 2.0.0
      graphql: 16.2.0
      graphql-executor: 0.0.18_graphql@16.2.0
      tslib: 2.3.1
      value-or-promise: 1.0.11
    dev: true

  /@graphql-tools/git-loader/7.1.3_graphql@16.2.0:
    resolution: {integrity: sha512-Ya0jRizD6F1hbajk2rwfqJKAp6dQRvzW1gzkOQmlNcQOTtTjWITsFtzk7fS02gZRWkfFBenlTBguGufh91I6bg==}
    peerDependencies:
      graphql: ^14.0.0 || ^15.0.0 || ^16.0.0
    dependencies:
      '@graphql-tools/graphql-tag-pluck': 7.1.6_graphql@16.2.0
      '@graphql-tools/utils': 8.6.2_graphql@16.2.0
      graphql: 16.2.0
      is-glob: 4.0.3
      micromatch: 4.0.4
      tslib: 2.3.1
      unixify: 1.0.0
    transitivePeerDependencies:
      - supports-color
    dev: true

  /@graphql-tools/github-loader/7.2.4_graphql@16.2.0:
    resolution: {integrity: sha512-QuSN2GWgm/h3lp7o5zpi8TzHnzom4b/f5Zq4Hvprn1OsGaOviHLXQUx6AaWa07cmFvPL0se79R0sEkMZlXlpQQ==}
    peerDependencies:
      graphql: ^14.0.0 || ^15.0.0 || ^16.0.0
    dependencies:
      '@graphql-tools/graphql-tag-pluck': 7.1.6_graphql@16.2.0
      '@graphql-tools/utils': 8.6.2_graphql@16.2.0
      cross-undici-fetch: 0.1.25
      graphql: 16.2.0
      sync-fetch: 0.3.1
      tslib: 2.3.1
    transitivePeerDependencies:
      - encoding
      - supports-color
    dev: true

  /@graphql-tools/graphql-file-loader/7.3.4_graphql@16.2.0:
    resolution: {integrity: sha512-Q0/YtDq0APR6syRclsQMNguWKRlchd8nFTOpLhfc7Xeiy21VhEEi4Ik+quRySfb7ubDfJGhiUq4MQW43FhWJvg==}
    peerDependencies:
      graphql: ^14.0.0 || ^15.0.0 || ^16.0.0
    dependencies:
      '@graphql-tools/import': 6.6.6_graphql@16.2.0
      '@graphql-tools/utils': 8.6.2_graphql@16.2.0
      globby: 11.1.0
      graphql: 16.2.0
      tslib: 2.3.1
      unixify: 1.0.0
    dev: true

  /@graphql-tools/graphql-tag-pluck/7.1.6_graphql@16.2.0:
    resolution: {integrity: sha512-VdubvdS8pIrAPVDq6hV7ARXz2Yh8/2153+RO6i+RJOMgyFw8wOW3jRCKE93eN+Hk2pZBC2x3kzdNeUAyVpuslg==}
    peerDependencies:
      graphql: ^14.0.0 || ^15.0.0 || ^16.0.0
    dependencies:
      '@babel/parser': 7.17.3
      '@babel/traverse': 7.17.3
      '@babel/types': 7.17.0
      '@graphql-tools/utils': 8.6.2_graphql@16.2.0
      graphql: 16.2.0
      tslib: 2.3.1
    transitivePeerDependencies:
      - supports-color
    dev: true

  /@graphql-tools/import/6.6.6_graphql@16.2.0:
    resolution: {integrity: sha512-a0aVajxqu1MsL8EwavA44Osw20lBOIhq8IM2ZIHFPP62cPAcOB26P+Sq57DHMsSyX5YQ0ab9XPM2o4e1dQhs0w==}
    peerDependencies:
      graphql: ^14.0.0 || ^15.0.0 || ^16.0.0
    dependencies:
      '@graphql-tools/utils': 8.6.2_graphql@16.2.0
      graphql: 16.2.0
      resolve-from: 5.0.0
      tslib: 2.3.1
    dev: true

  /@graphql-tools/json-file-loader/7.3.4_graphql@16.2.0:
    resolution: {integrity: sha512-1AROMFh8Lyorf2gTWXgVaUbU3ic84gzAgpRmJCsCla/Nnvn6JiCs4aWHsalk4ZWVXCaK04c8gk8Px1uNQUj02Q==}
    peerDependencies:
      graphql: ^14.0.0 || ^15.0.0 || ^16.0.0
    dependencies:
      '@graphql-tools/utils': 8.6.2_graphql@16.2.0
      globby: 11.1.0
      graphql: 16.2.0
      tslib: 2.3.1
      unixify: 1.0.0
    dev: true

  /@graphql-tools/load/7.5.2_graphql@16.2.0:
    resolution: {integrity: sha512-URPqVP77mYxdZxT895DzrWf2C23S3yC/oAmXD4D4YlxR5eVVH/fxu0aZR78WcEKF331fWSiFwWy9j7BZWvkj7g==}
    peerDependencies:
      graphql: ^14.0.0 || ^15.0.0 || ^16.0.0
    dependencies:
      '@graphql-tools/schema': 8.3.2_graphql@16.2.0
      '@graphql-tools/utils': 8.6.2_graphql@16.2.0
      graphql: 16.2.0
      p-limit: 3.1.0
      tslib: 2.3.1
    dev: true

  /@graphql-tools/merge/8.2.3_graphql@16.2.0:
    resolution: {integrity: sha512-XCSmL6/Xg8259OTWNp69B57CPWiVL69kB7pposFrufG/zaAlI9BS68dgzrxmmSqZV5ZHU4r/6Tbf6fwnEJGiSw==}
    peerDependencies:
      graphql: ^14.0.0 || ^15.0.0 || ^16.0.0
    dependencies:
      '@graphql-tools/utils': 8.6.2_graphql@16.2.0
      graphql: 16.2.0
      tslib: 2.3.1
    dev: true

  /@graphql-tools/optimize/1.2.0_graphql@16.2.0:
    resolution: {integrity: sha512-l0PTqgHeorQdeOizUor6RB49eOAng9+abSxiC5/aHRo6hMmXVaqv5eqndlmxCpx9BkgNb3URQbK+ZZHVktkP/g==}
    peerDependencies:
      graphql: ^14.0.0 || ^15.0.0 || ^16.0.0
    dependencies:
      graphql: 16.2.0
      tslib: 2.3.1
    dev: true

  /@graphql-tools/prisma-loader/7.1.2_nmcnltgmxj4jywjnuxaxxuz77i:
    resolution: {integrity: sha512-AK/MIEaCDtcV41JTtdTmRBV8I6DM102FWJDbb3rTOVtIYSjU62G23yrPca8aMVcnIneQQNJ7MKYO18agCYXzqw==}
    peerDependencies:
      graphql: ^14.0.0 || ^15.0.0 || ^16.0.0
    dependencies:
      '@graphql-tools/url-loader': 7.8.0_nmcnltgmxj4jywjnuxaxxuz77i
      '@graphql-tools/utils': 8.6.2_graphql@16.2.0
      '@types/js-yaml': 4.0.5
      '@types/json-stable-stringify': 1.0.34
      '@types/jsonwebtoken': 8.5.8
      chalk: 4.1.2
      debug: 4.3.3
      dotenv: 16.0.0
      graphql: 16.2.0
      graphql-request: 4.0.0_graphql@16.2.0
      http-proxy-agent: 5.0.0
      https-proxy-agent: 5.0.0
      isomorphic-fetch: 3.0.0
      js-yaml: 4.1.0
      json-stable-stringify: 1.0.1
      jsonwebtoken: 8.5.1
      lodash: 4.17.21
      replaceall: 0.1.6
      scuid: 1.1.0
      tslib: 2.3.1
      yaml-ast-parser: 0.0.43
    transitivePeerDependencies:
      - '@types/node'
      - bufferutil
      - encoding
      - supports-color
      - utf-8-validate
    dev: true

  /@graphql-tools/relay-operation-optimizer/6.4.2_graphql@16.2.0:
    resolution: {integrity: sha512-pc/cliYO0veVbMyM5H54lZzQh+9SxnjawqR623rc+jPuY9JUQcuIKkZzM1+E5blbtr4dvh7Bi4uzf3rJ0sxG0Q==}
    peerDependencies:
      graphql: ^14.0.0 || ^15.0.0 || ^16.0.0
    dependencies:
      '@graphql-tools/utils': 8.6.2_graphql@16.2.0
      graphql: 16.2.0
      relay-compiler: 12.0.0_graphql@16.2.0
      tslib: 2.3.1
    transitivePeerDependencies:
      - encoding
      - supports-color
    dev: true

  /@graphql-tools/schema/8.3.2_graphql@16.2.0:
    resolution: {integrity: sha512-77feSmIuHdoxMXRbRyxE8rEziKesd/AcqKV6fmxe7Zt+PgIQITxNDew2XJJg7qFTMNM43W77Ia6njUSBxNOkwg==}
    peerDependencies:
      graphql: ^14.0.0 || ^15.0.0 || ^16.0.0
    dependencies:
      '@graphql-tools/merge': 8.2.3_graphql@16.2.0
      '@graphql-tools/utils': 8.6.2_graphql@16.2.0
      graphql: 16.2.0
      tslib: 2.3.1
      value-or-promise: 1.0.11
    dev: true

  /@graphql-tools/url-loader/7.8.0_nmcnltgmxj4jywjnuxaxxuz77i:
    resolution: {integrity: sha512-4j5X40hpYInM5J7KbURSspEJCi6tPqvEE2kyBOyP0C0YIOYtKgUJTAryjbBXqr+HWGyEwJ2zuQ2cQdVMn8l78A==}
    peerDependencies:
      graphql: ^14.0.0 || ^15.0.0 || ^16.0.0
    dependencies:
      '@graphql-tools/delegate': 8.5.1_graphql@16.2.0
      '@graphql-tools/utils': 8.6.2_graphql@16.2.0
      '@graphql-tools/wrap': 8.4.3_graphql@16.2.0
      '@n1ru4l/graphql-live-query': 0.9.0_graphql@16.2.0
      '@types/websocket': 1.0.5
      '@types/ws': 8.5.2
      cross-undici-fetch: 0.1.25
      dset: 3.1.1
      extract-files: 11.0.0
      graphql: 16.2.0
      graphql-sse: 1.1.0_graphql@16.2.0
      graphql-ws: 5.6.2_graphql@16.2.0
      isomorphic-ws: 4.0.1_ws@8.5.0
      meros: 1.2.0_@types+node@17.0.21
      subscriptions-transport-ws: 0.11.0_graphql@16.2.0
      sync-fetch: 0.3.1
      tslib: 2.3.1
      valid-url: 1.0.9
      value-or-promise: 1.0.11
      ws: 8.5.0
    transitivePeerDependencies:
      - '@types/node'
      - bufferutil
      - encoding
      - utf-8-validate
    dev: true

  /@graphql-tools/utils/8.6.2_graphql@16.2.0:
    resolution: {integrity: sha512-x1DG0cJgpJtImUlNE780B/dfp8pxvVxOD6UeykFH5rHes26S4kGokbgU8F1IgrJ1vAPm/OVBHtd2kicTsPfwdA==}
    peerDependencies:
      graphql: ^14.0.0 || ^15.0.0 || ^16.0.0
    dependencies:
      graphql: 16.2.0
      tslib: 2.3.1
    dev: true

  /@graphql-tools/wrap/8.4.3_graphql@16.2.0:
    resolution: {integrity: sha512-2bd3GtlqV72idEphLTM8SRiSxEDrMPGE556faW8N5Q2qK7qlCEu9AQK0HNKWKdtEPTHqahndZtIPcdpNN6xGig==}
    peerDependencies:
      graphql: ^14.0.0 || ^15.0.0 || ^16.0.0
    dependencies:
      '@graphql-tools/delegate': 8.5.1_graphql@16.2.0
      '@graphql-tools/schema': 8.3.2_graphql@16.2.0
      '@graphql-tools/utils': 8.6.2_graphql@16.2.0
      graphql: 16.2.0
      tslib: 2.3.1
      value-or-promise: 1.0.11
    dev: true

  /@hapi/boom/9.1.4:
    resolution: {integrity: sha512-Ls1oH8jaN1vNsqcaHVYJrKmgMcKsC1wcp8bujvXrHaAqD2iDYq3HoOwsxwo09Cuda5R5nC0o0IxlrlTuvPuzSw==}
    dependencies:
      '@hapi/hoek': 9.2.1
    dev: false

  /@hapi/hoek/9.2.1:
    resolution: {integrity: sha512-gfta+H8aziZsm8pZa0vj04KO6biEiisppNgA1kbJvFrrWu9Vm7eaUEy76DIxsuTaWvti5fkJVhllWc6ZTE+Mdw==}
    dev: false

  /@hapi/topo/5.1.0:
    resolution: {integrity: sha512-foQZKJig7Ob0BMAYBfcJk8d77QtOe7Wo4ox7ff1lQYoNNAb6jwcY1ncdoy2e9wQZzvNy7ODZCYJkK8kzmcAnAg==}
    dependencies:
      '@hapi/hoek': 9.2.1
    dev: false

  /@hutson/parse-repository-url/3.0.2:
    resolution: {integrity: sha512-H9XAx3hc0BQHY6l+IFSWHDySypcXsvsuLhgYLUGywmJ5pswRVQJUHpOsobnLYp2ZUaUlKiKDrgWWhosOwAEM8Q==}
    engines: {node: '>=6.9.0'}
    dev: true

  /@iarna/toml/2.2.5:
    resolution: {integrity: sha512-trnsAYxU3xnS1gPHPyU961coFyLkh4gAD/0zQ5mymY4yOZ+CYvsPqUbOFSw0aDM4y0tV7tiFxL/1XfXPNC6IPg==}
    dev: true

  /@istanbuljs/load-nyc-config/1.1.0:
    resolution: {integrity: sha512-VjeHSlIzpv/NyD3N0YuHfXOPDIixcA1q2ZV98wsMqcYlPmv2n3Yb2lYP9XMElnaFVXg5A7YLTeLu6V84uQDjmQ==}
    engines: {node: '>=8'}
    dependencies:
      camelcase: 5.3.1
      find-up: 4.1.0
      get-package-type: 0.1.0
      js-yaml: 3.14.1
      resolve-from: 5.0.0
    dev: true

  /@istanbuljs/schema/0.1.3:
    resolution: {integrity: sha512-ZXRY4jNvVgSVQ8DL3LTcakaAtXwTVUxE81hslsyD2AtoXW/wVob10HkOJ1X/pAlcI7D+2YoZKg5do8G/w6RYgA==}
    engines: {node: '>=8'}
    dev: true

  /@jest/console/24.9.0:
    resolution: {integrity: sha512-Zuj6b8TnKXi3q4ymac8EQfc3ea/uhLeCGThFqXeC8H9/raaH8ARPUTdId+XyGd03Z4In0/VjD2OYFcBF09fNLQ==}
    engines: {node: '>= 6'}
    dependencies:
      '@jest/source-map': 24.9.0
      chalk: 2.4.2
      slash: 2.0.0
    dev: true

  /@jest/console/27.5.1:
    resolution: {integrity: sha512-kZ/tNpS3NXn0mlXXXPNuDZnb4c0oZ20r4K5eemM2k30ZC3G0T02nXUvyhf5YdbXWHPEJLc9qGLxEZ216MdL+Zg==}
    engines: {node: ^10.13.0 || ^12.13.0 || ^14.15.0 || >=15.0.0}
    dependencies:
      '@jest/types': 27.5.1
      '@types/node': 17.0.21
      chalk: 4.1.2
      jest-message-util: 27.5.1
      jest-util: 27.5.1
      slash: 3.0.0
    dev: true

  /@jest/core/27.5.1:
    resolution: {integrity: sha512-AK6/UTrvQD0Cd24NSqmIA6rKsu0tKIxfiCducZvqxYdmMisOYAsdItspT+fQDQYARPf8XgjAFZi0ogW2agH5nQ==}
    engines: {node: ^10.13.0 || ^12.13.0 || ^14.15.0 || >=15.0.0}
    peerDependencies:
      node-notifier: ^8.0.1 || ^9.0.0 || ^10.0.0
    peerDependenciesMeta:
      node-notifier:
        optional: true
    dependencies:
      '@jest/console': 27.5.1
      '@jest/reporters': 27.5.1
      '@jest/test-result': 27.5.1
      '@jest/transform': 27.5.1
      '@jest/types': 27.5.1
      '@types/node': 17.0.21
      ansi-escapes: 4.3.2
      chalk: 4.1.2
      emittery: 0.8.1
      exit: 0.1.2
      graceful-fs: 4.2.9
      jest-changed-files: 27.5.1
      jest-config: 27.5.1
      jest-haste-map: 27.5.1
      jest-message-util: 27.5.1
      jest-regex-util: 27.5.1
      jest-resolve: 27.5.1
      jest-resolve-dependencies: 27.5.1
      jest-runner: 27.5.1
      jest-runtime: 27.5.1
      jest-snapshot: 27.5.1
      jest-util: 27.5.1
      jest-validate: 27.5.1
      jest-watcher: 27.5.1
      micromatch: 4.0.4
      rimraf: 3.0.2
      slash: 3.0.0
      strip-ansi: 6.0.1
    transitivePeerDependencies:
      - bufferutil
      - canvas
      - supports-color
      - ts-node
      - utf-8-validate
    dev: true

  /@jest/environment/27.5.1:
    resolution: {integrity: sha512-/WQjhPJe3/ghaol/4Bq480JKXV/Rfw8nQdN7f41fM8VDHLcxKXou6QyXAh3EFr9/bVG3x74z1NWDkP87EiY8gA==}
    engines: {node: ^10.13.0 || ^12.13.0 || ^14.15.0 || >=15.0.0}
    dependencies:
      '@jest/fake-timers': 27.5.1
      '@jest/types': 27.5.1
      '@types/node': 17.0.21
      jest-mock: 27.5.1
    dev: true

  /@jest/fake-timers/27.5.1:
    resolution: {integrity: sha512-/aPowoolwa07k7/oM3aASneNeBGCmGQsc3ugN4u6s4C/+s5M64MFo/+djTdiwcbQlRfFElGuDXWzaWj6QgKObQ==}
    engines: {node: ^10.13.0 || ^12.13.0 || ^14.15.0 || >=15.0.0}
    dependencies:
      '@jest/types': 27.5.1
      '@sinonjs/fake-timers': 8.1.0
      '@types/node': 17.0.21
      jest-message-util: 27.5.1
      jest-mock: 27.5.1
      jest-util: 27.5.1
    dev: true

  /@jest/globals/27.5.1:
    resolution: {integrity: sha512-ZEJNB41OBQQgGzgyInAv0UUfDDj3upmHydjieSxFvTRuZElrx7tXg/uVQ5hYVEwiXs3+aMsAeEc9X7xiSKCm4Q==}
    engines: {node: ^10.13.0 || ^12.13.0 || ^14.15.0 || >=15.0.0}
    dependencies:
      '@jest/environment': 27.5.1
      '@jest/types': 27.5.1
      expect: 27.5.1
    dev: true

  /@jest/reporters/27.5.1:
    resolution: {integrity: sha512-cPXh9hWIlVJMQkVk84aIvXuBB4uQQmFqZiacloFuGiP3ah1sbCxCosidXFDfqG8+6fO1oR2dTJTlsOy4VFmUfw==}
    engines: {node: ^10.13.0 || ^12.13.0 || ^14.15.0 || >=15.0.0}
    peerDependencies:
      node-notifier: ^8.0.1 || ^9.0.0 || ^10.0.0
    peerDependenciesMeta:
      node-notifier:
        optional: true
    dependencies:
      '@bcoe/v8-coverage': 0.2.3
      '@jest/console': 27.5.1
      '@jest/test-result': 27.5.1
      '@jest/transform': 27.5.1
      '@jest/types': 27.5.1
      '@types/node': 17.0.21
      chalk: 4.1.2
      collect-v8-coverage: 1.0.1
      exit: 0.1.2
      glob: 7.2.0
      graceful-fs: 4.2.9
      istanbul-lib-coverage: 3.2.0
      istanbul-lib-instrument: 5.1.0
      istanbul-lib-report: 3.0.0
      istanbul-lib-source-maps: 4.0.1
      istanbul-reports: 3.1.4
      jest-haste-map: 27.5.1
      jest-resolve: 27.5.1
      jest-util: 27.5.1
      jest-worker: 27.5.1
      slash: 3.0.0
      source-map: 0.6.1
      string-length: 4.0.2
      terminal-link: 2.1.1
      v8-to-istanbul: 8.1.1
    transitivePeerDependencies:
      - supports-color
    dev: true

  /@jest/source-map/24.9.0:
    resolution: {integrity: sha512-/Xw7xGlsZb4MJzNDgB7PW5crou5JqWiBQaz6xyPd3ArOg2nfn/PunV8+olXbbEZzNl591o5rWKE9BRDaFAuIBg==}
    engines: {node: '>= 6'}
    dependencies:
      callsites: 3.1.0
      graceful-fs: 4.2.9
      source-map: 0.6.1
    dev: true

  /@jest/source-map/27.5.1:
    resolution: {integrity: sha512-y9NIHUYF3PJRlHk98NdC/N1gl88BL08aQQgu4k4ZopQkCw9t9cV8mtl3TV8b/YCB8XaVTFrmUTAJvjsntDireg==}
    engines: {node: ^10.13.0 || ^12.13.0 || ^14.15.0 || >=15.0.0}
    dependencies:
      callsites: 3.1.0
      graceful-fs: 4.2.9
      source-map: 0.6.1
    dev: true

  /@jest/test-result/24.9.0:
    resolution: {integrity: sha512-XEFrHbBonBJ8dGp2JmF8kP/nQI/ImPpygKHwQ/SY+es59Z3L5PI4Qb9TQQMAEeYsThG1xF0k6tmG0tIKATNiiA==}
    engines: {node: '>= 6'}
    dependencies:
      '@jest/console': 24.9.0
      '@jest/types': 24.9.0
      '@types/istanbul-lib-coverage': 2.0.4
    dev: true

  /@jest/test-result/27.5.1:
    resolution: {integrity: sha512-EW35l2RYFUcUQxFJz5Cv5MTOxlJIQs4I7gxzi2zVU7PJhOwfYq1MdC5nhSmYjX1gmMmLPvB3sIaC+BkcHRBfag==}
    engines: {node: ^10.13.0 || ^12.13.0 || ^14.15.0 || >=15.0.0}
    dependencies:
      '@jest/console': 27.5.1
      '@jest/types': 27.5.1
      '@types/istanbul-lib-coverage': 2.0.4
      collect-v8-coverage: 1.0.1
    dev: true

  /@jest/test-sequencer/27.5.1:
    resolution: {integrity: sha512-LCheJF7WB2+9JuCS7VB/EmGIdQuhtqjRNI9A43idHv3E4KltCTsPsLxvdaubFHSYwY/fNjMWjl6vNRhDiN7vpQ==}
    engines: {node: ^10.13.0 || ^12.13.0 || ^14.15.0 || >=15.0.0}
    dependencies:
      '@jest/test-result': 27.5.1
      graceful-fs: 4.2.9
      jest-haste-map: 27.5.1
      jest-runtime: 27.5.1
    transitivePeerDependencies:
      - supports-color
    dev: true

  /@jest/transform/27.5.1:
    resolution: {integrity: sha512-ipON6WtYgl/1329g5AIJVbUuEh0wZVbdpGwC99Jw4LwuoBNS95MVphU6zOeD9pDkon+LLbFL7lOQRapbB8SCHw==}
    engines: {node: ^10.13.0 || ^12.13.0 || ^14.15.0 || >=15.0.0}
    dependencies:
      '@babel/core': 7.17.5
      '@jest/types': 27.5.1
      babel-plugin-istanbul: 6.1.1
      chalk: 4.1.2
      convert-source-map: 1.8.0
      fast-json-stable-stringify: 2.1.0
      graceful-fs: 4.2.9
      jest-haste-map: 27.5.1
      jest-regex-util: 27.5.1
      jest-util: 27.5.1
      micromatch: 4.0.4
      pirates: 4.0.5
      slash: 3.0.0
      source-map: 0.6.1
      write-file-atomic: 3.0.3
    transitivePeerDependencies:
      - supports-color
    dev: true

  /@jest/types/24.9.0:
    resolution: {integrity: sha512-XKK7ze1apu5JWQ5eZjHITP66AX+QsLlbaJRBGYr8pNzwcAE2JVkwnf0yqjHTsDRcjR0mujy/NmZMXw5kl+kGBw==}
    engines: {node: '>= 6'}
    dependencies:
      '@types/istanbul-lib-coverage': 2.0.4
      '@types/istanbul-reports': 1.1.2
      '@types/yargs': 13.0.12
    dev: true

  /@jest/types/27.5.1:
    resolution: {integrity: sha512-Cx46iJ9QpwQTjIdq5VJu2QTMMs3QlEjI0x1QbBP5W1+nMzyc2XmimiRR/CbX9TO0cPTeUlxWMOu8mslYsJ8DEw==}
    engines: {node: ^10.13.0 || ^12.13.0 || ^14.15.0 || >=15.0.0}
    dependencies:
      '@types/istanbul-lib-coverage': 2.0.4
      '@types/istanbul-reports': 3.0.1
      '@types/node': 17.0.21
      '@types/yargs': 16.0.4
      chalk: 4.1.2
    dev: true

  /@jridgewell/resolve-uri/3.0.5:
    resolution: {integrity: sha512-VPeQ7+wH0itvQxnG+lIzWgkysKIr3L9sslimFW55rHMdGu/qCQ5z5h9zq4gI8uBtqkpHhsF4Z/OwExufUCThew==}
    engines: {node: '>=6.0.0'}
    dev: true

  /@jridgewell/sourcemap-codec/1.4.11:
    resolution: {integrity: sha512-Fg32GrJo61m+VqYSdRSjRXMjQ06j8YIYfcTqndLYVAaHmroZHLJZCydsWBOTDqXS2v+mjxohBWEMfg97GXmYQg==}
    dev: true

  /@jridgewell/trace-mapping/0.3.4:
    resolution: {integrity: sha512-vFv9ttIedivx0ux3QSjhgtCVjPZd5l46ZOMDSCwnH1yUO2e964gO8LZGyv2QkqcgR6TnBU1v+1IFqmeoG+0UJQ==}
    dependencies:
      '@jridgewell/resolve-uri': 3.0.5
      '@jridgewell/sourcemap-codec': 1.4.11
    dev: true

  /@ladjs/i18n/3.0.13:
    resolution: {integrity: sha512-V4Y2xw/u7lQrOXqnmBUKTFRAuA6Hw6eJheddhbHvjGUav0XD57gUH6gNzuzqaHeZvyFll08YENVjcV7MuO4zOQ==}
    engines: {node: '>=6.4.0'}
    dependencies:
      '@hapi/boom': 9.1.4
      boolean: 3.0.1
      country-language: 0.1.7
      debug: 4.3.3
      i18n: 0.9.1
      i18n-locales: 0.0.4
      lodash: 4.17.21
      moment: 2.29.1
      multimatch: 4.0.0
      qs: 6.10.3
      titleize: 2.1.0
    transitivePeerDependencies:
      - supports-color
    dev: false

  /@milahu/patch-package-with-pnpm-support/6.4.8:
    resolution: {integrity: sha512-aPb7vokV6kIhoEP8ZrygK6zfVMGp0zP9RJL6GvX3YziQelmnEWa58x7aZrAk9/q66LQPZDnZ5/aNhsp7l8TbfQ==}
    engines: {npm: '>5'}
    hasBin: true
    dependencies:
      '@types/dashdash': 1.14.1
      '@yarnpkg/lockfile': 1.1.0
      chalk: 2.4.2
      cross-spawn: 6.0.5
      dashdash: 2.0.0
      find-yarn-workspace-root: 2.0.0
      fs-extra: 7.0.1
      is-ci: 2.0.0
      klaw-sync: 6.0.0
      open: 7.4.2
      rimraf: 2.7.1
      semver: 5.7.1
      shlex: 2.1.0
      slash: 2.0.0
      tmp: 0.0.33
    dev: false

  /@n1ru4l/graphql-live-query/0.9.0_graphql@16.2.0:
    resolution: {integrity: sha512-BTpWy1e+FxN82RnLz4x1+JcEewVdfmUhV1C6/XYD5AjS7PQp9QFF7K8bCD6gzPTr2l+prvqOyVueQhFJxB1vfg==}
    peerDependencies:
      graphql: ^15.4.0 || ^16.0.0
    dependencies:
      graphql: 16.2.0
    dev: true

  /@nodelib/fs.scandir/2.1.5:
    resolution: {integrity: sha512-vq24Bq3ym5HEQm2NKCr3yXDwjc7vTsEThRDnkp2DK9p1uqLR+DHurm/NOTo0KG7HYHU7eppKZj3MyqYuMBf62g==}
    engines: {node: '>= 8'}
    dependencies:
      '@nodelib/fs.stat': 2.0.5
      run-parallel: 1.2.0
    dev: true

  /@nodelib/fs.stat/2.0.5:
    resolution: {integrity: sha512-RkhPPp2zrqDAQA/2jNhnztcPAlv64XdhIp7a7454A5ovI7Bukxgt7MX7udwAu3zg1DcpPU0rz3VV1SeaqvY4+A==}
    engines: {node: '>= 8'}
    dev: true

  /@nodelib/fs.walk/1.2.8:
    resolution: {integrity: sha512-oGB+UxlgWcgQkgwo8GcEGwemoTFt3FIO9ababBmaGwXIoBKZ+GTy0pP185beGg7Llih/NSHSV2XAs1lnznocSg==}
    engines: {node: '>= 8'}
    dependencies:
      '@nodelib/fs.scandir': 2.1.5
      fastq: 1.13.0
    dev: true

  /@oauth-everything/oauth2-types/1.0.2:
    resolution: {integrity: sha512-fGddJhO8bnvljIhSTMuOSWFilkJ67TDqqgB1/qPVCu6s8swju7qWYZm2Qyit0miBebTtCf1jQ6hcz+GPA7glJw==}
    dependencies:
      '@types/express': 4.17.6
      '@types/passport-oauth2': 1.4.11
    dev: false

  /@oauth-everything/passport-discord/1.0.2:
    resolution: {integrity: sha512-N+n8ICOADti8vJUBLb9FEHeroMb7Cdvu18moM0BgJIxXb1ZzxiYy02MyiMVyqFZGh/Tw7xJA2z9c7o0nQVQZ7g==}
    dependencies:
      '@oauth-everything/oauth2-types': 1.0.2
      '@oauth-everything/profile': 1.0.0
      '@types/passport-oauth2': 1.4.11
      passport-oauth2: 1.6.1
    dev: false

  /@oauth-everything/passport-twitch/1.0.3:
    resolution: {integrity: sha512-2cYZ0AKUVEzdvycHuBrr4XnF0LWMblRwEblN7qO2s2kSviN90OvWEocjXb7gc8EKsMJHr39h5hGsJSxMiVIVYg==}
    dependencies:
      '@oauth-everything/oauth2-types': 1.0.2
      '@oauth-everything/profile': 1.0.0
      '@types/passport-oauth2': 1.4.11
      passport-oauth2: 1.6.1
    dev: false

  /@oauth-everything/profile/1.0.0:
    resolution: {integrity: sha512-OmCuBPhjaLHh9MST9P5jRuVBZaP0z7hBk8nH4Yt7Id5kNM1AXGd5uud6CP7W2zuhKl2nk0KsYmeMT7SkzN6VWg==}
    dev: false

  /@octokit/auth-token/2.5.0:
    resolution: {integrity: sha512-r5FVUJCOLl19AxiuZD2VRZ/ORjp/4IN98Of6YJoJOkY75CIBuYfmiNHGrDwXr+aLGG55igl9QrxX3hbiXlLb+g==}
    dependencies:
      '@octokit/types': 6.34.0
    dev: true

  /@octokit/core/3.5.1:
    resolution: {integrity: sha512-omncwpLVxMP+GLpLPgeGJBF6IWJFjXDS5flY5VbppePYX9XehevbDykRH9PdCdvqt9TS5AOTiDide7h0qrkHjw==}
    dependencies:
      '@octokit/auth-token': 2.5.0
      '@octokit/graphql': 4.8.0
      '@octokit/request': 5.6.3
      '@octokit/request-error': 2.1.0
      '@octokit/types': 6.34.0
      before-after-hook: 2.2.2
      universal-user-agent: 6.0.0
    transitivePeerDependencies:
      - encoding
    dev: true

  /@octokit/endpoint/6.0.12:
    resolution: {integrity: sha512-lF3puPwkQWGfkMClXb4k/eUT/nZKQfxinRWJrdZaJO85Dqwo/G0yOC434Jr2ojwafWJMYqFGFa5ms4jJUgujdA==}
    dependencies:
      '@octokit/types': 6.34.0
      is-plain-object: 5.0.0
      universal-user-agent: 6.0.0
    dev: true

  /@octokit/graphql/4.8.0:
    resolution: {integrity: sha512-0gv+qLSBLKF0z8TKaSKTsS39scVKF9dbMxJpj3U0vC7wjNWFuIpL/z76Qe2fiuCbDRcJSavkXsVtMS6/dtQQsg==}
    dependencies:
      '@octokit/request': 5.6.3
      '@octokit/types': 6.34.0
      universal-user-agent: 6.0.0
    transitivePeerDependencies:
      - encoding
    dev: true

  /@octokit/openapi-types/11.2.0:
    resolution: {integrity: sha512-PBsVO+15KSlGmiI8QAzaqvsNlZlrDlyAJYcrXBCvVUxCp7VnXjkwPoFHgjEJXx3WF9BAwkA6nfCUA7i9sODzKA==}
    dev: true

  /@octokit/plugin-paginate-rest/2.17.0_@octokit+core@3.5.1:
    resolution: {integrity: sha512-tzMbrbnam2Mt4AhuyCHvpRkS0oZ5MvwwcQPYGtMv4tUa5kkzG58SVB0fcsLulOZQeRnOgdkZWkRUiyBlh0Bkyw==}
    peerDependencies:
      '@octokit/core': '>=2'
    dependencies:
      '@octokit/core': 3.5.1
      '@octokit/types': 6.34.0
    dev: true

  /@octokit/plugin-request-log/1.0.4_@octokit+core@3.5.1:
    resolution: {integrity: sha512-mLUsMkgP7K/cnFEw07kWqXGF5LKrOkD+lhCrKvPHXWDywAwuDUeDwWBpc69XK3pNX0uKiVt8g5z96PJ6z9xCFA==}
    peerDependencies:
      '@octokit/core': '>=3'
    dependencies:
      '@octokit/core': 3.5.1
    dev: true

  /@octokit/plugin-rest-endpoint-methods/5.13.0_@octokit+core@3.5.1:
    resolution: {integrity: sha512-uJjMTkN1KaOIgNtUPMtIXDOjx6dGYysdIFhgA52x4xSadQCz3b/zJexvITDVpANnfKPW/+E0xkOvLntqMYpviA==}
    peerDependencies:
      '@octokit/core': '>=3'
    dependencies:
      '@octokit/core': 3.5.1
      '@octokit/types': 6.34.0
      deprecation: 2.3.1
    dev: true

  /@octokit/request-error/2.1.0:
    resolution: {integrity: sha512-1VIvgXxs9WHSjicsRwq8PlR2LR2x6DwsJAaFgzdi0JfJoGSO8mYI/cHJQ+9FbN21aa+DrgNLnwObmyeSC8Rmpg==}
    dependencies:
      '@octokit/types': 6.34.0
      deprecation: 2.3.1
      once: 1.4.0
    dev: true

  /@octokit/request/5.6.3:
    resolution: {integrity: sha512-bFJl0I1KVc9jYTe9tdGGpAMPy32dLBXXo1dS/YwSCTL/2nd9XeHsY616RE3HPXDVk+a+dBuzyz5YdlXwcDTr2A==}
    dependencies:
      '@octokit/endpoint': 6.0.12
      '@octokit/request-error': 2.1.0
      '@octokit/types': 6.34.0
      is-plain-object: 5.0.0
      node-fetch: 2.6.7
      universal-user-agent: 6.0.0
    transitivePeerDependencies:
      - encoding
    dev: true

  /@octokit/rest/18.12.0:
    resolution: {integrity: sha512-gDPiOHlyGavxr72y0guQEhLsemgVjwRePayJ+FcKc2SJqKUbxbkvf5kAZEWA/MKvsfYlQAMVzNJE3ezQcxMJ2Q==}
    dependencies:
      '@octokit/core': 3.5.1
      '@octokit/plugin-paginate-rest': 2.17.0_@octokit+core@3.5.1
      '@octokit/plugin-request-log': 1.0.4_@octokit+core@3.5.1
      '@octokit/plugin-rest-endpoint-methods': 5.13.0_@octokit+core@3.5.1
    transitivePeerDependencies:
      - encoding
    dev: true

  /@octokit/types/6.34.0:
    resolution: {integrity: sha512-s1zLBjWhdEI2zwaoSgyOFoKSl109CUcVBCc7biPJ3aAf6LGLU6szDvi31JPU7bxfla2lqfhjbbg/5DdFNxOwHw==}
    dependencies:
      '@octokit/openapi-types': 11.2.0
    dev: true

  /@otplib/core/12.0.1:
    resolution: {integrity: sha512-4sGntwbA/AC+SbPhbsziRiD+jNDdIzsZ3JUyfZwjtKyc/wufl1pnSIaG4Uqx8ymPagujub0o92kgBnB89cuAMA==}
    dev: false

  /@otplib/plugin-crypto/12.0.1:
    resolution: {integrity: sha512-qPuhN3QrT7ZZLcLCyKOSNhuijUi9G5guMRVrxq63r9YNOxxQjPm59gVxLM+7xGnHnM6cimY57tuKsjK7y9LM1g==}
    dependencies:
      '@otplib/core': 12.0.1
    dev: false

  /@otplib/plugin-thirty-two/12.0.1:
    resolution: {integrity: sha512-MtT+uqRso909UkbrrYpJ6XFjj9D+x2Py7KjTO9JDPhL0bJUYVu5kFP4TFZW4NFAywrAtFRxOVY261u0qwb93gA==}
    dependencies:
      '@otplib/core': 12.0.1
      thirty-two: 1.0.2
    dev: false

  /@otplib/preset-default/12.0.1:
    resolution: {integrity: sha512-xf1v9oOJRyXfluBhMdpOkr+bsE+Irt+0D5uHtvg6x1eosfmHCsCC6ej/m7FXiWqdo0+ZUI6xSKDhJwc8yfiOPQ==}
    dependencies:
      '@otplib/core': 12.0.1
      '@otplib/plugin-crypto': 12.0.1
      '@otplib/plugin-thirty-two': 12.0.1
    dev: false

  /@otplib/preset-v11/12.0.1:
    resolution: {integrity: sha512-9hSetMI7ECqbFiKICrNa4w70deTUfArtwXykPUvSHWOdzOlfa9ajglu7mNCntlvxycTiOAXkQGwjQCzzDEMRMg==}
    dependencies:
      '@otplib/core': 12.0.1
      '@otplib/plugin-crypto': 12.0.1
      '@otplib/plugin-thirty-two': 12.0.1
    dev: false

  /@panva/asn1.js/1.0.0:
    resolution: {integrity: sha512-UdkG3mLEqXgnlKsWanWcgb6dOjUzJ+XC5f+aWw30qrtjxeNUSfKX1cd5FBzOaXQumoe9nIqeZUvrRJS03HCCtw==}
    engines: {node: '>=10.13.0'}
    dev: false

  /@peculiar/asn1-android/2.1.9:
    resolution: {integrity: sha512-OeFd2dP6dy2FAlmkyXg903WTDmwSOD0arFhmVkWfa+hab8sxTViXqD+nQjwSbklZVwm2O/OGfLKoblrSPCU3/w==}
    dependencies:
      '@peculiar/asn1-schema': 2.1.9
      asn1js: 3.0.5
      tslib: 2.4.0
    dev: false

  /@peculiar/asn1-schema/2.1.9:
    resolution: {integrity: sha512-Ipio+pXGpL/Vb0qB4GnOgFMgc1RAhKHOVy24rQYLvmOAVp9z/aFb+VdIiQH09NjgvGVmaWOUqSWd9vRHk3xbrg==}
    dependencies:
      asn1js: 3.0.5
      pvtsutils: 1.3.2
      tslib: 2.4.0
    dev: false

  /@peculiar/asn1-x509/2.1.9:
    resolution: {integrity: sha512-mqU8ZlWaBfDSG/iafCYKOa9N7scXiaXfHNgOyqG0GIPZGGjNeeBjgLRrlup6L8/Ipvlun5VIm7vNJdR8/XIqtg==}
    dependencies:
      '@peculiar/asn1-schema': 2.1.9
      asn1js: 3.0.5
      ipaddr.js: 2.0.1
      pvtsutils: 1.3.2
      tslib: 2.4.0
    dev: false

  /@release-it/conventional-changelog/4.2.2_release-it@14.12.5:
    resolution: {integrity: sha512-cbpfMSKTt8VtyltNls6Kt0WXIRmgILNpF1nqGE2oe3acs286Brrb5WFGyPhYR8XUy0nVsnjG1zmUPP6n0Xd6XA==}
    engines: {node: '>=10'}
    peerDependencies:
      release-it: ^14.12.1
    dependencies:
      concat-stream: 2.0.0
      conventional-changelog: 3.1.25
      conventional-recommended-bump: 6.1.0
      prepend-file: 2.0.1
      release-it: 14.12.5
    dev: true

  /@riderize/passport-strava-oauth2/1.1.1:
    resolution: {integrity: sha512-+zpHS5PJHG9GqjW5p5roIhk1PXl9HhgznHQfLfuU6p5MOsagVRvJxiuEw4e+/bbIk0iisc8eDjiV0lngTJuMng==}
    engines: {node: '>= 0.4.0'}
    dependencies:
      passport-oauth2: 1.6.1
    dev: false

  /@samverschueren/stream-to-observable/0.3.1_rxjs@6.6.7:
    resolution: {integrity: sha512-c/qwwcHyafOQuVQJj0IlBjf5yYgBI7YPJ77k4fOJYesb41jio65eaJODRUmfYKhTOFBrIZ66kgvGPlNbjuoRdQ==}
    engines: {node: '>=6'}
    peerDependencies:
      rxjs: '*'
      zen-observable: '*'
    peerDependenciesMeta:
      rxjs:
        optional: true
      zen-observable:
        optional: true
    dependencies:
      any-observable: 0.3.0_rxjs@6.6.7
      rxjs: 6.6.7
    transitivePeerDependencies:
      - zenObservable
    dev: true

  /@sideway/address/4.1.3:
    resolution: {integrity: sha512-8ncEUtmnTsMmL7z1YPB47kPUq7LpKWJNFPsRzHiIajGC5uXlWGn+AmkYPcHNl8S4tcEGx+cnORnNYaw2wvL+LQ==}
    dependencies:
      '@hapi/hoek': 9.2.1
    dev: false

  /@sideway/formula/3.0.0:
    resolution: {integrity: sha512-vHe7wZ4NOXVfkoRb8T5otiENVlT7a3IAiw7H5M2+GO+9CDgcVUUsX1zalAztCmwyOr2RUTGJdgB+ZvSVqmdHmg==}
    dev: false

  /@sideway/pinpoint/2.0.0:
    resolution: {integrity: sha512-RNiOoTPkptFtSVzQevY/yWtZwf/RxyVnPy/OcA9HBM3MlGDnBEYL5B41H0MTn0Uec8Hi+2qUtTfG2WWZBmMejQ==}
    dev: false

  /@simplewebauthn/server/5.2.1:
    resolution: {integrity: sha512-+CQ8oJf9Io8y4ReYLagX5JG9ShntIkdeCPkMoyHLBSRPlNY0N/Yv3Iun4YPQ8d4LJUU9f8S1eD5bibIEMjWDRg==}
    engines: {node: '>=10.0.0'}
    dependencies:
      '@peculiar/asn1-android': 2.1.9
      '@peculiar/asn1-schema': 2.1.9
      '@peculiar/asn1-x509': 2.1.9
      '@simplewebauthn/typescript-types': 5.2.1
      base64url: 3.0.1
      cbor: 5.2.0
      debug: 4.3.3
      elliptic: 6.5.4
      jsrsasign: 10.5.24
      jwk-to-pem: 2.0.5
      node-fetch: 2.6.7
      node-rsa: 1.1.1
    transitivePeerDependencies:
      - encoding
      - supports-color
    dev: false

  /@simplewebauthn/typescript-types/5.2.1:
    resolution: {integrity: sha512-t/NzbjaD0zu4ivUmiof2cPA8X5LHhFX+DflBBl71/dzEhl15qepDI2rxWdjB+Hc0FfOT1fBQnb1uP19fPcDUiA==}

  /@sindresorhus/is/0.14.0:
    resolution: {integrity: sha512-9NET910DNaIPngYnLLPeg+Ogzqsi9uM4mSboU5y6p8S5DzMTVEsJZrawi+BoDNUVBa2DhJqQYUFvMDfgU062LQ==}
    engines: {node: '>=6'}
    dev: true

  /@sindresorhus/is/2.1.1:
    resolution: {integrity: sha512-/aPsuoj/1Dw/kzhkgz+ES6TxG0zfTMGLwuK2ZG00k/iJzYHTLCE8mVU8EPqEOp/lmxPoq1C1C9RYToRKb2KEfg==}
    engines: {node: '>=10'}
    dev: false

  /@sindresorhus/is/4.6.0:
    resolution: {integrity: sha512-t09vSN3MdfsyCHoFcTRCH/iUtG7OJ0CsjzB8cjAmKc/va/kIgeDI/TxsigdncE/4be734m0cvIYwNaV4i2XqAw==}
    engines: {node: '>=10'}
    dev: true

  /@sinonjs/commons/1.8.3:
    resolution: {integrity: sha512-xkNcLAn/wZaX14RPlwizcKicDk9G3F8m2nU3L7Ukm5zBgTwiT0wsoFAHx9Jq56fJA1z/7uKGtCRu16sOUCLIHQ==}
    dependencies:
      type-detect: 4.0.8
    dev: true

  /@sinonjs/fake-timers/8.1.0:
    resolution: {integrity: sha512-OAPJUAtgeINhh/TAlUID4QTs53Njm7xzddaVlEs/SXwgtiD1tW22zAB/W1wdqfrpmikgaWQ9Fw6Ws+hsiRm5Vg==}
    dependencies:
      '@sinonjs/commons': 1.8.3
    dev: true

  /@szmarczak/http-timer/1.1.2:
    resolution: {integrity: sha512-XIB2XbzHTN6ieIjfIMV9hlVcfPU26s2vafYWQcZHWXHOxiaRZYEDKEwdl129Zyg50+foYV2jCgtrqSA6qNuNSA==}
    engines: {node: '>=6'}
    dependencies:
      defer-to-connect: 1.1.3
    dev: true

  /@szmarczak/http-timer/4.0.6:
    resolution: {integrity: sha512-4BAffykYOgO+5nzBWYwE3W90sBgLJoUPRWWcL8wlyiM8IB8ipJz3UMJ9KXQd1RKQXpKp8Tutn80HZtWsu2u76w==}
    engines: {node: '>=10'}
    dependencies:
      defer-to-connect: 2.0.1
    dev: true

  /@tootallnate/once/1.1.2:
    resolution: {integrity: sha512-RbzJvlNzmRq5c3O09UipeuXno4tA1FE6ikOjxZK0tuxVv3412l64l5t1W5pj4+rJq9vpkm/kwiR07aZXnsKPxw==}
    engines: {node: '>= 6'}
    dev: true

  /@tootallnate/once/2.0.0:
    resolution: {integrity: sha512-XCuKFP5PS55gnMVu3dty8KPatLqUoy/ZYzDzAGCQ8JNFCkLXzmI7vNHCR+XpbZaMWQK/vQubr7PkYq8g470J/A==}
    engines: {node: '>= 10'}
    dev: true

  /@tsconfig/node10/1.0.8:
    resolution: {integrity: sha512-6XFfSQmMgq0CFLY1MslA/CPUfhIL919M1rMsa5lP2P097N2Wd1sSX0tx1u4olM16fLNhtHZpRhedZJphNJqmZg==}
    dev: true

  /@tsconfig/node12/1.0.9:
    resolution: {integrity: sha512-/yBMcem+fbvhSREH+s14YJi18sp7J9jpuhYByADT2rypfajMZZN4WQ6zBGgBKp53NKmqI36wFYDb3yaMPurITw==}
    dev: true

  /@tsconfig/node14/1.0.1:
    resolution: {integrity: sha512-509r2+yARFfHHE7T6Puu2jjkoycftovhXRqW328PDXTVGKihlb1P8Z9mMZH04ebyajfRY7dedfGynlrFHJUQCg==}
    dev: true

  /@tsconfig/node16/1.0.2:
    resolution: {integrity: sha512-eZxlbI8GZscaGS7kkc/trHTT5xgrjH3/1n2JDwusC9iahPKWMRvRjJSAN5mCXviuTGQ/lHnhvv8Q1YTpnfz9gA==}
    dev: true

  /@types/babel-types/7.0.11:
    resolution: {integrity: sha512-pkPtJUUY+Vwv6B1inAz55rQvivClHJxc9aVEPPmaq2cbyeMLCiDpbKpcKyX4LAwpNGi+SHBv0tHv6+0gXv0P2A==}
    dev: false

  /@types/babel__core/7.1.18:
    resolution: {integrity: sha512-S7unDjm/C7z2A2R9NzfKCK1I+BAALDtxEmsJBwlB3EzNfb929ykjL++1CK9LO++EIp2fQrC8O+BwjKvz6UeDyQ==}
    dependencies:
      '@babel/parser': 7.17.3
      '@babel/types': 7.17.0
      '@types/babel__generator': 7.6.4
      '@types/babel__template': 7.4.1
      '@types/babel__traverse': 7.14.2
    dev: true

  /@types/babel__generator/7.6.4:
    resolution: {integrity: sha512-tFkciB9j2K755yrTALxD44McOrk+gfpIpvC3sxHjRawj6PfnQxrse4Clq5y/Rq+G3mrBurMax/lG8Qn2t9mSsg==}
    dependencies:
      '@babel/types': 7.17.0
    dev: true

  /@types/babel__template/7.4.1:
    resolution: {integrity: sha512-azBFKemX6kMg5Io+/rdGT0dkGreboUVR0Cdm3fz9QJWpaQGJRQXl7C+6hOTCZcMll7KFyEQpgbYI2lHdsS4U7g==}
    dependencies:
      '@babel/parser': 7.17.3
      '@babel/types': 7.17.0
    dev: true

  /@types/babel__traverse/7.14.2:
    resolution: {integrity: sha512-K2waXdXBi2302XUdcHcR1jCeU0LL4TD9HRs/gk0N2Xvrht+G/BfJa4QObBQZfhMdxiCpV3COl5Nfq4uKTeTnJA==}
    dependencies:
      '@babel/types': 7.17.0
    dev: true

  /@types/babylon/6.16.6:
    resolution: {integrity: sha512-G4yqdVlhr6YhzLXFKy5F7HtRBU8Y23+iWy7UKthMq/OSQnL1hbsoeXESQ2LY8zEDlknipDG3nRGhUC9tkwvy/w==}
    dependencies:
      '@types/babel-types': 7.0.11
    dev: false

  /@types/bcryptjs/2.4.2:
    resolution: {integrity: sha512-LiMQ6EOPob/4yUL66SZzu6Yh77cbzJFYll+ZfaPiPPFswtIlA/Fs1MzdKYA7JApHU49zQTbJGX3PDmCpIdDBRQ==}
    dev: true

  /@types/body-parser/1.19.0:
    resolution: {integrity: sha512-W98JrE0j2K78swW4ukqMleo8R7h/pFETjM2DQ90MF6XK2i4LO4W3gQ71Lt4w3bfm2EvVSyWHplECvB5sK22yFQ==}
    dependencies:
      '@types/connect': 3.4.35
      '@types/node': 17.0.21

  /@types/cacheable-request/6.0.2:
    resolution: {integrity: sha512-B3xVo+dlKM6nnKTcmm5ZtY/OL8bOAOd2Olee9M1zft65ox50OzjEHW91sDiU9j6cvW8Ejg1/Qkf4xd2kugApUA==}
    dependencies:
      '@types/http-cache-semantics': 4.0.1
      '@types/keyv': 3.1.3
      '@types/node': 17.0.21
      '@types/responselike': 1.0.0
    dev: true

  /@types/connect/3.4.35:
    resolution: {integrity: sha512-cdeYyv4KWoEgpBISTxWvqYsVy444DOqehiF3fM3ne10AmJ62RSyNkUnxMJXHQWRQQX2eR94m5y1IZyDwBjV9FQ==}
    dependencies:
      '@types/node': 17.0.21

  /@types/cookiejar/2.1.2:
    resolution: {integrity: sha512-t73xJJrvdTjXrn4jLS9VSGRbz0nUY3cl2DMGDU48lKl+HR9dbbjW2A9r3g40VA++mQpy6uuHg33gy7du2BKpog==}
    dev: true

  /@types/cors/2.8.6:
    resolution: {integrity: sha512-invOmosX0DqbpA+cE2yoHGUlF/blyf7nB0OGYBBiH27crcVm5NmFaZkLP4Ta1hGaesckCi5lVLlydNJCxkTOSg==}
    dependencies:
      '@types/express': 4.17.6
    dev: true

  /@types/dashdash/1.14.1:
    resolution: {integrity: sha512-3UAiw52g6LARDS9I5lpYwUzj/nBuMvor/0BWiza7ibuOIEaNIo+m3whnVBLLj/ue0DzlcX+96c24YdZCuDwOiQ==}
    dev: false

  /@types/ejs/3.0.2:
    resolution: {integrity: sha512-+nriFZYDz+C+6SWzJp0jHrGvyzL3Sg63u1vRlH1AfViyaT4oTod+MtfZ0YMNYXzO7ybFkdx4ZaBwBtLwdYkReQ==}
    dev: true

  /@types/email-templates/7.0.1:
    resolution: {integrity: sha512-dO/luzyN+O60lVi9njcmh5AoofwxKz0yZiIZEbw0F2fcfe3RsAU/BUNlJDR8ry2gyjR0qn3PoOrUNJblcu9PmQ==}
    dependencies:
      '@types/html-to-text': 8.1.0
      '@types/nodemailer': 6.4.0
    dev: true

  /@types/eslint-visitor-keys/1.0.0:
    resolution: {integrity: sha512-OCutwjDZ4aFS6PB1UZ988C4YgwlBHJd6wCeQqaLdmadZ/7e+w79+hbMUFC1QXDNCmdyoRfAFdm0RypzwR+Qpag==}
    dev: true

  /@types/express-pino-logger/4.0.3:
    resolution: {integrity: sha512-qdx2MZACwyopWYVOF759/vO5B7DLYIqoub5jasjih13lTfk31VnD/DI5Y6G2GrGrY1Z4XPwZke9it2f/oq8pcw==}
    dependencies:
      '@types/pino': 6.3.12
      '@types/pino-http': 5.8.1
    dev: true

  /@types/express-serve-static-core/4.17.28:
    resolution: {integrity: sha512-P1BJAEAW3E2DJUlkgq4tOL3RyMunoWXqbSCygWo5ZIWTjUgN1YnaXWW4VWl/oc8vs/XoYibEGBKP0uZyF4AHig==}
    dependencies:
      '@types/node': 17.0.21
      '@types/qs': 6.9.7
      '@types/range-parser': 1.2.4

  /@types/express/4.17.6:
    resolution: {integrity: sha512-n/mr9tZI83kd4azlPG5y997C/M4DNABK9yErhFM6hKdym4kkmd9j0vtsJyjFIwfRBxtrxZtAfGZCNRIBMFLK5w==}
    dependencies:
      '@types/body-parser': 1.19.0
      '@types/express-serve-static-core': 4.17.28
      '@types/qs': 6.9.7
      '@types/serve-static': 1.13.10

  /@types/faker/5.5.9:
    resolution: {integrity: sha512-uCx6mP3UY5SIO14XlspxsGjgaemrxpssJI0Ol+GfhxtcKpv9pgRZYsS4eeKeHVLje6Qtc8lGszuBI461+gVZBA==}
    dev: true

  /@types/graceful-fs/4.1.5:
    resolution: {integrity: sha512-anKkLmZZ+xm4p8JWBf4hElkM4XR+EZeA2M9BAkkTldmcyDY4mbdIJnRghDJH3Ov5ooY7/UAoENtmdMSkaAd7Cw==}
    dependencies:
      '@types/node': 17.0.21
    dev: true

  /@types/gravatar/1.8.3:
    resolution: {integrity: sha512-F4Ij02yEI2+hr7aMCrM8syaU9pN16cSJIxnFf/ccVNQ+HrKzgVz8Kn0ZJhWzCJM+UnELHO/OGKTW0O646vk/HA==}
    dev: true

  /@types/hapi__joi/16.0.12:
    resolution: {integrity: sha512-xJYifuz59jXdWY5JMS15uvA3ycS3nQYOGqoIIE0+fwQ0qI3/4CxBc6RHsOTp6wk9M0NWEdpcTl02lOQOKMifbQ==}
    dev: true

  /@types/helmet/0.0.45:
    resolution: {integrity: sha512-PsLZI1NqKpXvsMZxh66xAZtpKiTeW+swY8a8LnCNSBbM/mvwU41P3BYoEqkJM9RbITPsq4uhIH0NkIsL9fzPbg==}
    dependencies:
      '@types/express': 4.17.6
    dev: true

  /@types/html-to-text/8.1.0:
    resolution: {integrity: sha512-54YF2fGmN4g62/w+T85uQ8n0FyBhMY5cjKZ1imsbIh4Pgbeno1mAaQktC/pv/+C2ToUYkTZis9ADgn9GRRz9nQ==}
    dev: true

  /@types/http-cache-semantics/4.0.1:
    resolution: {integrity: sha512-SZs7ekbP8CN0txVG2xVRH6EgKmEm31BOxA07vkFaETzZz1xh+cbt8BcI0slpymvwhx5dlFnQG2rTlPVQn+iRPQ==}
    dev: true

  /@types/istanbul-lib-coverage/2.0.4:
    resolution: {integrity: sha512-z/QT1XN4K4KYuslS23k62yDIDLwLFkzxOuMplDtObz0+y7VqJCaO2o+SPwHCvLFZh7xazvvoor2tA/hPz9ee7g==}
    dev: true

  /@types/istanbul-lib-report/3.0.0:
    resolution: {integrity: sha512-plGgXAPfVKFoYfa9NpYDAkseG+g6Jr294RqeqcqDixSbU34MZVJRi/P+7Y8GDpzkEwLaGZZOpKIEmeVZNtKsrg==}
    dependencies:
      '@types/istanbul-lib-coverage': 2.0.4
    dev: true

  /@types/istanbul-reports/1.1.2:
    resolution: {integrity: sha512-P/W9yOX/3oPZSpaYOCQzGqgCQRXn0FFO/V8bWrCQs+wLmvVVxk6CRBXALEvNs9OHIatlnlFokfhuDo2ug01ciw==}
    dependencies:
      '@types/istanbul-lib-coverage': 2.0.4
      '@types/istanbul-lib-report': 3.0.0
    dev: true

  /@types/istanbul-reports/3.0.1:
    resolution: {integrity: sha512-c3mAZEuK0lvBp8tmuL74XRKn1+y2dcwOUpH7x4WrF6gk1GIgiluDRgMYQtw2OFcBvAJWlt6ASU3tSqxp0Uu0Aw==}
    dependencies:
      '@types/istanbul-lib-report': 3.0.0
    dev: true

  /@types/jest/27.4.1:
    resolution: {integrity: sha512-23iPJADSmicDVrWk+HT58LMJtzLAnB2AgIzplQuq/bSrGaxCrlvRFjGbXmamnnk/mAmCdLStiGqggu28ocUyiw==}
    dependencies:
      jest-matcher-utils: 27.5.1
      pretty-format: 27.5.1
    dev: true

  /@types/js-yaml/4.0.5:
    resolution: {integrity: sha512-FhpRzf927MNQdRZP0J5DLIdTXhjLYzeUTmLAu69mnVksLH9CJY3IuSeEgbKUki7GQZm0WqDkGzyxju2EZGD2wA==}
    dev: true

  /@types/json-schema/7.0.9:
    resolution: {integrity: sha512-qcUXuemtEu+E5wZSJHNxUXeCZhAfXKQ41D+duX+VYPde7xyEVZci+/oXKJL13tnRs9lR2pr4fod59GT6/X1/yQ==}
    dev: true

  /@types/json-stable-stringify/1.0.34:
    resolution: {integrity: sha512-s2cfwagOQAS8o06TcwKfr9Wx11dNGbH2E9vJz1cqV+a/LOyhWNLUNd6JSRYNzvB4d29UuJX2M0Dj9vE1T8fRXw==}
    dev: true

  /@types/json5/0.0.29:
    resolution: {integrity: sha1-7ihweulOEdK4J7y+UnC86n8+ce4=}
    dev: true

  /@types/jsonwebtoken/8.5.8:
    resolution: {integrity: sha512-zm6xBQpFDIDM6o9r6HSgDeIcLy82TKWctCXEPbJJcXb5AKmi5BNNdLXneixK4lplX3PqIVcwLBCGE/kAGnlD4A==}
    dependencies:
      '@types/node': 17.0.21
    dev: true

  /@types/keyv/3.1.3:
    resolution: {integrity: sha512-FXCJgyyN3ivVgRoml4h94G/p3kY+u/B86La+QptcqJaWtBWtmc6TtkNfS40n9bIvyLteHh7zXOtgbobORKPbDg==}
    dependencies:
      '@types/node': 17.0.21
    dev: true

  /@types/mime/1.3.2:
    resolution: {integrity: sha512-YATxVxgRqNH6nHEIsvg6k2Boc1JHI9ZbH5iWFFv/MTkchz3b1ieGDa5T0a9RznNdI0KhVbdbWSN+KWWrQZRxTw==}

  /@types/minimatch/3.0.5:
    resolution: {integrity: sha512-Klz949h02Gz2uZCMGwDUSDS1YBlTdDDgbWHi+81l29tQALUtvz4rAYi5uoVhE5Lagoq6DeqAUlbrHvW/mXDgdQ==}
    dev: false

  /@types/minimist/1.2.2:
    resolution: {integrity: sha512-jhuKLIRrhvCPLqwPcx6INqmKeiA5EWrsCOPhrlFSrbrmU4ZMPjj5Ul/oLCMDO98XRUIwVm78xICz4EPCektzeQ==}
    dev: true

  /@types/node-fetch/2.6.1:
    resolution: {integrity: sha512-oMqjURCaxoSIsHSr1E47QHzbmzNR5rK8McHuNb11BOM9cHcIK3Avy0s/b2JlXHoQGTYS3NsvWzV1M0iK7l0wbA==}
    dependencies:
      '@types/node': 17.0.21
      form-data: 3.0.1
    dev: true

  /@types/node/17.0.21:
    resolution: {integrity: sha512-DBZCJbhII3r90XbQxI8Y9IjjiiOGlZ0Hr32omXIZvwwZ7p4DMMXGrKXVyPfuoBOri9XNtL0UK69jYIBIsRX3QQ==}

  /@types/nodemailer/6.4.0:
    resolution: {integrity: sha512-KY7bFWB0MahRZvVW4CuW83qcCDny59pJJ0MQ5ifvfcjNwPlIT0vW4uARO4u1gtkYnWdhSvURegecY/tzcukJcA==}
    dependencies:
      '@types/node': 17.0.21
    dev: true

  /@types/normalize-package-data/2.4.1:
    resolution: {integrity: sha512-Gj7cI7z+98M282Tqmp2K5EIsoouUEzbBJhQQzDE3jSIRk6r9gsz0oUokqIUR4u1R3dMHo0pDHM7sNOHyhulypw==}
    dev: true

  /@types/oauth/0.9.1:
    resolution: {integrity: sha512-a1iY62/a3yhZ7qH7cNUsxoI3U/0Fe9+RnuFrpTKr+0WVOzbKlSLojShCKe20aOD1Sppv+i8Zlq0pLDuTJnwS4A==}
    dependencies:
      '@types/node': 17.0.21

  /@types/parse-json/4.0.0:
    resolution: {integrity: sha512-//oorEZjL6sbPcKUaCdIGlIUeH26mgzimjBB77G6XRgnDl/L5wOnpyBGRe/Mmf5CVW3PwEBE1NjiMZ/ssFh4wA==}
    dev: true

  /@types/passport-apple/1.1.1:
    resolution: {integrity: sha512-JpNC+yqkErqs9Vh/sDafoAWW5tJI9g7c7JwL+qYIhlB9A9rK6PFkl0S326DQLSm32vZFH4C0eF7aKCO3gXdp+Q==}
    dependencies:
      '@types/express': 4.17.6
      '@types/passport': 1.0.3
      '@types/passport-oauth2': 1.4.11
    dev: true

  /@types/passport-facebook/2.1.11:
    resolution: {integrity: sha512-YsZUZryJvHt2E/WdR22FlnCi9ckMwkGR+FwCcXq830rOvruhXJHJtKSXSD+Kn4phBsrEpqoP4xX6fFuEodk20A==}
    dependencies:
      '@types/express': 4.17.6
      '@types/passport': 1.0.3
    dev: true

  /@types/passport-github2/1.2.4:
    resolution: {integrity: sha512-dtGtA0Uyzk6ne3SrgQi/I1ClClLE3i7JmSiMaJgkGH8v1nbE9JdBpG7QWJ1XPlLdcf7EvoPdHmkWN2+Kln9y8g==}
    dependencies:
      '@types/express': 4.17.6
      '@types/passport': 1.0.3
      '@types/passport-oauth2': 1.4.11
    dev: true

  /@types/passport-google-oauth20/2.0.3:
    resolution: {integrity: sha512-6EUEGzEg4acwowvgR/yVZIj8S2Kkwc6JmlY2/wnM1wJHNz20o7s1TIGrxnah8ymLgJasYDpy95P3TMMqlmetPw==}
    dependencies:
      '@types/express': 4.17.6
      '@types/passport': 1.0.3
      '@types/passport-oauth2': 1.4.11
    dev: true

  /@types/passport-linkedin-oauth2/1.5.3:
    resolution: {integrity: sha512-xe6z/5eMUrU8MbITMRQXrfpZSWkyhyvdgIQsk7B2k6OxEL+zyi3cuPRnOIYAnM5rYs0XHc63PF4gWI/oIEB+4Q==}
    dependencies:
      '@types/express': 4.17.6
      '@types/passport': 1.0.3
    dev: true

  /@types/passport-oauth2-refresh/1.1.1:
    resolution: {integrity: sha512-Tw0JvfDPv9asgFPACd9oOGCaD/0/Uyi+QF7fmrJC74cJKC6I8N8wwhJJHyfd1N2E/qaLgTh431lhOa9jicpNdg==}
    dependencies:
      '@types/oauth': 0.9.1
      '@types/passport-oauth2': 1.4.11
    dev: true

  /@types/passport-oauth2/1.4.11:
    resolution: {integrity: sha512-KUNwmGhe/3xPbjkzkPwwcPmyFwfyiSgtV1qOrPBLaU4i4q9GSCdAOyCbkFG0gUxAyEmYwqo9OAF/rjPjJ6ImdA==}
    dependencies:
      '@types/express': 4.17.6
      '@types/oauth': 0.9.1
      '@types/passport': 1.0.3

  /@types/passport-spotify/1.1.0:
    resolution: {integrity: sha512-Av/1km8im4JqAh3O3QEHh8R60YTQBOQsxjf6YT3UkuY8Y/YVJ1zyThmnosjZ2sWZE/SMqjA/lUDvB2SL+OyAGw==}
    dependencies:
      '@types/express': 4.17.6
    dev: true

  /@types/passport-twitter/1.0.37:
    resolution: {integrity: sha512-/FHODUP6ExYpRFdhVOtbHwVZRmni0kFyOFhOwqg61SoSwcED4c5tkhYu5cJElyhD5jbevRTmgInLFFI5s2hBag==}
    dependencies:
      '@types/express': 4.17.6
      '@types/passport': 1.0.3
    dev: true

  /@types/passport/1.0.3:
    resolution: {integrity: sha512-nyztuxtDPQv9utCzU0qW7Gl8BY2Dn8BKlYAFFyxKipFxjaVd96celbkLCV/tRqqBUZ+JB8If3UfgV8347DTo3Q==}
    dependencies:
      '@types/express': 4.17.6

  /@types/pg/7.14.11:
    resolution: {integrity: sha512-EnZkZ1OMw9DvNfQkn2MTJrwKmhJYDEs5ujWrPfvseWNoI95N8B4HzU/Ltrq5ZfYxDX/Zg8mTzwr6UAyTjjFvXA==}
    dependencies:
      '@types/node': 17.0.21
      pg-protocol: 1.5.0
      pg-types: 2.2.0
    dev: true

  /@types/pino-http/5.8.1:
    resolution: {integrity: sha512-A9MW6VCnx5ii7s+Fs5aFIw+aSZcBCpsZ/atpxamu8tTsvWFacxSf2Hrn1Ohn1jkVRB/LiPGOapRXcFawDBnDnA==}
    dependencies:
      '@types/pino': 6.3.12
    dev: true

  /@types/pino-pretty/4.7.5:
    resolution: {integrity: sha512-rfHe6VIknk14DymxGqc9maGsRe8/HQSvM2u46EAz2XrS92qsAJnW16dpdFejBuZKD8cRJX6Aw6uVZqIQctMpAg==}
    dependencies:
      '@types/node': 17.0.21
      '@types/pino': 6.3.12
    dev: true

  /@types/pino-std-serializers/2.4.1:
    resolution: {integrity: sha512-17XcksO47M24IVTVKPeAByWUd3Oez7EbIjXpSbzMPhXVzgjGtrOa49gKBwxH9hb8dKv58OelsWQ+A1G1l9S3wQ==}
    dependencies:
      '@types/node': 17.0.21
    dev: true

  /@types/pino/6.3.12:
    resolution: {integrity: sha512-dsLRTq8/4UtVSpJgl9aeqHvbh6pzdmjYD3C092SYgLD2TyoCqHpTJk6vp8DvCTGGc7iowZ2MoiYiVUUCcu7muw==}
    dependencies:
      '@types/node': 17.0.21
      '@types/pino-pretty': 4.7.5
      '@types/pino-std-serializers': 2.4.1
      sonic-boom: 2.6.0
    dev: true

  /@types/prettier/2.4.4:
    resolution: {integrity: sha512-ReVR2rLTV1kvtlWFyuot+d1pkpG2Fw/XKE3PDAdj57rbM97ttSp9JZ2UsP+2EHTylra9cUf6JA7tGwW1INzUrA==}
    dev: true

  /@types/qrcode/1.3.4:
    resolution: {integrity: sha512-aILE5yvKaqQXlY0YPMEYwK/KwdD43fwQTyagj0ffBBTQj8h//085Zp8LUrOnZ9FT69x64f5UgDo0EueY4BPAdg==}
    dependencies:
      '@types/node': 17.0.21
    dev: true

  /@types/qs/6.9.7:
    resolution: {integrity: sha512-FGa1F62FT09qcrueBA6qYTrJPVDzah9a+493+o2PCXsesWHIn27G98TsSMs3WPNbZIEj4+VJf6saSFpvD+3Zsw==}

  /@types/random-number-csprng/1.0.0:
    resolution: {integrity: sha512-JmNWSCGbay5HGkHb/WF0Ju3XTHP0tMLUhAOk4fsw+b1GQ9rC/WP9uLeuulWLVERCg3KoyTCNzsJX4jSi4ShKaw==}
    dev: true

  /@types/range-parser/1.2.4:
    resolution: {integrity: sha512-EEhsLsD6UsDM1yFhAvy0Cjr6VwmpMWqFBCb9w07wVugF7w9nfajxLuVmngTIpgS6svCnm6Vaw+MZhoDCKnOfsw==}

  /@types/responselike/1.0.0:
    resolution: {integrity: sha512-85Y2BjiufFzaMIlvJDvTTB8Fxl2xfLo4HgmHzVBz08w4wDePCTjYw66PdrolO0kzli3yam/YCgRufyo1DdQVTA==}
    dependencies:
      '@types/node': 17.0.21
    dev: true

  /@types/rfc2047/2.0.1:
    resolution: {integrity: sha512-slgtykv+XXME7EperkdqfdBBUGcs28ru+a21BK0zOQY4IoxE7tEqvIcvAFAz5DJVxyOmoAUXo30Oxpm3KS+TBQ==}
    dev: true

  /@types/serve-static/1.13.10:
    resolution: {integrity: sha512-nCkHGI4w7ZgAdNkrEu0bv+4xNV/XDqW+DydknebMOQwkpDGx8G+HTlj7R7ABI8i8nKxVw0wtKPi1D+lPOkh4YQ==}
    dependencies:
      '@types/mime': 1.3.2
      '@types/node': 17.0.21

  /@types/stack-utils/1.0.1:
    resolution: {integrity: sha512-l42BggppR6zLmpfU6fq9HEa2oGPEI8yrSPL3GITjfRInppYFahObbIQOQK3UGxEnyQpltZLaPe75046NOZQikw==}
    dev: true

  /@types/stack-utils/2.0.1:
    resolution: {integrity: sha512-Hl219/BT5fLAaz6NDkSuhzasy49dwQS/DSdu4MdggFB8zcXv7vflBI3xp7FEmkmdDkBUI2bPUNeMttp2knYdxw==}
    dev: true

  /@types/strip-bom/3.0.0:
    resolution: {integrity: sha1-FKjsOVbC6B7bdSB5CuzyHCkK69I=}
    dev: true

  /@types/strip-json-comments/0.0.30:
    resolution: {integrity: sha512-7NQmHra/JILCd1QqpSzl8+mJRc8ZHz3uDm8YV1Ks9IhK0epEiTw8aIErbvH9PI+6XbqhyIQy3462nEsn7UVzjQ==}
    dev: true

  /@types/superagent/4.1.15:
    resolution: {integrity: sha512-mu/N4uvfDN2zVQQ5AYJI/g4qxn2bHB6521t1UuH09ShNWjebTqN0ZFuYK9uYjcgmI0dTQEs+Owi1EO6U0OkOZQ==}
    dependencies:
      '@types/cookiejar': 2.1.2
      '@types/node': 17.0.21
    dev: true

  /@types/supertest/2.0.11:
    resolution: {integrity: sha512-uci4Esokrw9qGb9bvhhSVEjd6rkny/dk5PK/Qz4yxKiyppEI+dOPlNrZBahE3i+PoKFYyDxChVXZ/ysS/nrm1Q==}
    dependencies:
      '@types/superagent': 4.1.15
    dev: true

  /@types/swagger-ui-express/4.1.3:
    resolution: {integrity: sha512-jqCjGU/tGEaqIplPy3WyQg+Nrp6y80DCFnDEAvVKWkJyv0VivSSDCChkppHRHAablvInZe6pijDFMnavtN0vqA==}
    dependencies:
      '@types/express': 4.17.6
      '@types/serve-static': 1.13.10
    dev: true

  /@types/url-join/4.0.1:
    resolution: {integrity: sha512-wDXw9LEEUHyV+7UWy7U315nrJGJ7p1BzaCxDpEoLr789Dk1WDVMMlf3iBfbG2F8NdWnYyFbtTxUn2ZNbm1Q4LQ==}
    dev: true

  /@types/uuid/7.0.2:
    resolution: {integrity: sha512-8Ly3zIPTnT0/8RCU6Kg/G3uTICf9sRwYOpUzSIM3503tLIKcnJPRuinHhXngJUy2MntrEf6dlpOHXJju90Qh5w==}
    dev: true

  /@types/websocket/1.0.5:
    resolution: {integrity: sha512-NbsqiNX9CnEfC1Z0Vf4mE1SgAJ07JnRYcNex7AJ9zAVzmiGHmjKFEk7O4TJIsgv2B1sLEb6owKFZrACwdYngsQ==}
    dependencies:
      '@types/node': 17.0.21
    dev: true

  /@types/ws/8.5.2:
    resolution: {integrity: sha512-VXI82ykONr5tacHEojnErTQk+KQSoYbW1NB6iz6wUwrNd+BqfkfggQNoNdCqhJSzbNumShPERbM+Pc5zpfhlbw==}
    dependencies:
      '@types/node': 17.0.21
    dev: true

  /@types/yargs-parser/21.0.0:
    resolution: {integrity: sha512-iO9ZQHkZxHn4mSakYV0vFHAVDyEOIJQrV2uZ06HxEPcx+mt8swXoZHIbaaJ2crJYFfErySgktuTZ3BeLz+XmFA==}
    dev: true

  /@types/yargs/13.0.12:
    resolution: {integrity: sha512-qCxJE1qgz2y0hA4pIxjBR+PelCH0U5CK1XJXFwCNqfmliatKp47UCXXE9Dyk1OXBDLvsCF57TqQEJaeLfDYEOQ==}
    dependencies:
      '@types/yargs-parser': 21.0.0
    dev: true

  /@types/yargs/16.0.4:
    resolution: {integrity: sha512-T8Yc9wt/5LbJyCaLiHPReJa0kApcIgJ7Bn735GjItUfh08Z1pJvu8QZqb9s+mMvKV6WUQRV7K2R46YbjMXTTJw==}
    dependencies:
      '@types/yargs-parser': 21.0.0
    dev: true

  /@typescript-eslint/eslint-plugin/2.28.0_fphpjqdjfu5nzex5rop6qq3ynq:
    resolution: {integrity: sha512-w0Ugcq2iatloEabQP56BRWJowliXUP5Wv6f9fKzjJmDW81hOTBxRoJ4LoEOxRpz9gcY51Libytd2ba3yLmSOfg==}
    engines: {node: ^8.10.0 || ^10.13.0 || >=11.10.1}
    peerDependencies:
      '@typescript-eslint/parser': ^2.0.0
      eslint: ^5.0.0 || ^6.0.0
      typescript: '*'
    peerDependenciesMeta:
      typescript:
        optional: true
    dependencies:
      '@typescript-eslint/experimental-utils': 2.28.0_2a2idyvs7mejcxctgrkw2n3svq
      '@typescript-eslint/parser': 2.28.0_2a2idyvs7mejcxctgrkw2n3svq
      eslint: 6.8.0
      functional-red-black-tree: 1.0.1
      regexpp: 3.2.0
      tsutils: 3.21.0_typescript@4.5.4
      typescript: 4.5.4
    transitivePeerDependencies:
      - supports-color
    dev: true

  /@typescript-eslint/experimental-utils/2.28.0_2a2idyvs7mejcxctgrkw2n3svq:
    resolution: {integrity: sha512-4SL9OWjvFbHumM/Zh/ZeEjUFxrYKtdCi7At4GyKTbQlrj1HcphIDXlje4Uu4cY+qzszR5NdVin4CCm6AXCjd6w==}
    engines: {node: ^8.10.0 || ^10.13.0 || >=11.10.1}
    peerDependencies:
      eslint: '*'
    dependencies:
      '@types/json-schema': 7.0.9
      '@typescript-eslint/typescript-estree': 2.28.0_typescript@4.5.4
      eslint: 6.8.0
      eslint-scope: 5.1.1
      eslint-utils: 2.1.0
    transitivePeerDependencies:
      - supports-color
      - typescript
    dev: true

  /@typescript-eslint/experimental-utils/2.34.0_2a2idyvs7mejcxctgrkw2n3svq:
    resolution: {integrity: sha512-eS6FTkq+wuMJ+sgtuNTtcqavWXqsflWcfBnlYhg/nS4aZ1leewkXGbvBhaapn1q6qf4M71bsR1tez5JTRMuqwA==}
    engines: {node: ^8.10.0 || ^10.13.0 || >=11.10.1}
    peerDependencies:
      eslint: '*'
    dependencies:
      '@types/json-schema': 7.0.9
      '@typescript-eslint/typescript-estree': 2.34.0_typescript@4.5.4
      eslint: 6.8.0
      eslint-scope: 5.1.1
      eslint-utils: 2.1.0
    transitivePeerDependencies:
      - supports-color
      - typescript
    dev: true

  /@typescript-eslint/parser/2.28.0_2a2idyvs7mejcxctgrkw2n3svq:
    resolution: {integrity: sha512-RqPybRDquui9d+K86lL7iPqH6Dfp9461oyqvlXMNtap+PyqYbkY5dB7LawQjDzot99fqzvS0ZLZdfe+1Bt3Jgw==}
    engines: {node: ^8.10.0 || ^10.13.0 || >=11.10.1}
    peerDependencies:
      eslint: ^5.0.0 || ^6.0.0
      typescript: '*'
    peerDependenciesMeta:
      typescript:
        optional: true
    dependencies:
      '@types/eslint-visitor-keys': 1.0.0
      '@typescript-eslint/experimental-utils': 2.28.0_2a2idyvs7mejcxctgrkw2n3svq
      '@typescript-eslint/typescript-estree': 2.28.0_typescript@4.5.4
      eslint: 6.8.0
      eslint-visitor-keys: 1.3.0
      typescript: 4.5.4
    transitivePeerDependencies:
      - supports-color
    dev: true

  /@typescript-eslint/typescript-estree/2.28.0_typescript@4.5.4:
    resolution: {integrity: sha512-HDr8MP9wfwkiuqzRVkuM3BeDrOC4cKbO5a6BymZBHUt5y/2pL0BXD6I/C/ceq2IZoHWhcASk+5/zo+dwgu9V8Q==}
    engines: {node: ^8.10.0 || ^10.13.0 || >=11.10.1}
    peerDependencies:
      typescript: '*'
    peerDependenciesMeta:
      typescript:
        optional: true
    dependencies:
      debug: 4.3.3
      eslint-visitor-keys: 1.3.0
      glob: 7.2.0
      is-glob: 4.0.3
      lodash: 4.17.21
      semver: 6.3.0
      tsutils: 3.21.0_typescript@4.5.4
      typescript: 4.5.4
    transitivePeerDependencies:
      - supports-color
    dev: true

  /@typescript-eslint/typescript-estree/2.34.0_typescript@4.5.4:
    resolution: {integrity: sha512-OMAr+nJWKdlVM9LOqCqh3pQQPwxHAN7Du8DR6dmwCrAmxtiXQnhHJ6tBNtf+cggqfo51SG/FCwnKhXCIM7hnVg==}
    engines: {node: ^8.10.0 || ^10.13.0 || >=11.10.1}
    peerDependencies:
      typescript: '*'
    peerDependenciesMeta:
      typescript:
        optional: true
    dependencies:
      debug: 4.3.3
      eslint-visitor-keys: 1.3.0
      glob: 7.2.0
      is-glob: 4.0.3
      lodash: 4.17.21
      semver: 7.3.5
      tsutils: 3.21.0_typescript@4.5.4
      typescript: 4.5.4
    transitivePeerDependencies:
      - supports-color
    dev: true

  /@vuepress/plugin-back-to-top/1.4.1:
    resolution: {integrity: sha512-EOpBordx0xD4E8e6lSywi0JHF0IQL0T3Wxbt03W5ngKa2LDKMAusmIRpLDALZ1vHN9Z2ZqYFEWePxrX4rmC9mQ==}
    dependencies:
      lodash.debounce: 4.0.8
    dev: true

  /@yarnpkg/lockfile/1.1.0:
    resolution: {integrity: sha512-GpSwvyXOcOOlV70vbnzjj4fW5xW/FdUF6nQEt1ENy7m4ZCczi1+/buVUPAqmGfqznsORNFzUMjctTIp8a9tuCQ==}
    dev: false

  /JSONStream/1.3.5:
    resolution: {integrity: sha512-E+iruNOY8VV9s4JEbe1aNEm6MiszPRr/UfcHMz0TQh1BXSxHK+ASV1R6W4HpjBhSeS+54PIsAMCBmwD06LLsqQ==}
    hasBin: true
    dependencies:
      jsonparse: 1.3.1
      through: 2.3.8
    dev: true

  /abab/2.0.5:
    resolution: {integrity: sha512-9IK9EadsbHo6jLWIpxpR6pL0sazTXV6+SQv25ZB+F7Bj9mJNaOc4nCRabwd5M/JwmUa8idz6Eci6eKfJryPs6Q==}
    dev: true

  /abort-controller/3.0.0:
    resolution: {integrity: sha512-h8lQ8tacZYnR3vNQTgibj+tODHI5/+l06Au2Pcriv/Gmet0eaj4TwWH41sO9wnHDiQsEj19q0drzdWdeAHtweg==}
    engines: {node: '>=6.5'}
    dependencies:
      event-target-shim: 5.0.1
    dev: true

  /accepts/1.3.8:
    resolution: {integrity: sha512-PYAthTa2m2VKxuvSD3DPC/Gy+U+sOA1LAuT8mkmRuvw+NACSaeXEQ+NHcVF7rONl6qcaxV3Uuemwawk+7+SJLw==}
    engines: {node: '>= 0.6'}
    dependencies:
      mime-types: 2.1.34
      negotiator: 0.6.3
    dev: false

  /acorn-globals/3.1.0:
    resolution: {integrity: sha1-/YJw9x+7SZawBPqIDuXUZXOnMb8=}
    dependencies:
      acorn: 4.0.13
    dev: false

  /acorn-globals/6.0.0:
    resolution: {integrity: sha512-ZQl7LOWaF5ePqqcX4hLuv/bLXYQNfNWw2c0/yX/TsPRKamzHcTGQnlCjHT3TsmkOUVEPS3crCxiPfdzE/Trlhg==}
    dependencies:
      acorn: 7.4.1
      acorn-walk: 7.2.0
    dev: true

  /acorn-jsx/5.3.2_acorn@7.4.1:
    resolution: {integrity: sha512-rq9s+JNhf0IChjtDXxllJ7g41oZk5SlXtp0LHwyA5cejwn7vKmKp4pPri6YEePv2PU65sAsegbXtIinmDFDXgQ==}
    peerDependencies:
      acorn: ^6.0.0 || ^7.0.0 || ^8.0.0
    dependencies:
      acorn: 7.4.1
    dev: true

  /acorn-walk/7.2.0:
    resolution: {integrity: sha512-OPdCF6GsMIP+Az+aWfAAOEt2/+iVDKE7oy6lJ098aoe59oAmK76qV6Gw60SbZ8jHuG2wH058GF4pLFbYamYrVA==}
    engines: {node: '>=0.4.0'}
    dev: true

  /acorn-walk/8.2.0:
    resolution: {integrity: sha512-k+iyHEuPgSw6SbuDpGQM+06HQUa04DZ3o+F6CSzXMvvI5KMvnaEqXe+YVe555R9nn6GPt404fos4wcgpw12SDA==}
    engines: {node: '>=0.4.0'}
    dev: true

  /acorn/3.3.0:
    resolution: {integrity: sha1-ReN/s56No/JbruP/U2niu18iAXo=}
    engines: {node: '>=0.4.0'}
    hasBin: true
    dev: false

  /acorn/4.0.13:
    resolution: {integrity: sha1-EFSVrlNh1pe9GVyCUZLhrX8lN4c=}
    engines: {node: '>=0.4.0'}
    hasBin: true
    dev: false

  /acorn/7.4.1:
    resolution: {integrity: sha512-nQyp0o1/mNdbTO1PO6kHkwSrmgZ0MT/jCCpNiwbUjGoRN4dlBhqJtoQuCnEOKzgTVwg0ZWiCoQy6SxMebQVh8A==}
    engines: {node: '>=0.4.0'}
    hasBin: true
    dev: true

  /acorn/8.7.0:
    resolution: {integrity: sha512-V/LGr1APy+PXIwKebEWrkZPwoeoF+w1jiOBUmuxuiUIaOHtob8Qc9BTrYo7VuI5fR8tqsy+buA2WFooR5olqvQ==}
    engines: {node: '>=0.4.0'}
    hasBin: true
    dev: true

  /add-stream/1.0.0:
    resolution: {integrity: sha1-anmQQ3ynNtXhKI25K9MmbV9csqo=}
    dev: true

  /agent-base/6.0.2:
    resolution: {integrity: sha512-RZNwNclF7+MS/8bDg70amg32dyeZGZxiDuQmZxKLAlQjr3jGyLx+4Kkk58UO7D2QdgFIQCovuSuZESne6RG6XQ==}
    engines: {node: '>= 6.0.0'}
    dependencies:
      debug: 4.3.3
    transitivePeerDependencies:
      - supports-color

  /ajv/6.12.6:
    resolution: {integrity: sha512-j3fVLgvTo527anyYyJOGTYJbG+vnnQYvE0m5mmkc1TK+nxAppkCLMIL0aZ4dblVCNoGShhm+kzE4ZUykBoMg4g==}
    dependencies:
      fast-deep-equal: 3.1.3
      fast-json-stable-stringify: 2.1.0
      json-schema-traverse: 0.4.1
      uri-js: 4.4.1

  /align-text/0.1.4:
    resolution: {integrity: sha1-DNkKVhCT810KmSVsIrcGlDP60Rc=}
    engines: {node: '>=0.10.0'}
    dependencies:
      kind-of: 3.2.2
      longest: 1.0.1
      repeat-string: 1.6.1
    dev: false

  /ansi-align/3.0.1:
    resolution: {integrity: sha512-IOfwwBF5iczOjp/WeY4YxyjqAFMQoZufdQWDd19SEExbVLNXqvpzSJ/M7Za4/sCPmQ0+GRquoA7bGcINcxew6w==}
    dependencies:
      string-width: 4.2.3
    dev: true

  /ansi-escapes/3.2.0:
    resolution: {integrity: sha512-cBhpre4ma+U0T1oM5fXg7Dy1Jw7zzwv7lt/GoCpr+hDQJoYnKVPLL4dCvSEFMmQurOQvSrwT7SL/DAlhBI97RQ==}
    engines: {node: '>=4'}
    dev: true

  /ansi-escapes/4.3.2:
    resolution: {integrity: sha512-gKXj5ALrKWQLsYG9jlTRmR/xKluxHV+Z9QEwNIgCfM1/uwPMCuzVVnh5mwTd+OuBZcwSIMbqssNWRm1lE51QaQ==}
    engines: {node: '>=8'}
    dependencies:
      type-fest: 0.21.3
    dev: true

  /ansi-regex/2.1.1:
    resolution: {integrity: sha1-w7M6te42DYbg5ijwRorn7yfWVN8=}
    engines: {node: '>=0.10.0'}
    dev: true

  /ansi-regex/3.0.0:
    resolution: {integrity: sha1-7QMXwyIGT3lGbAKWa922Bas32Zg=}
    engines: {node: '>=4'}
    dev: true

  /ansi-regex/4.1.0:
    resolution: {integrity: sha512-1apePfXM1UOSqw0o9IiFAovVz9M5S1Dg+4TrDwfMewQ6p/rmMueb7tWZjQ1rx4Loy1ArBggoqGpfqqdI4rondg==}
    engines: {node: '>=6'}

  /ansi-regex/5.0.1:
    resolution: {integrity: sha512-quJQXlTSUGL2LH9SUXo8VwsY4soanhgo6LNSm84E1LBcE8s3O0wpdiRzyR9z/ZZJMlMWv37qOOb9pdJlMUEKFQ==}
    engines: {node: '>=8'}

  /ansi-styles/2.2.1:
    resolution: {integrity: sha1-tDLdM1i2NM914eRmQ2gkBTPB3b4=}
    engines: {node: '>=0.10.0'}
    dev: true

  /ansi-styles/3.2.1:
    resolution: {integrity: sha512-VT0ZI6kZRdTh8YyJw3SMbYm/u+NqfsAxEpWO0Pf9sq8/e94WxxOpPKx9FR1FlyCtOVDNOQ+8ntlqFxiRc+r5qA==}
    engines: {node: '>=4'}
    dependencies:
      color-convert: 1.9.3

  /ansi-styles/4.3.0:
    resolution: {integrity: sha512-zbB9rCJAT1rbjiVDb2hqKFHNYLxgtk8NURxZ3IZwD3F6NtxbXZQCnnSi1Lkx+IDohdPlFp222wVALIheZJQSEg==}
    engines: {node: '>=8'}
    dependencies:
      color-convert: 2.0.1

  /ansi-styles/5.2.0:
    resolution: {integrity: sha512-Cxwpt2SfTzTtXcfOlzGEee8O+c+MmUgGrNiBcXnuWxuFJHe6a5Hz7qwhwe5OgaSYI0IJvkLqWX1ASG+cJOkEiA==}
    engines: {node: '>=10'}
    dev: true

  /any-observable/0.3.0_rxjs@6.6.7:
    resolution: {integrity: sha512-/FQM1EDkTsf63Ub2C6O7GuYFDsSXUwsaZDurV0np41ocwq0jthUAYCmhBX9f+KwlaCgIuWyr/4WlUQUBfKfZog==}
    engines: {node: '>=6'}
    peerDependencies:
      rxjs: '*'
      zenObservable: '*'
    peerDependenciesMeta:
      rxjs:
        optional: true
      zenObservable:
        optional: true
    dependencies:
      rxjs: 6.6.7
    dev: true

  /anymatch/3.1.2:
    resolution: {integrity: sha512-P43ePfOAIupkguHUycrc4qJ9kz8ZiuOUijaETwX7THt0Y/GNK7v0aa8rY816xWjZ7rJdA5XdMcpVFTKMq+RvWg==}
    engines: {node: '>= 8'}
    dependencies:
      normalize-path: 3.0.0
      picomatch: 2.3.1
    dev: true

  /arg/4.1.3:
    resolution: {integrity: sha512-58S9QDqG0Xx27YwPSt9fJxivjYl432YCwfDMfZ+71RAqUrZef7LrKQZ3LHLOwCS4FLNBplP533Zx895SeOCHvA==}
    dev: true

  /argparse/1.0.10:
    resolution: {integrity: sha512-o5Roy6tNG4SL/FOkCAN6RzjiakZS25RLYFrcMttJqbdd8BWrnA+fGz57iN5Pb06pvBGvl5gQ0B48dJlslXvoTg==}
    dependencies:
      sprintf-js: 1.0.3

  /argparse/2.0.1:
    resolution: {integrity: sha512-8+9WqebbFzpX9OR+Wa6O29asIogeRMzcGtAINdpMHHyAg10f05aSFVBbcEqGf/PXw1EjAZ+q2/bEBg3DvurK3Q==}
    dev: true

  /argv/0.0.2:
    resolution: {integrity: sha1-7L0W+JSbFXGDcRsb2jNPN4QBhas=}
    engines: {node: '>=0.6.10'}
    dev: true

  /arr-diff/4.0.0:
    resolution: {integrity: sha1-1kYQdP6/7HHn4VI1dhoyml3HxSA=}
    engines: {node: '>=0.10.0'}
    dev: true

  /arr-flatten/1.1.0:
    resolution: {integrity: sha512-L3hKV5R/p5o81R7O02IGnwpDmkp6E982XhtbuwSe3O4qOtMMMtodicASA1Cny2U+aCXcNpml+m4dPsvsJ3jatg==}
    engines: {node: '>=0.10.0'}
    dev: true

  /arr-union/3.1.0:
    resolution: {integrity: sha1-45sJrqne+Gao8gbiiK9jkZuuOcQ=}
    engines: {node: '>=0.10.0'}
    dev: true

  /array-differ/3.0.0:
    resolution: {integrity: sha512-THtfYS6KtME/yIAhKjZ2ul7XI96lQGHRputJQHO80LAWQnuGP4iCIN8vdMRboGbIEYBwU33q8Tch1os2+X0kMg==}
    engines: {node: '>=8'}
    dev: false

  /array-flatten/1.1.1:
    resolution: {integrity: sha1-ml9pkFGx5wczKPKgCJaLZOopVdI=}
    dev: false

  /array-ify/1.0.0:
    resolution: {integrity: sha1-nlKHYrSpBmrRY6aWKjZEGOlibs4=}
    dev: true

  /array-union/2.1.0:
    resolution: {integrity: sha512-HGyxoOTYUyCM6stUe6EJgnd4EoewAI7zMdfqO+kGjnlZmBDz/cR5pf8r/cR4Wq60sL/p0IkcjUEEPwS3GFrIyw==}
    engines: {node: '>=8'}

  /array-unique/0.3.2:
    resolution: {integrity: sha1-qJS3XUvE9s1nnvMkSp/Y9Gri1Cg=}
    engines: {node: '>=0.10.0'}
    dev: true

  /arrify/1.0.1:
    resolution: {integrity: sha1-iYUI2iIm84DfkEcoRWhJwVAaSw0=}
    engines: {node: '>=0.10.0'}
    dev: true

  /arrify/2.0.1:
    resolution: {integrity: sha512-3duEwti880xqi4eAMN8AyR4a0ByT90zoYdLlevfrvU43vb0YZwZVfxOgxWrLXXXpyugL0hNZc9G6BiB5B3nUug==}
    engines: {node: '>=8'}
    dev: false

  /asap/2.0.6:
    resolution: {integrity: sha1-5QNHYR1+aQlDIIu9r+vLwvuGbUY=}

  /asn1.js/5.4.1:
    resolution: {integrity: sha512-+I//4cYPccV8LdmBLiX8CYvf9Sp3vQsrqu2QNXRcrbiWvcx/UdlFiqUJJzxRQxgsZmvhXhn4cSKeSmoFjVdupA==}
    dependencies:
      bn.js: 4.12.0
      inherits: 2.0.4
      minimalistic-assert: 1.0.1
      safer-buffer: 2.1.2
    dev: false

  /asn1/0.2.6:
    resolution: {integrity: sha512-ix/FxPn0MDjeyJ7i/yoHGFt/EX6LyNbxSEhPPXODPL+KB0VPk86UYfL0lMdy+KCnv+fmvIzySwaK5COwqVbWTQ==}
    dependencies:
      safer-buffer: 2.1.2
    dev: false

  /asn1js/3.0.5:
    resolution: {integrity: sha512-FVnvrKJwpt9LP2lAMl8qZswRNm3T4q9CON+bxldk2iwk3FFpuwhx2FfinyitizWHsVYyaY+y5JzDR0rCMV5yTQ==}
    engines: {node: '>=12.0.0'}
    dependencies:
      pvtsutils: 1.3.2
      pvutils: 1.1.3
      tslib: 2.4.0
    dev: false

  /assert-plus/1.0.0:
    resolution: {integrity: sha1-8S4PPF13sLHN2RRpQuTpbB5N1SU=}
    engines: {node: '>=0.8'}
    dev: false

  /assign-symbols/1.0.0:
    resolution: {integrity: sha1-WWZ/QfrdTyDMvCu5a41Pf3jsA2c=}
    engines: {node: '>=0.10.0'}
    dev: true

  /astral-regex/1.0.0:
    resolution: {integrity: sha512-+Ryf6g3BKoRc7jfp7ad8tM4TtMiaWvbF/1/sQcZPkkS7ag3D5nMBCe2UfOTONtAkaG0tO0ij3C5Lwmf1EiyjHg==}
    engines: {node: '>=4'}
    dev: true

  /async-retry/1.3.3:
    resolution: {integrity: sha512-wfr/jstw9xNi/0teMHrRW7dsz3Lt5ARhYNZ2ewpadnhaIp5mbALhOAP+EAdsC7t4Z6wqsDVv9+W6gm1Dk9mEyw==}
    dependencies:
      retry: 0.13.1
    dev: true

  /async/3.2.3:
    resolution: {integrity: sha512-spZRyzKL5l5BZQrr/6m/SqFdBN0q3OCI0f9rjfBzCMBIP4p75P620rR3gTmaksNOhmzgdxcaxdNfMy6anrbM0g==}
    dev: false

  /asynckit/0.4.0:
    resolution: {integrity: sha1-x57Zf380y48robyXkLzDZkdLS3k=}

  /atob/2.1.2:
    resolution: {integrity: sha512-Wm6ukoaOGJi/73p/cl2GvLjTI5JM1k/O14isD73YML8StrH/7/lRFgmg8nICZgD3bZZvjwCGxtMOD3wWNAu8cg==}
    engines: {node: '>= 4.5.0'}
    hasBin: true
    dev: true

  /atomic-sleep/1.0.0:
    resolution: {integrity: sha512-kNOjDqAh7px0XWNI+4QbzoiR/nTkHAWNud2uvnJquD1/x5a7EQZMJT0AczqK0Qn67oY/TTQ1LbUKajZpp3I9tQ==}
    engines: {node: '>=8.0.0'}

  /auto-bind/4.0.0:
    resolution: {integrity: sha512-Hdw8qdNiqdJ8LqT0iK0sVzkFbzg6fhnQqqfWhBDxcHZvU75+B+ayzTy8x+k5Ix0Y92XOhOUlx74ps+bA6BeYMQ==}
    engines: {node: '>=8'}
    dev: true

  /available-typed-arrays/1.0.5:
    resolution: {integrity: sha512-DMD0KiN46eipeziST1LPP/STfDU0sufISXmjSgvVsoU2tqxctQeASejWcfNtxYKqETM1UxQ8sp2OrSBWpHY6sw==}
    engines: {node: '>= 0.4'}
    dev: false

  /aws-sign2/0.7.0:
    resolution: {integrity: sha1-tG6JCTSpWR8tL2+G1+ap8bP+dqg=}
    dev: false

  /aws4/1.11.0:
    resolution: {integrity: sha512-xh1Rl34h6Fi1DC2WWKfxUTVqRsNnr6LsKz2+hfwDxQJWmrx8+c7ylaqBMcHfl1U1r2dsifOvKX3LQuLNZ+XSvA==}
    dev: false

  /axios/0.21.1:
    resolution: {integrity: sha512-dKQiRHxGD9PPRIUNIWvZhPTPpl1rf/OxTYKsqKUDjBwYylTvV7SjSHJb9ratfyzM6wCdLCOYLzs73qpg5c4iGA==}
    dependencies:
      follow-redirects: 1.14.9
    transitivePeerDependencies:
      - debug
    dev: false

  /axios/0.25.0:
    resolution: {integrity: sha512-cD8FOb0tRH3uuEe6+evtAbgJtfxr7ly3fQjYcMcuPlgkwVS9xboaVIpcDV+cYQe+yGykgwZCs1pzjntcGa6l5g==}
    dependencies:
      follow-redirects: 1.14.9
    transitivePeerDependencies:
      - debug
    dev: false

  /babel-jest/27.5.1_@babel+core@7.17.5:
    resolution: {integrity: sha512-cdQ5dXjGRd0IBRATiQ4mZGlGlRE8kJpjPOixdNRdT+m3UcNqmYWN6rK6nvtXYfY3D76cb8s/O1Ss8ea24PIwcg==}
    engines: {node: ^10.13.0 || ^12.13.0 || ^14.15.0 || >=15.0.0}
    peerDependencies:
      '@babel/core': ^7.8.0
    dependencies:
      '@babel/core': 7.17.5
      '@jest/transform': 27.5.1
      '@jest/types': 27.5.1
      '@types/babel__core': 7.1.18
      babel-plugin-istanbul: 6.1.1
      babel-preset-jest: 27.5.1_@babel+core@7.17.5
      chalk: 4.1.2
      graceful-fs: 4.2.9
      slash: 3.0.0
    transitivePeerDependencies:
      - supports-color
    dev: true

  /babel-plugin-dynamic-import-node/2.3.3:
    resolution: {integrity: sha512-jZVI+s9Zg3IqA/kdi0i6UDCybUI3aSBLnglhYbSSjKlV7yF1F/5LWv8MakQmvYpnbJDS6fcBL2KzHSxNCMtWSQ==}
    dependencies:
      object.assign: 4.1.2
    dev: true

  /babel-plugin-istanbul/6.1.1:
    resolution: {integrity: sha512-Y1IQok9821cC9onCx5otgFfRm7Lm+I+wwxOx738M/WLPZ9Q42m4IG5W0FNX8WLL2gYMZo3JkuXIH2DOpWM+qwA==}
    engines: {node: '>=8'}
    dependencies:
      '@babel/helper-plugin-utils': 7.16.7
      '@istanbuljs/load-nyc-config': 1.1.0
      '@istanbuljs/schema': 0.1.3
      istanbul-lib-instrument: 5.1.0
      test-exclude: 6.0.0
    transitivePeerDependencies:
      - supports-color
    dev: true

  /babel-plugin-jest-hoist/27.5.1:
    resolution: {integrity: sha512-50wCwD5EMNW4aRpOwtqzyZHIewTYNxLA4nhB+09d8BIssfNfzBRhkBIHiaPv1Si226TQSvp8gxAJm2iY2qs2hQ==}
    engines: {node: ^10.13.0 || ^12.13.0 || ^14.15.0 || >=15.0.0}
    dependencies:
      '@babel/template': 7.16.7
      '@babel/types': 7.17.0
      '@types/babel__core': 7.1.18
      '@types/babel__traverse': 7.14.2
    dev: true

  /babel-plugin-syntax-trailing-function-commas/7.0.0-beta.0:
    resolution: {integrity: sha512-Xj9XuRuz3nTSbaTXWv3itLOcxyF4oPD8douBBmj7U9BBC6nEBYfyOJYQMf/8PJAFotC62UY5dFfIGEPr7WswzQ==}
    dev: true

  /babel-preset-current-node-syntax/1.0.1_@babel+core@7.17.5:
    resolution: {integrity: sha512-M7LQ0bxarkxQoN+vz5aJPsLBn77n8QgTFmo8WK0/44auK2xlCXrYcUxHFxgU7qW5Yzw/CjmLRK2uJzaCd7LvqQ==}
    peerDependencies:
      '@babel/core': ^7.0.0
    dependencies:
      '@babel/core': 7.17.5
      '@babel/plugin-syntax-async-generators': 7.8.4_@babel+core@7.17.5
      '@babel/plugin-syntax-bigint': 7.8.3_@babel+core@7.17.5
      '@babel/plugin-syntax-class-properties': 7.12.13_@babel+core@7.17.5
      '@babel/plugin-syntax-import-meta': 7.10.4_@babel+core@7.17.5
      '@babel/plugin-syntax-json-strings': 7.8.3_@babel+core@7.17.5
      '@babel/plugin-syntax-logical-assignment-operators': 7.10.4_@babel+core@7.17.5
      '@babel/plugin-syntax-nullish-coalescing-operator': 7.8.3_@babel+core@7.17.5
      '@babel/plugin-syntax-numeric-separator': 7.10.4_@babel+core@7.17.5
      '@babel/plugin-syntax-object-rest-spread': 7.8.3_@babel+core@7.17.5
      '@babel/plugin-syntax-optional-catch-binding': 7.8.3_@babel+core@7.17.5
      '@babel/plugin-syntax-optional-chaining': 7.8.3_@babel+core@7.17.5
      '@babel/plugin-syntax-top-level-await': 7.14.5_@babel+core@7.17.5
    dev: true

  /babel-preset-fbjs/3.4.0_@babel+core@7.17.5:
    resolution: {integrity: sha512-9ywCsCvo1ojrw0b+XYk7aFvTH6D9064t0RIL1rtMf3nsa02Xw41MS7sZw216Im35xj/UY0PDBQsa1brUDDF1Ow==}
    peerDependencies:
      '@babel/core': ^7.0.0
    dependencies:
      '@babel/core': 7.17.5
      '@babel/plugin-proposal-class-properties': 7.16.7_@babel+core@7.17.5
      '@babel/plugin-proposal-object-rest-spread': 7.17.3_@babel+core@7.17.5
      '@babel/plugin-syntax-class-properties': 7.12.13_@babel+core@7.17.5
      '@babel/plugin-syntax-flow': 7.16.7_@babel+core@7.17.5
      '@babel/plugin-syntax-jsx': 7.16.7_@babel+core@7.17.5
      '@babel/plugin-syntax-object-rest-spread': 7.8.3_@babel+core@7.17.5
      '@babel/plugin-transform-arrow-functions': 7.16.7_@babel+core@7.17.5
      '@babel/plugin-transform-block-scoped-functions': 7.16.7_@babel+core@7.17.5
      '@babel/plugin-transform-block-scoping': 7.16.7_@babel+core@7.17.5
      '@babel/plugin-transform-classes': 7.16.7_@babel+core@7.17.5
      '@babel/plugin-transform-computed-properties': 7.16.7_@babel+core@7.17.5
      '@babel/plugin-transform-destructuring': 7.17.3_@babel+core@7.17.5
      '@babel/plugin-transform-flow-strip-types': 7.16.7_@babel+core@7.17.5
      '@babel/plugin-transform-for-of': 7.16.7_@babel+core@7.17.5
      '@babel/plugin-transform-function-name': 7.16.7_@babel+core@7.17.5
      '@babel/plugin-transform-literals': 7.16.7_@babel+core@7.17.5
      '@babel/plugin-transform-member-expression-literals': 7.16.7_@babel+core@7.17.5
      '@babel/plugin-transform-modules-commonjs': 7.16.8_@babel+core@7.17.5
      '@babel/plugin-transform-object-super': 7.16.7_@babel+core@7.17.5
      '@babel/plugin-transform-parameters': 7.16.7_@babel+core@7.17.5
      '@babel/plugin-transform-property-literals': 7.16.7_@babel+core@7.17.5
      '@babel/plugin-transform-react-display-name': 7.16.7_@babel+core@7.17.5
      '@babel/plugin-transform-react-jsx': 7.17.3_@babel+core@7.17.5
      '@babel/plugin-transform-shorthand-properties': 7.16.7_@babel+core@7.17.5
      '@babel/plugin-transform-spread': 7.16.7_@babel+core@7.17.5
      '@babel/plugin-transform-template-literals': 7.16.7_@babel+core@7.17.5
      babel-plugin-syntax-trailing-function-commas: 7.0.0-beta.0
    transitivePeerDependencies:
      - supports-color
    dev: true

  /babel-preset-jest/27.5.1_@babel+core@7.17.5:
    resolution: {integrity: sha512-Nptf2FzlPCWYuJg41HBqXVT8ym6bXOevuCTbhxlUpjwtysGaIWFvDEjp4y+G7fl13FgOdjs7P/DmErqH7da0Ag==}
    engines: {node: ^10.13.0 || ^12.13.0 || ^14.15.0 || >=15.0.0}
    peerDependencies:
      '@babel/core': ^7.0.0
    dependencies:
      '@babel/core': 7.17.5
      babel-plugin-jest-hoist: 27.5.1
      babel-preset-current-node-syntax: 1.0.1_@babel+core@7.17.5
    dev: true

  /babel-runtime/6.26.0:
    resolution: {integrity: sha1-llxwWGaOgrVde/4E/yM3vItWR/4=}
    dependencies:
      core-js: 2.6.12
      regenerator-runtime: 0.11.1
    dev: false

  /babel-types/6.26.0:
    resolution: {integrity: sha1-o7Bz+Uq0nrb6Vc1lInozQ4BjJJc=}
    dependencies:
      babel-runtime: 6.26.0
      esutils: 2.0.3
      lodash: 4.17.21
      to-fast-properties: 1.0.3
    dev: false

  /babylon/6.18.0:
    resolution: {integrity: sha512-q/UEjfGJ2Cm3oKV71DJz9d25TPnq5rhBVL2Q4fA5wcC3jcrdn7+SssEybFIxwAvvP+YCsCYNKughoF33GxgycQ==}
    hasBin: true
    dev: false

  /backo2/1.0.2:
    resolution: {integrity: sha1-MasayLEpNjRj41s+u2n038+6eUc=}
    dev: true

  /balanced-match/1.0.2:
    resolution: {integrity: sha512-3oSeUO0TMV67hN1AmbXsK4yaqU7tjiHlbxRDZOpH0KW9+CeX4bRAaX0Anxt0tx2MrpRpWwQaPwIlISEJhYU5Pw==}

  /base/0.11.2:
    resolution: {integrity: sha512-5T6P4xPgpp0YDFvSWwEZ4NoE3aM4QBQXDzmVbraCkFj8zHM+mba8SyqB5DbZWyR7mYHo6Y7BdQo3MoA4m0TeQg==}
    engines: {node: '>=0.10.0'}
    dependencies:
      cache-base: 1.0.1
      class-utils: 0.3.6
      component-emitter: 1.3.0
      define-property: 1.0.0
      isobject: 3.0.1
      mixin-deep: 1.3.2
      pascalcase: 0.1.1
    dev: true

  /base64-js/1.5.1:
    resolution: {integrity: sha512-AKpaYlHn8t4SVbOHCy+b5+KKgvR4vrsD8vbvrbiQJps7fKDTkjkDry6ji0rUJjC0kzbNePLwzxq8iypo41qeWA==}

  /base64url/3.0.1:
    resolution: {integrity: sha512-ir1UPr3dkwexU7FdV8qBBbNDRUhMmIekYMFZfi+C/sLNnRESKPl23nB9b2pltqfOQNnGzsDdId90AEtG5tCx4A==}
    engines: {node: '>=6.0.0'}
    dev: false

  /bcrypt-pbkdf/1.0.2:
    resolution: {integrity: sha1-pDAdOJtqQ/m2f/PKEaP2Y342Dp4=}
    dependencies:
      tweetnacl: 0.14.5
    dev: false

  /bcryptjs/2.4.3:
    resolution: {integrity: sha1-mrVie5PmBiH/fNrF2pczAn3x0Ms=}
    dev: false

  /before-after-hook/2.2.2:
    resolution: {integrity: sha512-3pZEU3NT5BFUo/AD5ERPWOgQOCZITni6iavr5AUw5AUwQjMlI0kzu5btnyD39AF0gUEsDPwJT+oY1ORBJijPjQ==}
    dev: true

  /bignumber.js/9.0.2:
    resolution: {integrity: sha512-GAcQvbpsM0pUb0zw1EI0KhQEZ+lRwR5fYaAp3vPOYuP7aDvGy6cVN6XHLauvF8SOga2y0dcLcjt3iQDTSEliyw==}
    dev: false

  /binary-extensions/2.2.0:
    resolution: {integrity: sha512-jDctJ/IVQbZoJykoeHbhXpOlNBqGNcwXJKJog42E5HDPUwQTSdjCHdihjj0DlnheQ7blbT6dHOafNAiS8ooQKA==}
    engines: {node: '>=8'}
    dev: true

  /bl/4.1.0:
    resolution: {integrity: sha512-1W07cM9gS6DcLperZfFSj+bWLtaPGSOHWhPiGzXmvVJbRLdG82sH/Kn8EtW1VqWVA54AKf2h5k5BbnIbwF3h6w==}
    dependencies:
      buffer: 5.7.1
      inherits: 2.0.4
      readable-stream: 3.6.0
    dev: true

  /bluebird/3.7.2:
    resolution: {integrity: sha512-XpNj6GDQzdfW+r2Wnn7xiSAd7TM3jzkxGXBGTtWKuSXv1xUV+azxAm8jdWZN06QTQk+2N2XB9jRDkvbmQmcRtg==}
    dev: false

  /blueimp-md5/2.19.0:
    resolution: {integrity: sha512-DRQrD6gJyy8FbiE4s+bDoXS9hiW3Vbx5uCdwvcCf3zLHL+Iv7LtGHLpr+GZV8rHG8tK766FGYBwRbu8pELTt+w==}
    dev: false

  /bn.js/4.12.0:
    resolution: {integrity: sha512-c98Bf3tPniI+scsdk237ku1Dc3ujXQTSgyiPUDEOe7tRkhrqridvh8klBv0HCEso1OLOYcHuCv/cS6DNxKH+ZA==}
    dev: false

  /body-parser/1.19.0:
    resolution: {integrity: sha512-dhEPs72UPbDnAQJ9ZKMNTP6ptJaionhP5cBb541nXPlW60Jepo9RV/a4fX4XWW9CuFNK22krhrj1+rgzifNCsw==}
    engines: {node: '>= 0.8'}
    dependencies:
      bytes: 3.1.0
      content-type: 1.0.4
      debug: 2.6.9
      depd: 1.1.2
      http-errors: 1.7.2
      iconv-lite: 0.4.24
      on-finished: 2.3.0
      qs: 6.7.0
      raw-body: 2.4.0
      type-is: 1.6.18
    transitivePeerDependencies:
      - supports-color
    dev: false

  /boolbase/1.0.0:
    resolution: {integrity: sha1-aN/1++YMUes3cl6p4+0xDcwed24=}
    dev: false

  /boolean/3.0.1:
    resolution: {integrity: sha512-HRZPIjPcbwAVQvOTxR4YE3o8Xs98NqbbL1iEZDCz7CL8ql0Lt5iOyJFxfnAB0oFs8Oh02F/lLlg30Mexv46LjA==}
    dev: false

  /bowser/2.9.0:
    resolution: {integrity: sha512-2ld76tuLBNFekRgmJfT2+3j5MIrP6bFict8WAIT3beq+srz1gcKNAdNKMqHqauQt63NmAa88HfP1/Ypa9Er3HA==}
    dev: false

  /boxen/5.1.2:
    resolution: {integrity: sha512-9gYgQKXx+1nP8mP7CzFyaUARhg7D3n1dF/FnErWmu9l6JvGpNUN278h0aSb+QjoiKSWG+iZ3uHrcqk0qrY9RQQ==}
    engines: {node: '>=10'}
    dependencies:
      ansi-align: 3.0.1
      camelcase: 6.3.0
      chalk: 4.1.2
      cli-boxes: 2.2.1
      string-width: 4.2.3
      type-fest: 0.20.2
      widest-line: 3.1.0
      wrap-ansi: 7.0.0
    dev: true

  /brace-expansion/1.1.11:
    resolution: {integrity: sha512-iCuPHDFgrHX7H2vEI/5xpz07zSHB00TpugqhmYtVmMO6518mCuRMoOYFldEBl0g187ufozdaHgWKcYFb61qGiA==}
    dependencies:
      balanced-match: 1.0.2
      concat-map: 0.0.1

  /braces/2.3.2:
    resolution: {integrity: sha512-aNdbnj9P8PjdXU4ybaWLK2IF3jc/EoDYbC7AazW6to3TRsfXxscC9UXOB5iDiEQrkyIbWp2SLQda4+QAa7nc3w==}
    engines: {node: '>=0.10.0'}
    dependencies:
      arr-flatten: 1.1.0
      array-unique: 0.3.2
      extend-shallow: 2.0.1
      fill-range: 4.0.0
      isobject: 3.0.1
      repeat-element: 1.1.4
      snapdragon: 0.8.2
      snapdragon-node: 2.1.1
      split-string: 3.1.0
      to-regex: 3.0.2
    transitivePeerDependencies:
      - supports-color
    dev: true

  /braces/3.0.2:
    resolution: {integrity: sha512-b8um+L1RzM3WDSzvhm6gIz1yfTbBt6YTlcEKAvsmqCZZFw46z626lVj9j1yEPW33H5H+lBQpZMP1k8l+78Ha0A==}
    engines: {node: '>=8'}
    dependencies:
      fill-range: 7.0.1

  /brorand/1.1.0:
    resolution: {integrity: sha512-cKV8tMCEpQs4hK/ik71d6LrPOnpkpGBR0wzxqr68g2m/LB2GxVYQroAjMJZRVM1Y4BCjCKc3vAamxSzOY2RP+w==}
    dev: false

  /browser-process-hrtime/1.0.0:
    resolution: {integrity: sha512-9o5UecI3GhkpM6DrXr69PblIuWxPKk9Y0jHBRhdocZ2y7YECBFCsHm79Pr3OyR2AvjhDkabFJaDJMYRazHgsow==}
    dev: true

  /browserslist/4.20.0:
    resolution: {integrity: sha512-bnpOoa+DownbciXj0jVGENf8VYQnE2LNWomhYuCsMmmx9Jd9lwq0WXODuwpSsp8AVdKM2/HorrzxAfbKvWTByQ==}
    engines: {node: ^6 || ^7 || ^8 || ^9 || ^10 || ^11 || ^12 || >=13.7}
    hasBin: true
    dependencies:
      caniuse-lite: 1.0.30001314
      electron-to-chromium: 1.4.79
      escalade: 3.1.1
      node-releases: 2.0.2
      picocolors: 1.0.0
    dev: true

  /bs-logger/0.2.6:
    resolution: {integrity: sha512-pd8DCoxmbgc7hyPKOvxtqNcjYoOsABPQdcCUjGp3d42VR2CX1ORhk2A87oqqu5R1kk+76nsxZupkmyd+MVtCog==}
    engines: {node: '>= 6'}
    dependencies:
      fast-json-stable-stringify: 2.1.0
    dev: true

  /bser/2.1.1:
    resolution: {integrity: sha512-gQxTNE/GAfIIrmHLUE3oJyp5FO6HRBfhjnw4/wMmA63ZGDJnWBmgY/lyQBpnDUkGmAhbSe39tx2d/iTOAfglwQ==}
    dependencies:
      node-int64: 0.4.0
    dev: true

  /buffer-alloc-unsafe/1.1.0:
    resolution: {integrity: sha512-TEM2iMIEQdJ2yjPJoSIsldnleVaAk1oW3DBVUykyOLsEsFmEc9kn+SFFPz+gl54KQNxlDnAwCXosOS9Okx2xAg==}
    dev: false

  /buffer-alloc/1.2.0:
    resolution: {integrity: sha512-CFsHQgjtW1UChdXgbyJGtnm+O/uLQeZdtbDo8mfUgYXCHSM1wgrVxXm6bSyrUuErEb+4sYVGCzASBRot7zyrow==}
    dependencies:
      buffer-alloc-unsafe: 1.1.0
      buffer-fill: 1.0.0
    dev: false

  /buffer-equal-constant-time/1.0.1:
    resolution: {integrity: sha512-zRpUiDwd/xk6ADqPMATG8vc9VPrkck7T07OIx0gnjmJAnHnTVXNQG3vfvWNuiZIkwu9KrKdA1iJKfsfTVxE6NA==}

  /buffer-fill/1.0.0:
    resolution: {integrity: sha1-+PeLdniYiO858gXNY39o5wISKyw=}
    dev: false

  /buffer-from/1.1.2:
    resolution: {integrity: sha512-E+XQCRwSbaaiChtv6k6Dwgc+bx+Bs6vuKJHHl5kox/BaKbhiXzqQOwK4cO22yElGp2OCmjwVhT3HmxgyPGnJfQ==}

  /buffer-writer/2.0.0:
    resolution: {integrity: sha512-a7ZpuTZU1TRtnwyCNW3I5dc0wWNC3VR9S++Ewyk2HHZdrO3CQJqSpd+95Us590V6AL7JqUAH2IwZ/398PmNFgw==}
    engines: {node: '>=4'}
    dev: false

  /buffer/5.7.1:
    resolution: {integrity: sha512-EHcyIPBQ4BSGlvjB16k5KgAJ27CIsHY/2JBmCRReo48y9rQ3MaUzWX3KVlBa4U7MyX02HdVj0K7C3WaB3ju7FQ==}
    dependencies:
      base64-js: 1.5.1
      ieee754: 1.2.1

  /bytes/3.1.0:
    resolution: {integrity: sha512-zauLjrfCG+xvoyaqLoV8bLVXXNGC4JqlxFCutSDWA6fJrTo2ZuvLYTqZ7aHBLZSMOopbzwv8f+wZcVzfVTI2Dg==}
    engines: {node: '>= 0.8'}
    dev: false

  /cache-base/1.0.1:
    resolution: {integrity: sha512-AKcdTnFSWATd5/GCPRxr2ChwIJ85CeyrEyjRHlKxQ56d4XJMGym0uAiKn0xbLOGOl3+yRpOTi484dVCEc5AUzQ==}
    engines: {node: '>=0.10.0'}
    dependencies:
      collection-visit: 1.0.0
      component-emitter: 1.3.0
      get-value: 2.0.6
      has-value: 1.0.0
      isobject: 3.0.1
      set-value: 2.0.1
      to-object-path: 0.3.0
      union-value: 1.0.1
      unset-value: 1.0.0
    dev: true

  /cacheable-lookup/5.0.4:
    resolution: {integrity: sha512-2/kNscPhpcxrOigMZzbiWF7dz8ilhb/nIHU3EyZiXWXpeq/au8qJ8VhdftMkty3n7Gj6HIGalQG8oiBNB3AJgA==}
    engines: {node: '>=10.6.0'}
    dev: true

  /cacheable-request/6.1.0:
    resolution: {integrity: sha512-Oj3cAGPCqOZX7Rz64Uny2GYAZNliQSqfbePrgAQ1wKAihYmCUnraBtJtKcGR4xz7wF+LoJC+ssFZvv5BgF9Igg==}
    engines: {node: '>=8'}
    dependencies:
      clone-response: 1.0.2
      get-stream: 5.2.0
      http-cache-semantics: 4.1.0
      keyv: 3.1.0
      lowercase-keys: 2.0.0
      normalize-url: 4.5.1
      responselike: 1.0.2
    dev: true

  /cacheable-request/7.0.2:
    resolution: {integrity: sha512-pouW8/FmiPQbuGpkXQ9BAPv/Mo5xDGANgSNXzTzJ8DrKGuXOssM4wIQRjfanNRh3Yu5cfYPvcorqbhg2KIJtew==}
    engines: {node: '>=8'}
    dependencies:
      clone-response: 1.0.2
      get-stream: 5.2.0
      http-cache-semantics: 4.1.0
      keyv: 4.1.1
      lowercase-keys: 2.0.0
      normalize-url: 6.1.0
      responselike: 2.0.0
    dev: true

  /cachedir/2.2.0:
    resolution: {integrity: sha512-VvxA0xhNqIIfg0V9AmJkDg91DaJwryutH5rVEZAhcNi4iJFj9f+QxmAjgK1LT9I8OgToX27fypX6/MeCXVbBjQ==}
    engines: {node: '>=6'}
    dev: true

  /call-bind/1.0.2:
    resolution: {integrity: sha512-7O+FbCihrB5WGbFYesctwmTKae6rOiIzmz1icreWJ+0aA7LJfuqhEso2T9ncpcFtzMQtzXf2QGGueWJGTYsqrA==}
    dependencies:
      function-bind: 1.1.1
      get-intrinsic: 1.1.1

  /callsites/3.1.0:
    resolution: {integrity: sha512-P8BjAsXvZS+VIDUI11hHCQEv74YT67YUi5JJFNWIqL235sBmjX4+qx9Muvls5ivyNENctx46xQLQ3aTuE7ssaQ==}
    engines: {node: '>=6'}
    dev: true

  /camel-case/4.1.2:
    resolution: {integrity: sha512-gxGWBrTT1JuMx6R+o5PTXMmUnhnVzLQ9SNutD4YqKtI6ap897t3tKECYla6gCWEkplXnlNybEkZg9GEGxKFCgw==}
    dependencies:
      pascal-case: 3.1.2
      tslib: 2.3.1
    dev: true

  /camelcase-keys/6.2.2:
    resolution: {integrity: sha512-YrwaA0vEKazPBkn0ipTiMpSajYDSe+KjQfrjhcBMxJt/znbvlHd8Pw/Vamaz5EB4Wfhs3SUR3Z9mwRu/P3s3Yg==}
    engines: {node: '>=8'}
    dependencies:
      camelcase: 5.3.1
      map-obj: 4.3.0
      quick-lru: 4.0.1
    dev: true

  /camelcase/1.2.1:
    resolution: {integrity: sha1-m7UwTS4LVmmLLHWLCKPqqdqlijk=}
    engines: {node: '>=0.10.0'}
    dev: false

  /camelcase/5.3.1:
    resolution: {integrity: sha512-L28STB170nwWS63UjtlEOE3dldQApaJXZkOI1uMFfzf3rRuPegHaHesyee+YxQ+W6SvRDQV6UrdOdRiR153wJg==}
    engines: {node: '>=6'}

  /camelcase/6.3.0:
    resolution: {integrity: sha512-Gmy6FhYlCY7uOElZUSbxo2UCDH8owEk996gkbrpsgGtrJLM3J7jGxl9Ic7Qwwj4ivOE5AWZWRMecDdF7hqGjFA==}
    engines: {node: '>=10'}
    dev: true

  /camelize/1.0.0:
    resolution: {integrity: sha1-FkpUg+Yw+kMh5a8HAg5TGDGyYJs=}
    dev: false

  /caniuse-lite/1.0.30001314:
    resolution: {integrity: sha512-0zaSO+TnCHtHJIbpLroX7nsD+vYuOVjl3uzFbJO1wMVbuveJA0RK2WcQA9ZUIOiO0/ArMiMgHJLxfEZhQiC0kw==}
    dev: true

  /capital-case/1.0.4:
    resolution: {integrity: sha512-ds37W8CytHgwnhGGTi88pcPyR15qoNkOpYwmMMfnWqqWgESapLqvDx6huFjQ5vqWSn2Z06173XNA7LtMOeUh1A==}
    dependencies:
      no-case: 3.0.4
      tslib: 2.3.1
      upper-case-first: 2.0.2
    dev: true

  /caseless/0.12.0:
    resolution: {integrity: sha1-G2gcIf+EAzyCZUMJBolCDRhxUdw=}
    dev: false

  /cbor/5.2.0:
    resolution: {integrity: sha512-5IMhi9e1QU76ppa5/ajP1BmMWZ2FHkhAhjeVKQ/EFCgYSEaeVaoGtL7cxJskf9oCCk+XjzaIdc3IuU/dbA/o2A==}
    engines: {node: '>=6.0.0'}
    dependencies:
      bignumber.js: 9.0.2
      nofilter: 1.0.4
    dev: false

  /center-align/0.1.3:
    resolution: {integrity: sha1-qg0yYptu6XIgBBHL1EYckHvCt60=}
    engines: {node: '>=0.10.0'}
    dependencies:
      align-text: 0.1.4
      lazy-cache: 1.0.4
    dev: false

  /chalk/1.1.3:
    resolution: {integrity: sha1-qBFcVeSnAv5NFQq9OHKCKn4J/Jg=}
    engines: {node: '>=0.10.0'}
    dependencies:
      ansi-styles: 2.2.1
      escape-string-regexp: 1.0.5
      has-ansi: 2.0.0
      strip-ansi: 3.0.1
      supports-color: 2.0.0
    dev: true

  /chalk/2.4.2:
    resolution: {integrity: sha512-Mti+f9lpJNcwF4tWV8/OrTTtF1gZi+f8FqlyAdouralcFWFQWF2+NgCHShjkCb+IFBLq9buZwE1xckQU4peSuQ==}
    engines: {node: '>=4'}
    dependencies:
      ansi-styles: 3.2.1
      escape-string-regexp: 1.0.5
      supports-color: 5.5.0

  /chalk/3.0.0:
    resolution: {integrity: sha512-4D3B6Wf41KOYRFdszmDqMCGq5VV/uMAB273JILmO+3jAlh8X4qDtdtgCR3fxtbLEMzSx22QdhnDcJvu2u1fVwg==}
    engines: {node: '>=8'}
    dependencies:
      ansi-styles: 4.3.0
      supports-color: 7.2.0
    dev: true

  /chalk/4.1.2:
    resolution: {integrity: sha512-oKnbhFyRIXpUuez8iBMmyEa4nbj4IOQyuhc/wy9kY7/WVPcwIO9VA668Pu8RkO7+0G76SLROeyw9CpQ061i4mA==}
    engines: {node: '>=10'}
    dependencies:
      ansi-styles: 4.3.0
      supports-color: 7.2.0

  /change-case-all/1.0.14:
    resolution: {integrity: sha512-CWVm2uT7dmSHdO/z1CXT/n47mWonyypzBbuCy5tN7uMg22BsfkhwT6oHmFCAk+gL1LOOxhdbB9SZz3J1KTY3gA==}
    dependencies:
      change-case: 4.1.2
      is-lower-case: 2.0.2
      is-upper-case: 2.0.2
      lower-case: 2.0.2
      lower-case-first: 2.0.2
      sponge-case: 1.0.1
      swap-case: 2.0.2
      title-case: 3.0.3
      upper-case: 2.0.2
      upper-case-first: 2.0.2
    dev: true

  /change-case/4.1.2:
    resolution: {integrity: sha512-bSxY2ws9OtviILG1EiY5K7NNxkqg/JnRnFxLtKQ96JaviiIxi7djMrSd0ECT9AC+lttClmYwKw53BWpOMblo7A==}
    dependencies:
      camel-case: 4.1.2
      capital-case: 1.0.4
      constant-case: 3.0.4
      dot-case: 3.0.4
      header-case: 2.0.4
      no-case: 3.0.4
      param-case: 3.0.4
      pascal-case: 3.1.2
      path-case: 3.0.4
      sentence-case: 3.0.4
      snake-case: 3.0.4
      tslib: 2.3.1
    dev: true

  /char-regex/1.0.2:
    resolution: {integrity: sha512-kWWXztvZ5SBQV+eRgKFeh8q5sLuZY2+8WUIzlxWVTg+oGwY14qylx1KbKzHd8P6ZYkAg0xyIDU9JMHhyJMZ1jw==}
    engines: {node: '>=10'}
    dev: true

  /character-parser/2.2.0:
    resolution: {integrity: sha1-x84o821LzZdE5f/CxfzeHHMmH8A=}
    dependencies:
      is-regex: 1.1.4
    dev: false

  /chardet/0.7.0:
    resolution: {integrity: sha512-mT8iDcrh03qDGRRmoA2hmBJnxpllMR+0/0qlzjqZES6NdiWDcZkCNAk4rPFZ9Q85r27unkiNNg8ZOiwZXBHwcA==}
    dev: true

  /cheerio/0.22.0:
    resolution: {integrity: sha1-qbqoYKP5tZWmuBsahocxIe06Jp4=}
    engines: {node: '>= 0.6'}
    dependencies:
      css-select: 1.2.0
      dom-serializer: 0.1.1
      entities: 1.1.2
      htmlparser2: 3.10.1
      lodash.assignin: 4.2.0
      lodash.bind: 4.2.1
      lodash.defaults: 4.2.0
      lodash.filter: 4.6.0
      lodash.flatten: 4.4.0
      lodash.foreach: 4.5.0
      lodash.map: 4.6.0
      lodash.merge: 4.6.2
      lodash.pick: 4.4.0
      lodash.reduce: 4.6.0
      lodash.reject: 4.6.0
      lodash.some: 4.6.0
    dev: false

  /chokidar/3.5.3:
    resolution: {integrity: sha512-Dr3sfKRP6oTcjf2JmUmFJfeVMvXBdegxB0iVQ5eb2V10uFJUCAS8OByZdVAyVb8xXNz3GjjTgj9kLWsZTqE6kw==}
    engines: {node: '>= 8.10.0'}
    dependencies:
      anymatch: 3.1.2
      braces: 3.0.2
      glob-parent: 5.1.2
      is-binary-path: 2.1.0
      is-glob: 4.0.3
      normalize-path: 3.0.0
      readdirp: 3.6.0
    optionalDependencies:
      fsevents: 2.3.2
    dev: true

  /ci-info/2.0.0:
    resolution: {integrity: sha512-5tK7EtrZ0N+OLFMthtqOj4fI2Jeb88C4CAZPu25LDVUgXJ0A3Js4PMGqrn0JU1W0Mh1/Z8wZzYPxqUrXeBboCQ==}

  /ci-info/3.3.0:
    resolution: {integrity: sha512-riT/3vI5YpVH6/qomlDnJow6TBee2PBKSEpx3O32EGPYbWGIRsIlGRms3Sm74wYE1JMo8RnO04Hb12+v1J5ICw==}
    dev: true

  /cjs-module-lexer/1.2.2:
    resolution: {integrity: sha512-cOU9usZw8/dXIXKtwa8pM0OTJQuJkxMN6w30csNRUerHfeQ5R6U3kkU/FtJeIf3M202OHfY2U8ccInBG7/xogA==}
    dev: true

  /class-utils/0.3.6:
    resolution: {integrity: sha512-qOhPa/Fj7s6TY8H8esGu5QNpMMQxz79h+urzrNYN6mn+9BnxlDGf5QZ+XeCDsxSjPqsSR56XOZOJmpeurnLMeg==}
    engines: {node: '>=0.10.0'}
    dependencies:
      arr-union: 3.1.0
      define-property: 0.2.5
      isobject: 3.0.1
      static-extend: 0.1.2
    dev: true

  /clean-css/4.2.4:
    resolution: {integrity: sha512-EJUDT7nDVFDvaQgAo2G/PJvxmp1o/c6iXLbswsBbUFXi1Nr+AjA2cKmfbKDMjMvzEe75g3P6JkaDDAKk96A85A==}
    engines: {node: '>= 4.0'}
    dependencies:
      source-map: 0.6.1
    dev: false

  /cli-boxes/2.2.1:
    resolution: {integrity: sha512-y4coMcylgSCdVinjiDBuR8PCC2bLjyGTwEmPb9NHR/QaNU6EUOXcTY/s6VjGMD6ENSEaeQYHCY0GNGS5jfMwPw==}
    engines: {node: '>=6'}
    dev: true

  /cli-cursor/2.1.0:
    resolution: {integrity: sha1-s12sN2R5+sw+lHR9QdDQ9SOP/LU=}
    engines: {node: '>=4'}
    dependencies:
      restore-cursor: 2.0.0
    dev: true

  /cli-cursor/3.1.0:
    resolution: {integrity: sha512-I/zHAwsKf9FqGoXM4WWRACob9+SNukZTd94DWF57E4toouRulbCxcUh6RKUEOQlYTHJnzkPMySvPNaaSLNfLZw==}
    engines: {node: '>=8'}
    dependencies:
      restore-cursor: 3.1.0
    dev: true

  /cli-spinners/2.6.1:
    resolution: {integrity: sha512-x/5fWmGMnbKQAaNwN+UZlV79qBLM9JFnJuJ03gIi5whrob0xV0ofNVHy9DhwGdsMJQc2OKv0oGmLzvaqvAVv+g==}
    engines: {node: '>=6'}
    dev: true

  /cli-truncate/0.2.1:
    resolution: {integrity: sha1-nxXPuwcFAFNpIWxiasfQWrkN1XQ=}
    engines: {node: '>=0.10.0'}
    dependencies:
      slice-ansi: 0.0.4
      string-width: 1.0.2
    dev: true

  /cli-width/2.2.1:
    resolution: {integrity: sha512-GRMWDxpOB6Dgk2E5Uo+3eEBvtOOlimMmpbFiKuLFnQzYDavtLFY3K5ona41jgN/WdRZtG7utuVSVTL4HbZHGkw==}
    dev: true

  /cli-width/3.0.0:
    resolution: {integrity: sha512-FxqpkPPwu1HjuN93Omfm4h8uIanXofW0RxVEW3k5RKx+mJJYSthzNhp32Kzxxy3YAEZ/Dc/EWN1vZRY0+kOhbw==}
    engines: {node: '>= 10'}
    dev: true

  /cliui/2.1.0:
    resolution: {integrity: sha1-S0dXYP+AJkx2LDoXGQMukcf+oNE=}
    dependencies:
      center-align: 0.1.3
      right-align: 0.1.3
      wordwrap: 0.0.2
    dev: false

  /cliui/5.0.0:
    resolution: {integrity: sha512-PYeGSEmmHM6zvoef2w8TPzlrnNpXIjTipYK780YswmIP9vjxmd6Y2a3CB2Ks6/AU8NHjZugXvo8w3oWM2qnwXA==}
    dependencies:
      string-width: 3.1.0
      strip-ansi: 5.2.0
      wrap-ansi: 5.1.0
    dev: false

  /cliui/6.0.0:
    resolution: {integrity: sha512-t6wbgtoCXvAzst7QgXxJYqPt0usEfbgQdftEPbLL/cvv6HPE5VgvqCuAIDR0NgU52ds6rFwqrgakNLrHEjCbrQ==}
    dependencies:
      string-width: 4.2.3
      strip-ansi: 6.0.1
      wrap-ansi: 6.2.0

  /cliui/7.0.4:
    resolution: {integrity: sha512-OcRE68cOsVMXp1Yvonl/fzkQOyjLSu/8bhPDfQt0e0/Eb283TKP20Fs2MqoPsr9SwA595rRCA+QMzYc9nBP+JQ==}
    dependencies:
      string-width: 4.2.3
      strip-ansi: 6.0.1
      wrap-ansi: 7.0.0
    dev: true

  /clone-response/1.0.2:
    resolution: {integrity: sha1-0dyXOSAxTfZ/vrlCI7TuNQI56Ws=}
    dependencies:
      mimic-response: 1.0.1
    dev: true

  /clone/1.0.4:
    resolution: {integrity: sha512-JQHZ2QMW6l3aH/j6xCqQThY/9OH4D/9ls34cgkUBiEeocRTU04tHfKPBsUK1PqZCUQM7GiA0IIXJSuXHI64Kbg==}
    engines: {node: '>=0.8'}
    dev: true

  /co/4.6.0:
    resolution: {integrity: sha1-bqa989hTrlTMuOR7+gvz+QMfsYQ=}
    engines: {iojs: '>= 1.0.0', node: '>= 0.12.0'}
    dev: true

  /code-point-at/1.1.0:
    resolution: {integrity: sha1-DQcLTQQ6W+ozovGkDi7bPZpMz3c=}
    engines: {node: '>=0.10.0'}
    dev: true

  /codecov/3.8.3:
    resolution: {integrity: sha512-Y8Hw+V3HgR7V71xWH2vQ9lyS358CbGCldWlJFR0JirqoGtOoas3R3/OclRTvgUYFK29mmJICDPauVKmpqbwhOA==}
    engines: {node: '>=4.0'}
    deprecated: https://about.codecov.io/blog/codecov-uploader-deprecation-plan/
    hasBin: true
    dependencies:
      argv: 0.0.2
      ignore-walk: 3.0.4
      js-yaml: 3.14.1
      teeny-request: 7.1.1
      urlgrey: 1.0.0
    transitivePeerDependencies:
      - encoding
      - supports-color
    dev: true

  /collect-v8-coverage/1.0.1:
    resolution: {integrity: sha512-iBPtljfCNcTKNAto0KEtDfZ3qzjJvqE3aTGZsbhjSBlorqpXJlaWWtPO35D+ZImoC3KWejX64o+yPGxhWSTzfg==}
    dev: true

  /collection-visit/1.0.0:
    resolution: {integrity: sha1-S8A3PBZLwykbTTaMgpzxqApZ3KA=}
    engines: {node: '>=0.10.0'}
    dependencies:
      map-visit: 1.0.0
      object-visit: 1.0.1
    dev: true

  /color-convert/1.9.3:
    resolution: {integrity: sha512-QfAUtd+vFdAtFQcC8CCyYt1fYWxSqAiK2cSD6zDB8N3cpsEBAvRxp9zOGg6G/SHHJYAT88/az/IuDGALsNVbGg==}
    dependencies:
      color-name: 1.1.3

  /color-convert/2.0.1:
    resolution: {integrity: sha512-RRECPsj7iu/xb5oKYcsFHSppFNnsj/52OVTRKb4zP5onXwVF3zVmmToNcOfGC+CRDpfK/U584fMg38ZHCaElKQ==}
    engines: {node: '>=7.0.0'}
    dependencies:
      color-name: 1.1.4

  /color-name/1.1.3:
    resolution: {integrity: sha1-p9BVi9icQveV3UIyj3QIMcpTvCU=}

  /color-name/1.1.4:
    resolution: {integrity: sha512-dOy+3AuW3a2wNbZHIuMZpTcgjGuLU/uBL/ubcZF9OXbDo8ff4O8yVp5Bf0efS8uEoYo5q4Fx7dY9OgQGXgAsQA==}

  /combined-stream/1.0.8:
    resolution: {integrity: sha512-FQN4MRfuJeHf7cBbBMJFXhKSDq+2kAArBlmRBvcvFE5BB1HZKXtSFASDhdlz9zOYwxh8lDdnvmMOe/+5cdoEdg==}
    engines: {node: '>= 0.8'}
    dependencies:
      delayed-stream: 1.0.0

  /commander/2.20.3:
    resolution: {integrity: sha512-GpVkmM8vF2vQUkj2LvZmD35JxeJOLCwJ9cUkugyk2nuhbv3+mJvpLYYt+0+USMxE+oj+ey/lJEnhZw75x/OMcQ==}
    dev: false

  /commander/4.1.1:
    resolution: {integrity: sha512-NOKm8xhkzAjzFx8B2v5OAHT+u5pRQc2UCa2Vq9jYL/31o2wi9mxBA7LIFs3sV5VSC49z6pEhfbMULvShKj26WA==}
    engines: {node: '>= 6'}
    dev: true

  /commander/9.0.0:
    resolution: {integrity: sha512-JJfP2saEKbQqvW+FI93OYUB4ByV5cizMpFMiiJI8xDbBvQvSkIk0VvQdn1CZ8mqAO8Loq2h0gYTYtDFUZUeERw==}
    engines: {node: ^12.20.0 || >=14}
    dev: true

  /commitizen/4.2.4:
    resolution: {integrity: sha512-LlZChbDzg3Ir3O2S7jSo/cgWp5/QwylQVr59K4xayVq8S4/RdKzSyJkghAiZZHfhh5t4pxunUoyeg0ml1q/7aw==}
    engines: {node: '>= 10'}
    hasBin: true
    dependencies:
      cachedir: 2.2.0
      cz-conventional-changelog: 3.2.0
      dedent: 0.7.0
      detect-indent: 6.0.0
      find-node-modules: 2.1.3
      find-root: 1.1.0
      fs-extra: 8.1.0
      glob: 7.1.4
      inquirer: 6.5.2
      is-utf8: 0.2.1
      lodash: 4.17.21
      minimist: 1.2.5
      strip-bom: 4.0.0
      strip-json-comments: 3.0.1
    transitivePeerDependencies:
      - '@swc/core'
      - '@swc/wasm'
    dev: true

  /common-tags/1.8.2:
    resolution: {integrity: sha512-gk/Z852D2Wtb//0I+kRFNKKE9dIIVirjoqPoA1wJU+XePVXZfGeBpk45+A1rKO4Q43prqWBNY/MiIeRLbPWUaA==}
    engines: {node: '>=4.0.0'}
    dev: true

  /compare-func/2.0.0:
    resolution: {integrity: sha512-zHig5N+tPWARooBnb0Zx1MFcdfpyJrfTJ3Y5L+IFvUm8rM74hHz66z0gw0x4tijh5CorKkKUCnW82R2vmpeCRA==}
    dependencies:
      array-ify: 1.0.0
      dot-prop: 5.3.0
    dev: true

  /compare-urls/2.0.0:
    resolution: {integrity: sha512-eCJcWn2OYFEIqbm70ta7LQowJOOZZqq1a2YbbFCFI1uwSvj+TWMwXVn7vPR1ceFNcAIt5RSTDbwdlX82gYLTkA==}
    engines: {node: '>=6'}
    dependencies:
      normalize-url: 2.0.1
    dev: false

  /component-emitter/1.3.0:
    resolution: {integrity: sha512-Rd3se6QB+sO1TwqZjscQrurpEPIfO0/yYnSin6Q/rD3mOutHvUrCAhJub3r90uNb+SESBuE0QYoB90YdfatsRg==}
    dev: true

  /concat-map/0.0.1:
    resolution: {integrity: sha1-2Klr13/Wjfd5OnMDajug1UBdR3s=}

  /concat-stream/2.0.0:
    resolution: {integrity: sha512-MWufYdFw53ccGjCA+Ol7XJYpAlW6/prSMzuPOTRnJGcGzuhLn4Scrz7qf6o8bROZ514ltazcIFJZevcfbo0x7A==}
    engines: {'0': node >= 6.0}
    dependencies:
      buffer-from: 1.1.2
      inherits: 2.0.4
      readable-stream: 3.6.0
      typedarray: 0.0.6
    dev: true

  /configstore/5.0.1:
    resolution: {integrity: sha512-aMKprgk5YhBNyH25hj8wGt2+D52Sw1DRRIzqBwLp2Ya9mFmY8KPvvtvmna8SxVR9JMZ4kzMD68N22vlaRpkeFA==}
    engines: {node: '>=8'}
    dependencies:
      dot-prop: 5.3.0
      graceful-fs: 4.2.9
      make-dir: 3.1.0
      unique-string: 2.0.0
      write-file-atomic: 3.0.3
      xdg-basedir: 4.0.0
    dev: true

  /consolidate/0.15.1_lodash@4.17.21:
    resolution: {integrity: sha512-DW46nrsMJgy9kqAbPt5rKaCr7uFtpo4mSUvLHIUbJEjm0vo+aY5QLwBUq3FK4tRnJr/X0Psc0C4jf/h+HtXSMw==}
    engines: {node: '>= 0.10.0'}
    peerDependencies:
      arc-templates: ^0.5.3
      atpl: '>=0.7.6'
      babel-core: ^6.26.3
      bracket-template: ^1.1.5
      coffee-script: ^1.12.7
      dot: ^1.1.3
      dust: ^0.3.0
      dustjs-helpers: ^1.7.4
      dustjs-linkedin: ^2.7.5
      eco: ^1.1.0-rc-3
      ect: ^0.5.9
      ejs: ^3.1.5
      haml-coffee: ^1.14.1
      hamlet: ^0.3.3
      hamljs: ^0.6.2
      handlebars: ^4.7.6
      hogan.js: ^3.0.2
      htmling: ^0.0.8
      jade: ^1.11.0
      jazz: ^0.0.18
      jqtpl: ~1.1.0
      just: ^0.1.8
      liquid-node: ^3.0.1
      liquor: ^0.0.5
      lodash: ^4.17.20
      marko: ^3.14.4
      mote: ^0.2.0
      mustache: ^3.0.0
      nunjucks: ^3.2.2
      plates: ~0.4.11
      pug: ^3.0.0
      qejs: ^3.0.5
      ractive: ^1.3.12
      razor-tmpl: ^1.3.1
      react: ^16.13.1
      react-dom: ^16.13.1
      slm: ^2.0.0
      squirrelly: ^5.1.0
      swig: ^1.4.2
      swig-templates: ^2.0.3
      teacup: ^2.0.0
      templayed: '>=0.2.3'
      then-jade: '*'
      then-pug: '*'
      tinyliquid: ^0.2.34
      toffee: ^0.3.6
      twig: ^1.15.2
      twing: ^5.0.2
      underscore: ^1.11.0
      vash: ^0.13.0
      velocityjs: ^2.0.1
      walrus: ^0.10.1
      whiskers: ^0.4.0
    peerDependenciesMeta:
      arc-templates:
        optional: true
      atpl:
        optional: true
      babel-core:
        optional: true
      bracket-template:
        optional: true
      coffee-script:
        optional: true
      dot:
        optional: true
      dust:
        optional: true
      dustjs-helpers:
        optional: true
      dustjs-linkedin:
        optional: true
      eco:
        optional: true
      ect:
        optional: true
      ejs:
        optional: true
      haml-coffee:
        optional: true
      hamlet:
        optional: true
      hamljs:
        optional: true
      handlebars:
        optional: true
      hogan.js:
        optional: true
      htmling:
        optional: true
      jade:
        optional: true
      jazz:
        optional: true
      jqtpl:
        optional: true
      just:
        optional: true
      liquid-node:
        optional: true
      liquor:
        optional: true
      lodash:
        optional: true
      marko:
        optional: true
      mote:
        optional: true
      mustache:
        optional: true
      nunjucks:
        optional: true
      plates:
        optional: true
      pug:
        optional: true
      qejs:
        optional: true
      ractive:
        optional: true
      razor-tmpl:
        optional: true
      react:
        optional: true
      react-dom:
        optional: true
      slm:
        optional: true
      squirrelly:
        optional: true
      swig:
        optional: true
      swig-templates:
        optional: true
      teacup:
        optional: true
      templayed:
        optional: true
      then-jade:
        optional: true
      then-pug:
        optional: true
      tinyliquid:
        optional: true
      toffee:
        optional: true
      twig:
        optional: true
      twing:
        optional: true
      underscore:
        optional: true
      vash:
        optional: true
      velocityjs:
        optional: true
      walrus:
        optional: true
      whiskers:
        optional: true
    dependencies:
      bluebird: 3.7.2
      lodash: 4.17.21
    dev: false

  /constant-case/3.0.4:
    resolution: {integrity: sha512-I2hSBi7Vvs7BEuJDr5dDHfzb/Ruj3FyvFyh7KLilAjNQw3Be+xgqUBA2W6scVEcL0hL1dwPRtIqEPVUCKkSsyQ==}
    dependencies:
      no-case: 3.0.4
      tslib: 2.3.1
      upper-case: 2.0.2
    dev: true

  /constantinople/3.1.2:
    resolution: {integrity: sha512-yePcBqEFhLOqSBtwYOGGS1exHo/s1xjekXiinh4itpNQGCu4KA1euPh1fg07N2wMITZXQkBz75Ntdt1ctGZouw==}
    dependencies:
      '@types/babel-types': 7.0.11
      '@types/babylon': 6.16.6
      babel-types: 6.26.0
      babylon: 6.18.0
    dev: false

  /content-disposition/0.5.3:
    resolution: {integrity: sha512-ExO0774ikEObIAEV9kDo50o+79VCUdEB6n6lzKgGwupcVeRlhrj3qGAfwq8G6uBJjkqLrhT0qEYFcWng8z1z0g==}
    engines: {node: '>= 0.6'}
    dependencies:
      safe-buffer: 5.1.2
    dev: false

  /content-security-policy-builder/2.1.0:
    resolution: {integrity: sha512-/MtLWhJVvJNkA9dVLAp6fg9LxD2gfI6R2Fi1hPmfjYXSahJJzcfvoeDOxSyp4NvxMuwWv3WMssE9o31DoULHrQ==}
    engines: {node: '>=4.0.0'}
    dev: false

  /content-type/1.0.4:
    resolution: {integrity: sha512-hIP3EEPs8tB9AT1L+NUqtwOAps4mk2Zob89MWXMHjHWg9milF/j4osnnQLXBCBFBk/tvIG/tUc9mOUJiPBhPXA==}
    engines: {node: '>= 0.6'}
    dev: false

  /conventional-changelog-angular/5.0.13:
    resolution: {integrity: sha512-i/gipMxs7s8L/QeuavPF2hLnJgH6pEZAttySB6aiQLWcX3puWDL3ACVmvBhJGxnAy52Qc15ua26BufY6KpmrVA==}
    engines: {node: '>=10'}
    dependencies:
      compare-func: 2.0.0
      q: 1.5.1
    dev: true

  /conventional-changelog-atom/2.0.8:
    resolution: {integrity: sha512-xo6v46icsFTK3bb7dY/8m2qvc8sZemRgdqLb/bjpBsH2UyOS8rKNTgcb5025Hri6IpANPApbXMg15QLb1LJpBw==}
    engines: {node: '>=10'}
    dependencies:
      q: 1.5.1
    dev: true

  /conventional-changelog-codemirror/2.0.8:
    resolution: {integrity: sha512-z5DAsn3uj1Vfp7po3gpt2Boc+Bdwmw2++ZHa5Ak9k0UKsYAO5mH1UBTN0qSCuJZREIhX6WU4E1p3IW2oRCNzQw==}
    engines: {node: '>=10'}
    dependencies:
      q: 1.5.1
    dev: true

  /conventional-changelog-conventionalcommits/4.6.3:
    resolution: {integrity: sha512-LTTQV4fwOM4oLPad317V/QNQ1FY4Hju5qeBIM1uTHbrnCE+Eg4CdRZ3gO2pUeR+tzWdp80M2j3qFFEDWVqOV4g==}
    engines: {node: '>=10'}
    dependencies:
      compare-func: 2.0.0
      lodash: 4.17.21
      q: 1.5.1
    dev: true

  /conventional-changelog-core/4.2.4:
    resolution: {integrity: sha512-gDVS+zVJHE2v4SLc6B0sLsPiloR0ygU7HaDW14aNJE1v4SlqJPILPl/aJC7YdtRE4CybBf8gDwObBvKha8Xlyg==}
    engines: {node: '>=10'}
    dependencies:
      add-stream: 1.0.0
      conventional-changelog-writer: 5.0.1
      conventional-commits-parser: 3.2.4
      dateformat: 3.0.3
      get-pkg-repo: 4.2.1
      git-raw-commits: 2.0.11
      git-remote-origin-url: 2.0.0
      git-semver-tags: 4.1.1
      lodash: 4.17.21
      normalize-package-data: 3.0.3
      q: 1.5.1
      read-pkg: 3.0.0
      read-pkg-up: 3.0.0
      through2: 4.0.2
    dev: true

  /conventional-changelog-ember/2.0.9:
    resolution: {integrity: sha512-ulzIReoZEvZCBDhcNYfDIsLTHzYHc7awh+eI44ZtV5cx6LVxLlVtEmcO+2/kGIHGtw+qVabJYjdI5cJOQgXh1A==}
    engines: {node: '>=10'}
    dependencies:
      q: 1.5.1
    dev: true

  /conventional-changelog-eslint/3.0.9:
    resolution: {integrity: sha512-6NpUCMgU8qmWmyAMSZO5NrRd7rTgErjrm4VASam2u5jrZS0n38V7Y9CzTtLT2qwz5xEChDR4BduoWIr8TfwvXA==}
    engines: {node: '>=10'}
    dependencies:
      q: 1.5.1
    dev: true

  /conventional-changelog-express/2.0.6:
    resolution: {integrity: sha512-SDez2f3iVJw6V563O3pRtNwXtQaSmEfTCaTBPCqn0oG0mfkq0rX4hHBq5P7De2MncoRixrALj3u3oQsNK+Q0pQ==}
    engines: {node: '>=10'}
    dependencies:
      q: 1.5.1
    dev: true

  /conventional-changelog-jquery/3.0.11:
    resolution: {integrity: sha512-x8AWz5/Td55F7+o/9LQ6cQIPwrCjfJQ5Zmfqi8thwUEKHstEn4kTIofXub7plf1xvFA2TqhZlq7fy5OmV6BOMw==}
    engines: {node: '>=10'}
    dependencies:
      q: 1.5.1
    dev: true

  /conventional-changelog-jshint/2.0.9:
    resolution: {integrity: sha512-wMLdaIzq6TNnMHMy31hql02OEQ8nCQfExw1SE0hYL5KvU+JCTuPaDO+7JiogGT2gJAxiUGATdtYYfh+nT+6riA==}
    engines: {node: '>=10'}
    dependencies:
      compare-func: 2.0.0
      q: 1.5.1
    dev: true

  /conventional-changelog-preset-loader/2.3.4:
    resolution: {integrity: sha512-GEKRWkrSAZeTq5+YjUZOYxdHq+ci4dNwHvpaBC3+ENalzFWuCWa9EZXSuZBpkr72sMdKB+1fyDV4takK1Lf58g==}
    engines: {node: '>=10'}
    dev: true

  /conventional-changelog-writer/5.0.1:
    resolution: {integrity: sha512-5WsuKUfxW7suLblAbFnxAcrvf6r+0b7GvNaWUwUIk0bXMnENP/PEieGKVUQrjPqwPT4o3EPAASBXiY6iHooLOQ==}
    engines: {node: '>=10'}
    hasBin: true
    dependencies:
      conventional-commits-filter: 2.0.7
      dateformat: 3.0.3
      handlebars: 4.7.7
      json-stringify-safe: 5.0.1
      lodash: 4.17.21
      meow: 8.1.2
      semver: 6.3.0
      split: 1.0.1
      through2: 4.0.2
    dev: true

  /conventional-changelog/3.1.25:
    resolution: {integrity: sha512-ryhi3fd1mKf3fSjbLXOfK2D06YwKNic1nC9mWqybBHdObPd8KJ2vjaXZfYj1U23t+V8T8n0d7gwnc9XbIdFbyQ==}
    engines: {node: '>=10'}
    dependencies:
      conventional-changelog-angular: 5.0.13
      conventional-changelog-atom: 2.0.8
      conventional-changelog-codemirror: 2.0.8
      conventional-changelog-conventionalcommits: 4.6.3
      conventional-changelog-core: 4.2.4
      conventional-changelog-ember: 2.0.9
      conventional-changelog-eslint: 3.0.9
      conventional-changelog-express: 2.0.6
      conventional-changelog-jquery: 3.0.11
      conventional-changelog-jshint: 2.0.9
      conventional-changelog-preset-loader: 2.3.4
    dev: true

  /conventional-commit-types/3.0.0:
    resolution: {integrity: sha512-SmmCYnOniSsAa9GqWOeLqc179lfr5TRu5b4QFDkbsrJ5TZjPJx85wtOr3zn+1dbeNiXDKGPbZ72IKbPhLXh/Lg==}
    dev: true

  /conventional-commits-filter/2.0.7:
    resolution: {integrity: sha512-ASS9SamOP4TbCClsRHxIHXRfcGCnIoQqkvAzCSbZzTFLfcTqJVugB0agRgsEELsqaeWgsXv513eS116wnlSSPA==}
    engines: {node: '>=10'}
    dependencies:
      lodash.ismatch: 4.4.0
      modify-values: 1.0.1
    dev: true

  /conventional-commits-parser/3.2.4:
    resolution: {integrity: sha512-nK7sAtfi+QXbxHCYfhpZsfRtaitZLIA6889kFIouLvz6repszQDgxBu7wf2WbU+Dco7sAnNCJYERCwt54WPC2Q==}
    engines: {node: '>=10'}
    hasBin: true
    dependencies:
      is-text-path: 1.0.1
      JSONStream: 1.3.5
      lodash: 4.17.21
      meow: 8.1.2
      split2: 3.2.2
      through2: 4.0.2
    dev: true

  /conventional-recommended-bump/6.1.0:
    resolution: {integrity: sha512-uiApbSiNGM/kkdL9GTOLAqC4hbptObFo4wW2QRyHsKciGAfQuLU1ShZ1BIVI/+K2BE/W1AWYQMCXAsv4dyKPaw==}
    engines: {node: '>=10'}
    hasBin: true
    dependencies:
      concat-stream: 2.0.0
      conventional-changelog-preset-loader: 2.3.4
      conventional-commits-filter: 2.0.7
      conventional-commits-parser: 3.2.4
      git-raw-commits: 2.0.11
      git-semver-tags: 4.1.1
      meow: 8.1.2
      q: 1.5.1
    dev: true

  /convert-source-map/1.8.0:
    resolution: {integrity: sha512-+OQdjP49zViI/6i7nIJpA8rAl4sV/JdPfU9nZs3VqOwGIgizICvuN2ru6fMd+4llL0tar18UYJXfZ/TWtmhUjA==}
    dependencies:
      safe-buffer: 5.1.2
    dev: true

  /cookie-signature/1.0.6:
    resolution: {integrity: sha1-4wOogrNCzD7oylE6eZmXNNqzriw=}
    dev: false

  /cookie/0.4.0:
    resolution: {integrity: sha512-+Hp8fLp57wnUSt0tY0tHEXh4voZRDnoIrZPqlo3DPiI4y9lwg/jqx+1Om94/W6ZaPDOUbnjOt/99w66zk+l1Xg==}
    engines: {node: '>= 0.6'}
    dev: false

  /cookiejar/2.1.3:
    resolution: {integrity: sha512-JxbCBUdrfr6AQjOXrxoTvAMJO4HBTUIlBzslcJPAz+/KT8yk53fXun51u+RenNYvad/+Vc2DIz5o9UxlCDymFQ==}
    dev: true

  /copy-descriptor/0.1.1:
    resolution: {integrity: sha1-Z29us8OZl8LuGsOpJP1hJHSPV40=}
    engines: {node: '>=0.10.0'}
    dev: true

  /core-js/2.6.12:
    resolution: {integrity: sha512-Kb2wC0fvsWfQrgk8HU5lW6U/Lcs8+9aaYcy4ZFc6DDlo4nZ7n70dEgE5rtR0oG6ufKDUnrwfWL1mXR5ljDatrQ==}
    deprecated: core-js@<3.4 is no longer maintained and not recommended for usage due to the number of issues. Because of the V8 engine whims, feature detection in old core-js versions could cause a slowdown up to 100x even if nothing is polyfilled. Please, upgrade your dependencies to the actual version of core-js.
    requiresBuild: true
    dev: false

  /core-util-is/1.0.2:
    resolution: {integrity: sha1-tf1UIgqivFq1eqtxQMlAdUUDwac=}
    dev: false

  /core-util-is/1.0.3:
    resolution: {integrity: sha512-ZQBvi1DcpJ4GDqanjucZ2Hj3wEO5pZDS89BWbkcrvdxksJorwUDDZamX9ldFkp9aw2lmBDLgkObEA4DWNJ9FYQ==}
    dev: true

  /cors/2.8.5:
    resolution: {integrity: sha512-KIHbLJqu73RGr/hnbrO9uBeixNGuvSQjul/jdFvS/KFSIH1hWVd1ng7zOHx+YrEfInLG7q4n6GHQ9cDtxv/P6g==}
    engines: {node: '>= 0.10'}
    dependencies:
      object-assign: 4.1.1
      vary: 1.1.2
    dev: false

  /cosmiconfig-toml-loader/1.0.0:
    resolution: {integrity: sha512-H/2gurFWVi7xXvCyvsWRLCMekl4tITJcX0QEsDMpzxtuxDyM59xLatYNg4s/k9AA/HdtCYfj2su8mgA0GSDLDA==}
    dependencies:
      '@iarna/toml': 2.2.5
    dev: true

  /cosmiconfig-typescript-loader/1.0.6_ixmoifmehxpnlqv3b56eukvkzm:
    resolution: {integrity: sha512-2nEotziYJWtNtoTjKbchj9QrdTT6DBxCvqjNKoDKARw+e2yZmTQCa07uRrykLIZuvSgp69YXLH89UHc0WhdMfQ==}
    engines: {node: '>=12', npm: '>=6'}
    peerDependencies:
      '@types/node': '*'
      typescript: '>=3'
    dependencies:
      '@types/node': 17.0.21
      cosmiconfig: 7.0.1
      ts-node: 10.7.0_ixmoifmehxpnlqv3b56eukvkzm
      typescript: 4.5.4
    transitivePeerDependencies:
      - '@swc/core'
      - '@swc/wasm'
    dev: true

  /cosmiconfig/6.0.0:
    resolution: {integrity: sha512-xb3ZL6+L8b9JLLCx3ZdoZy4+2ECphCMo2PwqgP1tlfVq6M6YReyzBJtvWWtbDSpNr9hn96pkCiZqUcFEc+54Qg==}
    engines: {node: '>=8'}
    dependencies:
      '@types/parse-json': 4.0.0
      import-fresh: 3.3.0
      parse-json: 5.2.0
      path-type: 4.0.0
      yaml: 1.10.2
    dev: true

  /cosmiconfig/7.0.1:
    resolution: {integrity: sha512-a1YWNUV2HwGimB7dU2s1wUMurNKjpx60HxBB6xUM8Re+2s1g1IIfJvFR0/iCF+XHdE0GMTKTuLR32UQff4TEyQ==}
    engines: {node: '>=10'}
    dependencies:
      '@types/parse-json': 4.0.0
      import-fresh: 3.3.0
      parse-json: 5.2.0
      path-type: 4.0.0
      yaml: 1.10.2
    dev: true

  /country-language/0.1.7:
    resolution: {integrity: sha1-eHD0uhJduaYHHxlze9nvk0OuNds=}
    dependencies:
      underscore: 1.7.0
      underscore.deep: 0.5.1_underscore@1.7.0
    dev: false

  /create-error/0.3.1:
    resolution: {integrity: sha1-aYECRaYp5lRDK/BDdzYAA6U1GiM=}
    dev: false

  /create-require/1.1.1:
    resolution: {integrity: sha512-dcKFX3jn0MpIaXjisoRvexIJVEKzaq7z2rZKxf+MSr9TkdmHmsU4m2lcLojrj/FHl8mk5VxMmYA+ftRkP/3oKQ==}
    dev: true

  /cross-fetch/3.1.5:
    resolution: {integrity: sha512-lvb1SBsI0Z7GDwmuid+mU3kWVBwTVUbe7S0H52yaaAdQOXq2YktTCZdlAcNKFzE6QtRz0snpw9bNiPeOIkkQvw==}
    dependencies:
      node-fetch: 2.6.7
    transitivePeerDependencies:
      - encoding

  /cross-spawn/6.0.5:
    resolution: {integrity: sha512-eTVLrBSt7fjbDygz805pMnstIs2VTBNkRm0qxZd+M7A5XDdxVRWO5MxGBXZhjY4cqLYLdtrGqRf8mBPmzwSpWQ==}
    engines: {node: '>=4.8'}
    dependencies:
      nice-try: 1.0.5
      path-key: 2.0.1
      semver: 5.7.1
      shebang-command: 1.2.0
      which: 1.3.1

  /cross-spawn/7.0.3:
    resolution: {integrity: sha512-iRDPJKUPVEND7dHPO8rkbOnPpyDygcDFtWjpeWNCgy8WP2rXcxXL8TskReQl6OrB2G7+UJrags1q15Fudc7G6w==}
    engines: {node: '>= 8'}
    dependencies:
      path-key: 3.1.1
      shebang-command: 2.0.0
      which: 2.0.2
    dev: true

  /cross-undici-fetch/0.1.25:
    resolution: {integrity: sha512-KS6hm/VuRO+3jIrg4uidz3mQ8NWvCbiTTOg3yoH30zuGVUvjqZlnXw66h0kuzyfP21hDkrdIbufXCW6BAQdSNw==}
    dependencies:
      abort-controller: 3.0.0
      form-data-encoder: 1.7.1
      formdata-node: 4.3.2
      node-fetch: 2.6.7
      undici: 4.15.1
      web-streams-polyfill: 3.2.0
    transitivePeerDependencies:
      - encoding
    dev: true

  /crypto-random-string/2.0.0:
    resolution: {integrity: sha512-v1plID3y9r/lPhviJ1wrXpLeyUIGAZ2SHNYTEapm7/8A9nLPoyvVp3RK/EPFqn5kEznyWgYZNsRtYYIWbuG8KA==}
    engines: {node: '>=8'}
    dev: true

  /css-select/1.2.0:
    resolution: {integrity: sha1-KzoRBTnFNV8c2NMUYj6HCxIeyFg=}
    dependencies:
      boolbase: 1.0.0
      css-what: 2.1.3
      domutils: 1.5.1
      nth-check: 1.0.2
    dev: false

  /css-what/2.1.3:
    resolution: {integrity: sha512-a+EPoD+uZiNfh+5fxw2nO9QwFa6nJe2Or35fGY6Ipw1R3R4AGz1d1TEZrCegvw2YTmZ0jXirGYlzxxpYSHwpEg==}
    dev: false

  /cssom/0.3.8:
    resolution: {integrity: sha512-b0tGHbfegbhPJpxpiBPU2sCkigAqtM9O121le6bbOlgyV+NyGyCmVfJ6QW9eRjz8CpNfWEOYBIMIGRYkLwsIYg==}
    dev: true

  /cssom/0.4.4:
    resolution: {integrity: sha512-p3pvU7r1MyyqbTk+WbNJIgJjG2VmTIaB10rI93LzVPrmDJKkzKYMtxxyAvQXR/NS6otuzveI7+7BBq3SjBS2mw==}
    dev: true

  /cssstyle/2.3.0:
    resolution: {integrity: sha512-AZL67abkUzIuvcHqk7c09cezpGNcxUxU4Ioi/05xHk4DQeTkWmGYftIE6ctU6AEt+Gn4n1lDStOtj7FKycP71A==}
    engines: {node: '>=8'}
    dependencies:
      cssom: 0.3.8
    dev: true

  /cz-conventional-changelog/3.1.0:
    resolution: {integrity: sha512-SCwPPOF+7qMh1DZkJhrwaxCvZzPaz2E9BwQzcZwBuHlpcJj9zzz7K5vADQRhHuxStaHZFSLbDlZEdcls4bKu7Q==}
    engines: {node: '>= 10'}
    dependencies:
      chalk: 2.4.2
      commitizen: 4.2.4
      conventional-commit-types: 3.0.0
      lodash.map: 4.6.0
      longest: 2.0.1
      right-pad: 1.0.1
      word-wrap: 1.2.3
    optionalDependencies:
      '@commitlint/load': 16.2.1
    transitivePeerDependencies:
      - '@swc/core'
      - '@swc/wasm'
    dev: true

  /cz-conventional-changelog/3.2.0:
    resolution: {integrity: sha512-yAYxeGpVi27hqIilG1nh4A9Bnx4J3Ov+eXy4koL3drrR+IO9GaWPsKjik20ht608Asqi8TQPf0mczhEeyAtMzg==}
    engines: {node: '>= 10'}
    dependencies:
      chalk: 2.4.2
      commitizen: 4.2.4
      conventional-commit-types: 3.0.0
      lodash.map: 4.6.0
      longest: 2.0.1
      word-wrap: 1.2.3
    optionalDependencies:
      '@commitlint/load': 16.2.1
    transitivePeerDependencies:
      - '@swc/core'
      - '@swc/wasm'
    dev: true

  /dargs/7.0.0:
    resolution: {integrity: sha512-2iy1EkLdlBzQGvbweYRFxmFath8+K7+AKB0TlhHWkNuH+TmovaMH/Wp7V7R4u7f4SnX3OgLsU9t1NI9ioDnUpg==}
    engines: {node: '>=8'}
    dev: true

  /dashdash/1.14.1:
    resolution: {integrity: sha1-hTz6D3y+L+1d4gMmuN1YEDX24vA=}
    engines: {node: '>=0.10'}
    dependencies:
      assert-plus: 1.0.0
    dev: false

  /dashdash/2.0.0:
    resolution: {integrity: sha512-ElMoAPlrzmF4l0OscF5pPBZv8LhUJBnwh7rHKllUOrwabAr47R1aQIIwC53rc59ycCb7k5Sj1/es+A3Bep/x5w==}
    engines: {node: '>=10.x'}
    dependencies:
      assert-plus: 1.0.0
    dev: false

  /dasherize/2.0.0:
    resolution: {integrity: sha1-bYCcnNDPe7iVLYD8hPoT1H3bEwg=}
    dev: false

  /data-urls/2.0.0:
    resolution: {integrity: sha512-X5eWTSXO/BJmpdIKCRuKUgSCgAN0OwliVK3yPKbwIWU1Tdw5BRajxlzMidvh+gwko9AfQ9zIj52pzF91Q3YAvQ==}
    engines: {node: '>=10'}
    dependencies:
      abab: 2.0.5
      whatwg-mimetype: 2.3.0
      whatwg-url: 8.7.0
    dev: true

  /dataloader/2.0.0:
    resolution: {integrity: sha512-YzhyDAwA4TaQIhM5go+vCLmU0UikghC/t9DTQYZR2M/UvZ1MdOhPezSDZcjj9uqQJOMqjLcpWtyW2iNINdlatQ==}
    dev: true

  /datauri/2.0.0:
    resolution: {integrity: sha512-zS2HSf9pI5XPlNZgIqJg/wCJpecgU/HA6E/uv2EfaWnW1EiTGLfy/EexTIsC9c99yoCOTXlqeeWk4FkCSuO3/g==}
    engines: {node: '>= 4'}
    dependencies:
      image-size: 0.7.5
      mimer: 1.1.1
    dev: false

  /date-fns/1.30.1:
    resolution: {integrity: sha512-hBSVCvSmWC+QypYObzwGOd9wqdDpOt+0wl0KbU+R+uuZBS1jN8VsD1ss3irQDknRj5NvxiTF6oj/nDRnN/UQNw==}
    dev: true

  /dateformat/3.0.3:
    resolution: {integrity: sha512-jyCETtSl3VMZMWeRo7iY1FL19ges1t55hMo5yaam4Jrsm5EPL89UQkoQRyiI+Yf4k8r2ZpdngkV8hr1lIdjb3Q==}
    dev: true

  /dayjs/1.10.8:
    resolution: {integrity: sha512-wbNwDfBHHur9UOzNUjeKUOJ0fCb0a52Wx0xInmQ7Y8FstyajiV1NmK1e00cxsr9YrE9r7yAChE0VvpuY5Rnlow==}
    dev: false

  /debounce/1.2.1:
    resolution: {integrity: sha512-XRRe6Glud4rd/ZGQfiV1ruXSfbvfJedlV9Y6zOlP+2K04vBYiJEte6stfFkCP03aMnY5tsipamumUjL14fofug==}
    dev: true

  /debug/2.6.9:
    resolution: {integrity: sha512-bC7ElrdJaJnPbAP+1EotYvqZsb3ecl5wi6Bfi6BJTUcNowp6cvspg0jXznRTKDjm/E7AdgFBVeAPVMNcKGsHMA==}
    peerDependencies:
      supports-color: '*'
    peerDependenciesMeta:
      supports-color:
        optional: true
    dependencies:
      ms: 2.0.0

  /debug/4.3.3:
    resolution: {integrity: sha512-/zxw5+vh1Tfv+4Qn7a5nsbcJKPaSvCDhojn6FEl9vupwK2VCSDtEiEtqr8DFtzYFOdz63LBkxec7DYuc2jon6Q==}
    engines: {node: '>=6.0'}
    peerDependencies:
      supports-color: '*'
    peerDependenciesMeta:
      supports-color:
        optional: true
    dependencies:
      ms: 2.1.2

  /decamelize-keys/1.1.0:
    resolution: {integrity: sha1-0XGoeTMlKAfrPLYdwcFEXQeN8tk=}
    engines: {node: '>=0.10.0'}
    dependencies:
      decamelize: 1.2.0
      map-obj: 1.0.1
    dev: true

  /decamelize/1.2.0:
    resolution: {integrity: sha1-9lNNFRSCabIDUue+4m9QH5oZEpA=}
    engines: {node: '>=0.10.0'}

  /decimal.js/10.3.1:
    resolution: {integrity: sha512-V0pfhfr8suzyPGOx3nmq4aHqabehUZn6Ch9kyFpV79TGDTWFmHqUqXdabR7QHqxzrYolF4+tVmJhUG4OURg5dQ==}
    dev: true

  /decode-uri-component/0.2.0:
    resolution: {integrity: sha1-6zkTMzRYd1y4TNGh+uBiEGu4dUU=}
    engines: {node: '>=0.10'}

  /decompress-response/3.3.0:
    resolution: {integrity: sha1-gKTdMjdIOEv6JICDYirt7Jgq3/M=}
    engines: {node: '>=4'}
    dependencies:
      mimic-response: 1.0.1
    dev: true

  /decompress-response/6.0.0:
    resolution: {integrity: sha512-aW35yZM6Bb/4oJlZncMH2LCoZtJXTRxES17vE3hoRiowU2kWHaJKFkSBDnDR+cm9J+9QhXmREyIfv0pji9ejCQ==}
    engines: {node: '>=10'}
    dependencies:
      mimic-response: 3.1.0
    dev: true

  /dedent/0.7.0:
    resolution: {integrity: sha1-JJXduvbrh0q7Dhvp3yLS5aVEMmw=}
    dev: true

  /deep-extend/0.6.0:
    resolution: {integrity: sha512-LOHxIOaPYdHlJRtCQfDIVZtfw/ufM8+rVj649RIHzcm/vGwQRXFt6OPqIFWsm2XEMrNIEtWR64sY1LEKD2vAOA==}
    engines: {node: '>=4.0.0'}

  /deep-is/0.1.4:
    resolution: {integrity: sha512-oIPzksmTg4/MriiaYGO+okXDT7ztn/w3Eptv/+gSIdMdKsJo0u4CfYNFJPy+4SKMuCqGw2wxnA+URMg3t8a/bQ==}
    dev: true

  /deepmerge/4.2.2:
    resolution: {integrity: sha512-FJ3UgI4gIl+PHZm53knsuSFpE+nESMr7M4v9QcgB7S63Kj/6WqMiFQJpBBYz1Pt+66bZpP3Q7Lye0Oo9MPKEdg==}
    engines: {node: '>=0.10.0'}
    dev: true

  /defaults/1.0.3:
    resolution: {integrity: sha1-xlYFHpgX2f8I7YgUd/P+QBnz730=}
    dependencies:
      clone: 1.0.4
    dev: true

  /defer-to-connect/1.1.3:
    resolution: {integrity: sha512-0ISdNousHvZT2EiFlZeZAHBUvSxmKswVCEf8hW7KWgG4a8MVEu/3Vb6uWYozkjylyCxe0JBIiRB1jV45S70WVQ==}
    dev: true

  /defer-to-connect/2.0.1:
    resolution: {integrity: sha512-4tvttepXG1VaYGrRibk5EwJd1t4udunSOVMdLSAL6mId1ix438oPwPZMALY41FCijukO1L0twNcGsdzS7dHgDg==}
    engines: {node: '>=10'}
    dev: true

  /define-properties/1.1.3:
    resolution: {integrity: sha512-3MqfYKj2lLzdMSf8ZIZE/V+Zuy+BgD6f164e8K2w7dgnpKArBDerGYpM46IYYcjnkdPNMjPk9A6VFB8+3SKlXQ==}
    engines: {node: '>= 0.4'}
    dependencies:
      object-keys: 1.1.1

  /define-property/0.2.5:
    resolution: {integrity: sha1-w1se+RjsPJkPmlvFe+BKrOxcgRY=}
    engines: {node: '>=0.10.0'}
    dependencies:
      is-descriptor: 0.1.6
    dev: true

  /define-property/1.0.0:
    resolution: {integrity: sha1-dp66rz9KY6rTr56NMEybvnm/sOY=}
    engines: {node: '>=0.10.0'}
    dependencies:
      is-descriptor: 1.0.2
    dev: true

  /define-property/2.0.2:
    resolution: {integrity: sha512-jwK2UV4cnPpbcG7+VRARKTZPUWowwXA8bzH5NP6ud0oeAxyYPuGZUAC7hMugpCdz4BeSZl2Dl9k66CHJ/46ZYQ==}
    engines: {node: '>=0.10.0'}
    dependencies:
      is-descriptor: 1.0.2
      isobject: 3.0.1
    dev: true

  /delayed-stream/1.0.0:
    resolution: {integrity: sha1-3zrhmayt+31ECqrgsp4icrJOxhk=}
    engines: {node: '>=0.4.0'}

  /depd/1.1.2:
    resolution: {integrity: sha1-m81S4UwJd2PnSbJ0xDRu0uVgtak=}
    engines: {node: '>= 0.6'}
    dev: false

  /depd/2.0.0:
    resolution: {integrity: sha512-g7nH6P6dyDioJogAAGprGpCtVImJhpPk/roCzdb3fIh61/s/nPsfR6onyMwkCAR/OlC3yBC0lESvUoQEAssIrw==}
    engines: {node: '>= 0.8'}
    dev: false

  /dependency-graph/0.11.0:
    resolution: {integrity: sha512-JeMq7fEshyepOWDfcfHK06N3MhyPhz++vtqWhMT5O9A3K42rdsEDpfdVqjaqaAhsw6a+ZqeDvQVtD0hFHQWrzg==}
    engines: {node: '>= 0.6.0'}
    dev: true

  /deprecation/2.3.1:
    resolution: {integrity: sha512-xmHIy4F3scKVwMsQ4WnVaS8bHOx0DmVwRywosKhaILI0ywMDWPtBSku2HNxRvF7jtwDRsoEwYQSfbxj8b7RlJQ==}
    dev: true

  /destroy/1.0.4:
    resolution: {integrity: sha1-l4hXRCxEdJ5CBmE+N5RiBYJqvYA=}
    dev: false

  /detect-file/1.0.0:
    resolution: {integrity: sha1-8NZtA2cqglyxtzvbP+YjEMjlUrc=}
    engines: {node: '>=0.10.0'}
    dev: true

  /detect-indent/6.0.0:
    resolution: {integrity: sha512-oSyFlqaTHCItVRGK5RmrmjB+CmaMOW7IaNA/kdxqhoa6d17j/5ce9O9eWXmV/KEdRwqpQA+Vqe8a8Bsybu4YnA==}
    engines: {node: '>=8'}
    dev: true

  /detect-indent/6.1.0:
    resolution: {integrity: sha512-reYkTUJAZb9gUuZ2RvVCNhVHdg62RHnJ7WJl8ftMi4diZ6NWlciOzQN88pUhSELEwflJht4oQDv0F0BMlwaYtA==}
    engines: {node: '>=8'}
    dev: true

  /detect-newline/3.1.0:
    resolution: {integrity: sha512-TLz+x/vEXm/Y7P7wn1EJFNLxYpUD4TgMosxY6fAVJUnJMbupHBOncxyWUG9OpTaH9EBD7uFI5LfEgmMOc54DsA==}
    engines: {node: '>=8'}
    dev: true

  /dezalgo/1.0.3:
    resolution: {integrity: sha1-f3Qt4Gb8dIvI24IFad3c5Jvw1FY=}
    dependencies:
      asap: 2.0.6
      wrappy: 1.0.2
    dev: true

  /diff-sequences/24.9.0:
    resolution: {integrity: sha512-Dj6Wk3tWyTE+Fo1rW8v0Xhwk80um6yFYKbuAxc9c3EZxIHFDYwbi34Uk42u1CdnIiVorvt4RmlSDjIPyzGC2ew==}
    engines: {node: '>= 6'}
    dev: true

  /diff-sequences/27.5.1:
    resolution: {integrity: sha512-k1gCAXAsNgLwEL+Y8Wvl+M6oEFj5bgazfZULpS5CneoPPXRaCCW7dm+q21Ky2VEE5X+VeRDBVg1Pcvvsr4TtNQ==}
    engines: {node: ^10.13.0 || ^12.13.0 || ^14.15.0 || >=15.0.0}
    dev: true

  /diff/4.0.2:
    resolution: {integrity: sha512-58lmxKSA4BNyLz+HHMUzlOEpg09FV+ev6ZMe3vJihgdxzgcwZ8VoEEPmALCZG9LmqfVoNMMKpttIYTVG6uDY7A==}
    engines: {node: '>=0.3.1'}
    dev: true

  /dijkstrajs/1.0.2:
    resolution: {integrity: sha512-QV6PMaHTCNmKSeP6QoXhVTw9snc9VD8MulTT0Bd99Pacp4SS1cjcrYPgBPmibqKVtMJJfqC6XvOXgPMEEPH/fg==}
    dev: false

  /dir-glob/3.0.1:
    resolution: {integrity: sha512-WkrWp9GR4KXfKGYzOLmTuGVi1UWFfws377n9cc55/tb6DuqyF6pcQ5AbiHEshaDpY9v6oaSr2XCDidGmMwdzIA==}
    engines: {node: '>=8'}
    dependencies:
      path-type: 4.0.0
    dev: true

  /dns-prefetch-control/0.2.0:
    resolution: {integrity: sha512-hvSnros73+qyZXhHFjx2CMLwoj3Fe7eR9EJsFsqmcI1bB2OBWL/+0YzaEaKssCHnj/6crawNnUyw74Gm2EKe+Q==}
    engines: {node: '>=4.0.0'}
    dev: false

  /doctrine/3.0.0:
    resolution: {integrity: sha512-yS+Q5i3hBf7GBkd4KG8a7eBNNWNGLTaEwwYWUijIYM7zrlYDM0BFXHjjPWlWZ1Rg7UaddZeIDmi9jF3HmqiQ2w==}
    engines: {node: '>=6.0.0'}
    dependencies:
      esutils: 2.0.3

  /doctypes/1.1.0:
    resolution: {integrity: sha1-6oCxBqh1OHdOijpKWv4pPeSJ4Kk=}
    dev: false

  /dom-serializer/0.1.1:
    resolution: {integrity: sha512-l0IU0pPzLWSHBcieZbpOKgkIn3ts3vAh7ZuFyXNwJxJXk/c4Gwj9xaTJwIDVQCXawWD0qb3IzMGH5rglQaO0XA==}
    dependencies:
      domelementtype: 1.3.1
      entities: 1.1.2
    dev: false

  /dom-serializer/0.2.2:
    resolution: {integrity: sha512-2/xPb3ORsQ42nHYiSunXkDjPLBaEj/xTwUO4B7XCZQTRk7EBtTOPaygh10YAAh2OI1Qrp6NWfpAhzswj0ydt9g==}
    dependencies:
      domelementtype: 2.2.0
      entities: 2.2.0
    dev: false

  /dom-serializer/1.3.2:
    resolution: {integrity: sha512-5c54Bk5Dw4qAxNOI1pFEizPSjVsx5+bpJKmL2kPn8JhBUq2q09tTCa3mjijun2NfK78NMouDYNMBkOrPZiS+ig==}
    dependencies:
      domelementtype: 2.2.0
      domhandler: 4.3.0
      entities: 2.2.0
    dev: false

  /domelementtype/1.3.1:
    resolution: {integrity: sha512-BSKB+TSpMpFI/HOxCNr1O8aMOTZ8hT3pM3GQ0w/mWRmkhEDSFJkkyzz4XQsBV44BChwGkrDfMyjVD0eA2aFV3w==}
    dev: false

  /domelementtype/2.2.0:
    resolution: {integrity: sha512-DtBMo82pv1dFtUmHyr48beiuq792Sxohr+8Hm9zoxklYPfa6n0Z3Byjj2IV7bmr2IyqClnqEQhfgHJJ5QF0R5A==}
    dev: false

  /domexception/2.0.1:
    resolution: {integrity: sha512-yxJ2mFy/sibVQlu5qHjOkf9J3K6zgmCxgJ94u2EdvDOV09H+32LtRswEcUsmUWN72pVLOEnTSRaIVVzVQgS0dg==}
    engines: {node: '>=8'}
    dependencies:
      webidl-conversions: 5.0.0
    dev: true

  /domhandler/2.4.2:
    resolution: {integrity: sha512-JiK04h0Ht5u/80fdLMCEmV4zkNh2BcoMFBmZ/91WtYZ8qVXSKjiw7fXMgFPnHcSZgOo3XdinHvmnDUeMf5R4wA==}
    dependencies:
      domelementtype: 1.3.1
    dev: false

  /domhandler/3.3.0:
    resolution: {integrity: sha512-J1C5rIANUbuYK+FuFL98650rihynUOEzRLxW+90bKZRWB6A1X1Tf82GxR1qAWLyfNPRvjqfip3Q5tdYlmAa9lA==}
    engines: {node: '>= 4'}
    dependencies:
      domelementtype: 2.2.0
    dev: false

  /domhandler/4.3.0:
    resolution: {integrity: sha512-fC0aXNQXqKSFTr2wDNZDhsEYjCiYsDWl3D01kwt25hm1YIPyDGHvvi3rw+PLqHAl/m71MaiF7d5zvBr0p5UB2g==}
    engines: {node: '>= 4'}
    dependencies:
      domelementtype: 2.2.0
    dev: false

  /domutils/1.5.1:
    resolution: {integrity: sha1-3NhIiib1Y9YQeeSMn3t+Mjc2gs8=}
    dependencies:
      dom-serializer: 0.1.1
      domelementtype: 1.3.1
    dev: false

  /domutils/1.7.0:
    resolution: {integrity: sha512-Lgd2XcJ/NjEw+7tFvfKxOzCYKZsdct5lczQ2ZaQY8Djz7pfAD3Gbp8ySJWtreII/vDlMVmxwa6pHmdxIYgttDg==}
    dependencies:
      dom-serializer: 0.2.2
      domelementtype: 1.3.1
    dev: false

  /domutils/2.8.0:
    resolution: {integrity: sha512-w96Cjofp72M5IIhpjgobBimYEfoPjx1Vx0BSX9P30WBdZW2WIKU0T1Bd0kz2eNZ9ikjKgHbEyKx8BB6H1L3h3A==}
    dependencies:
      dom-serializer: 1.3.2
      domelementtype: 2.2.0
      domhandler: 4.3.0
    dev: false

  /dont-sniff-mimetype/1.1.0:
    resolution: {integrity: sha512-ZjI4zqTaxveH2/tTlzS1wFp+7ncxNZaIEWYg3lzZRHkKf5zPT/MnEG6WL0BhHMJUabkh8GeU5NL5j+rEUCb7Ug==}
    engines: {node: '>=4.0.0'}
    dev: false

  /dot-case/3.0.4:
    resolution: {integrity: sha512-Kv5nKlh6yRrdrGvxeJ2e5y2eRUpkUosIW4A2AS38zwSz27zu7ufDwQPi5Jhs3XAlGNetl3bmnGhQsMtkKJnj3w==}
    dependencies:
      no-case: 3.0.4
      tslib: 2.3.1
    dev: true

  /dot-prop/5.3.0:
    resolution: {integrity: sha512-QM8q3zDe58hqUqjraQOmzZ1LIH9SWQJTlEKCH4kJ2oQvLZk7RbQXvtDM2XEq3fwkV9CCvvH4LA0AV+ogFsBM2Q==}
    engines: {node: '>=8'}
    dependencies:
      is-obj: 2.0.0
    dev: true

  /dot-prop/6.0.1:
    resolution: {integrity: sha512-tE7ztYzXHIeyvc7N+hR3oi7FIbf/NIjVP9hmAt3yMXzrQ072/fpjGLx2GxNxGxUl5V73MEqYzioOMoVhGMJ5cA==}
    engines: {node: '>=10'}
    dependencies:
      is-obj: 2.0.0
    dev: false

  /dotenv-cli/4.1.1:
    resolution: {integrity: sha512-XvKv1pa+UBrsr3CtLGBsR6NdsoS7znqaHUf4Knj0eZO+gOI/hjj9KgWDP+KjpfEbj6wAba1UpbhaP9VezNkWhg==}
    hasBin: true
    dependencies:
      cross-spawn: 7.0.3
      dotenv: 8.2.0
      dotenv-expand: 5.1.0
      minimist: 1.2.5
    dev: true

  /dotenv-expand/5.1.0:
    resolution: {integrity: sha512-YXQl1DSa4/PQyRfgrv6aoNjhasp/p4qs9FjJ4q4cQk+8m4r6k4ZSiEyytKG8f8W9gi8WsQtIObNmKd+tMzNTmA==}
    dev: true

  /dotenv/16.0.0:
    resolution: {integrity: sha512-qD9WU0MPM4SWLPJy/r2Be+2WgQj8plChsyrCNQzW/0WjvcJQiKQJ9mH3ZgB3fxbUUxgc/11ZJ0Fi5KiimWGz2Q==}
    engines: {node: '>=12'}
    dev: true

  /dotenv/8.2.0:
    resolution: {integrity: sha512-8sJ78ElpbDJBHNeBzUbUVLsqKdccaa/BXF1uPTw3GrvQTBgrQrtObr2mUrE38vzYd8cEv+m/JBfDLioYcfXoaw==}
    engines: {node: '>=8'}

  /dset/3.1.1:
    resolution: {integrity: sha512-hYf+jZNNqJBD2GiMYb+5mqOIX4R4RRHXU3qWMWYN+rqcR2/YpRL2bUHr8C8fU+5DNvqYjJ8YvMGSLuVPWU1cNg==}
    engines: {node: '>=4'}
    dev: true

  /duplexer3/0.1.4:
    resolution: {integrity: sha1-7gHdHKwO08vH/b6jfcCo8c4ALOI=}
    dev: true

  /dynamic-dedupe/0.3.0:
    resolution: {integrity: sha1-BuRMIj9eTpTXjvnbI6ZRXOL5YqE=}
    dependencies:
      xtend: 4.0.2
    dev: true

  /ecc-jsbn/0.1.2:
    resolution: {integrity: sha1-OoOpBOVDUyh4dMVkt1SThoSamMk=}
    dependencies:
      jsbn: 0.1.1
      safer-buffer: 2.1.2
    dev: false

  /ecdsa-sig-formatter/1.0.11:
    resolution: {integrity: sha512-nagl3RYrbNv6kQkeJIpt6NJZy8twLB/2vtz6yN9Z4vRKHN4/QZJIEbqohALSgwKdnksuY3k5Addp5lg8sVoVcQ==}
    dependencies:
      safe-buffer: 5.2.1

  /ee-first/1.1.1:
    resolution: {integrity: sha1-WQxhFWsK4vTwJVcyoViyZrxWsh0=}
    dev: false

  /electron-to-chromium/1.4.79:
    resolution: {integrity: sha512-nWfAxof87mGHkbORCwVRPst4FlSVdprOKS6dBMrcwn3sjwf8iHXEhsu1+FU5Psd7Ps3KKeBufAdfsPK5BmbSUg==}
    dev: true

  /elegant-spinner/1.0.1:
    resolution: {integrity: sha1-2wQ1IcldfjA/2PNFvtwzSc+wcp4=}
    engines: {node: '>=0.10.0'}
    dev: true

  /elliptic/6.5.4:
    resolution: {integrity: sha512-iLhC6ULemrljPZb+QutR5TQGB+pdW6KGD5RSegS+8sorOZT+rdQFbsQFJgvN3eRqNALqJer4oQ16YvJHlU8hzQ==}
    dependencies:
      bn.js: 4.12.0
      brorand: 1.1.0
      hash.js: 1.1.7
      hmac-drbg: 1.0.1
      inherits: 2.0.4
      minimalistic-assert: 1.0.1
      minimalistic-crypto-utils: 1.0.1
    dev: false

  /email-templates/7.0.4:
    resolution: {integrity: sha512-+s8Eav1XCF6IveHXK4lWxXdMm3XCk9eDIMX0p9simqIPW1gzR4haMpNhID2pZBQzDyY0yylW74IMB9+3Ntwjmw==}
    engines: {node: '>=8'}
    dependencies:
      '@ladjs/i18n': 3.0.13
      '@sindresorhus/is': 2.1.1
      consolidate: 0.15.1_lodash@4.17.21
      debug: 4.3.3
      get-paths: 0.0.7
      html-to-text: 5.1.1
      juice: 6.0.0
      lodash: 4.17.21
      nodemailer: 6.4.16
      pify: 5.0.0
      preview-email: 2.0.2
    transitivePeerDependencies:
      - arc-templates
      - atpl
      - babel-core
      - bracket-template
      - coffee-script
      - dot
      - dust
      - dustjs-helpers
      - dustjs-linkedin
      - eco
      - ect
      - ejs
      - haml-coffee
      - hamlet
      - hamljs
      - handlebars
      - hogan.js
      - htmling
      - jade
      - jazz
      - jqtpl
      - just
      - liquid-node
      - liquor
      - marko
      - mote
      - mustache
      - nunjucks
      - plates
      - pug
      - qejs
      - ractive
      - razor-tmpl
      - react
      - react-dom
      - slm
      - squirrelly
      - supports-color
      - swig
      - swig-templates
      - teacup
      - templayed
      - then-jade
      - then-pug
      - tinyliquid
      - toffee
      - twig
      - twing
      - underscore
      - vash
      - velocityjs
      - walrus
      - whiskers
    dev: false

  /email-validator/2.0.4:
    resolution: {integrity: sha512-gYCwo7kh5S3IDyZPLZf6hSS0MnZT8QmJFqYvbqlDZSbwdZlY6QZWxJ4i/6UhITOJ4XzyI647Bm2MXKCLqnJ4nQ==}
    engines: {node: '>4.0'}
    dev: false

  /emittery/0.8.1:
    resolution: {integrity: sha512-uDfvUjVrfGJJhymx/kz6prltenw1u7WrCg1oa94zYY8xxVpLLUu045LAT0dhDZdXG58/EpPL/5kA180fQ/qudg==}
    engines: {node: '>=10'}
    dev: true

  /emoji-regex/7.0.3:
    resolution: {integrity: sha512-CwBLREIQ7LvYFB0WyRvwhq5N5qPhc6PMjD6bYggFlI5YyDgl+0vxq5VHbMOFqLg7hfWzmu8T5Z1QofhmTIhItA==}

  /emoji-regex/8.0.0:
    resolution: {integrity: sha512-MSjYzcWNOA0ewAHpz0MxpYFvwg6yjy1NG3xteoqz644VCo/RPgnr1/GGt+ic3iJTzQ8Eu3TdM14SawnVUmGE6A==}

  /encodeurl/1.0.2:
    resolution: {integrity: sha1-rT/0yG7C0CkyL1oCw6mmBslbP1k=}
    engines: {node: '>= 0.8'}
    dev: false

  /encoding-japanese/1.0.30:
    resolution: {integrity: sha512-bd/DFLAoJetvv7ar/KIpE3CNO8wEuyrt9Xuw6nSMiZ+Vrz/Q21BPsMHvARL2Wz6IKHKXgb+DWZqtRg1vql9cBg==}
    dev: false

  /end-of-stream/1.4.4:
    resolution: {integrity: sha512-+uw1inIHVPQoaVuHzRyXd21icM+cnt4CzD5rW+NC1wjOUSTOs+Te7FOv7AhN7vS9x/oIyhLP5PR1H+phQAHu5Q==}
    dependencies:
      once: 1.4.0
    dev: true

  /entities/1.1.2:
    resolution: {integrity: sha512-f2LZMYl1Fzu7YSBKg+RoROelpOaNrcGmE9AZubeDfrCEia483oW4MI4VyFd5VNHIgQ/7qm1I0wUHK1eJnn2y2w==}
    dev: false

  /entities/2.2.0:
    resolution: {integrity: sha512-p92if5Nz619I0w+akJrLZH0MX0Pb5DX39XOwQTtXSdQQOaYH03S1uIQp4mhOZtAXrxq4ViO67YTiLBo2638o9A==}
    dev: false

  /error-ex/1.3.2:
    resolution: {integrity: sha512-7dFHNmqeFSEt2ZBsCriorKnn3Z2pj+fd9kmI6QoWw4//DL+icEBfc0U7qJCisqrTsKTjw4fNFy2pW9OqStD84g==}
    dependencies:
      is-arrayish: 0.2.1
    dev: true

  /es-abstract/1.19.1:
    resolution: {integrity: sha512-2vJ6tjA/UfqLm2MPs7jxVybLoB8i1t1Jd9R3kISld20sIxPcTbLuggQOUxeWeAvIUkduv/CfMjuh4WmiXr2v9w==}
    engines: {node: '>= 0.4'}
    dependencies:
      call-bind: 1.0.2
      es-to-primitive: 1.2.1
      function-bind: 1.1.1
      get-intrinsic: 1.1.1
      get-symbol-description: 1.0.0
      has: 1.0.3
      has-symbols: 1.0.3
      internal-slot: 1.0.3
      is-callable: 1.2.4
      is-negative-zero: 2.0.2
      is-regex: 1.1.4
      is-shared-array-buffer: 1.0.1
      is-string: 1.0.7
      is-weakref: 1.0.2
      object-inspect: 1.12.0
      object-keys: 1.1.1
      object.assign: 4.1.2
      string.prototype.trimend: 1.0.4
      string.prototype.trimstart: 1.0.4
      unbox-primitive: 1.0.1

  /es-to-primitive/1.2.1:
    resolution: {integrity: sha512-QCOllgZJtaUo9miYBcLChTUaHNjJF3PYs1VidD7AwiEj1kYxKeQTctLAezAOH5ZKRH0g2IgPn6KwB4IT8iRpvA==}
    engines: {node: '>= 0.4'}
    dependencies:
      is-callable: 1.2.4
      is-date-object: 1.0.5
      is-symbol: 1.0.4

  /escalade/3.1.1:
    resolution: {integrity: sha512-k0er2gUkLf8O0zKJiAhmkTnJlTvINGv7ygDNPbeIsX/TJjGJZHuh9B2UxbsaEkmlEo9MfhrSzmhIlhRlI2GXnw==}
    engines: {node: '>=6'}
    dev: true

  /escape-goat/2.1.1:
    resolution: {integrity: sha512-8/uIhbG12Csjy2JEW7D9pHbreaVaS/OpN3ycnyvElTdwM5n6GY6W6e2IPemfvGZeUMqZ9A/3GqIZMgKnBhAw/Q==}
    engines: {node: '>=8'}
    dev: true

  /escape-html/1.0.3:
    resolution: {integrity: sha1-Aljq5NPQwJdN4cFpGI7wBR0dGYg=}
    dev: false

  /escape-string-regexp/1.0.5:
    resolution: {integrity: sha1-G2HAViGQqN/2rjuyzwIAyhMLhtQ=}
    engines: {node: '>=0.8.0'}

  /escape-string-regexp/2.0.0:
    resolution: {integrity: sha512-UpzcLCXolUWcNu5HtVMHYdXJjArjsF9C0aNnquZYY4uW/Vu0miy5YoWvbV345HauVvcAUnpRuhMMcqTcGOY2+w==}
    engines: {node: '>=8'}
    dev: true

  /escodegen/2.0.0:
    resolution: {integrity: sha512-mmHKys/C8BFUGI+MAWNcSYoORYLMdPzjrknd2Vc+bUsjN5bXcr8EhrNB+UTqfL1y3I9c4fw2ihgtMPQLBRiQxw==}
    engines: {node: '>=6.0'}
    hasBin: true
    dependencies:
      esprima: 4.0.1
      estraverse: 5.3.0
      esutils: 2.0.3
      optionator: 0.8.3
    optionalDependencies:
      source-map: 0.6.1
    dev: true

  /eslint-config-prettier/6.10.1_eslint@6.8.0:
    resolution: {integrity: sha512-svTy6zh1ecQojvpbJSgH3aei/Rt7C6i090l5f2WQ4aB05lYHeZIR1qL4wZyyILTbtmnbHP5Yn8MrsOJMGa8RkQ==}
    hasBin: true
    peerDependencies:
      eslint: '>=3.14.1'
    dependencies:
      eslint: 6.8.0
      get-stdin: 6.0.0
    dev: true

  /eslint-plugin-jest/23.8.2_2a2idyvs7mejcxctgrkw2n3svq:
    resolution: {integrity: sha512-xwbnvOsotSV27MtAe7s8uGWOori0nUsrXh2f1EnpmXua8sDfY6VZhHAhHg2sqK7HBNycRQExF074XSZ7DvfoFg==}
    engines: {node: '>=8'}
    peerDependencies:
      eslint: '>=5'
    dependencies:
      '@typescript-eslint/experimental-utils': 2.34.0_2a2idyvs7mejcxctgrkw2n3svq
      eslint: 6.8.0
    transitivePeerDependencies:
      - supports-color
      - typescript
    dev: true

  /eslint-plugin-prettier/3.1.3_n42dvkhc5stdya7p3k56z7oxfq:
    resolution: {integrity: sha512-+HG5jmu/dN3ZV3T6eCD7a4BlAySdN7mLIbJYo0z1cFQuI+r2DiTJEFeF68ots93PsnrMxbzIZ2S/ieX+mkrBeQ==}
    engines: {node: '>=6.0.0'}
    peerDependencies:
      eslint: '>= 5.0.0'
      prettier: '>= 1.13.0'
    dependencies:
      eslint: 6.8.0
      prettier: 2.5.1
      prettier-linter-helpers: 1.0.0
    dev: true

  /eslint-scope/5.1.1:
    resolution: {integrity: sha512-2NxwbF/hZ0KpepYN0cNbo+FN6XoK7GaHlQhgx/hIZl6Va0bF45RQOOwhLIy8lQDbuCiadSLCBnH2CFYquit5bw==}
    engines: {node: '>=8.0.0'}
    dependencies:
      esrecurse: 4.3.0
      estraverse: 4.3.0
    dev: true

  /eslint-utils/1.4.3:
    resolution: {integrity: sha512-fbBN5W2xdY45KulGXmLHZ3c3FHfVYmKg0IrAKGOkT/464PQsx2UeIzfz1RmEci+KLm1bBaAzZAh8+/E+XAeZ8Q==}
    engines: {node: '>=6'}
    dependencies:
      eslint-visitor-keys: 1.3.0
    dev: true

  /eslint-utils/2.1.0:
    resolution: {integrity: sha512-w94dQYoauyvlDc43XnGB8lU3Zt713vNChgt4EWwhXAP2XkBvndfxF0AgIqKOOasjPIPzj9JqgwkwbCYD0/V3Zg==}
    engines: {node: '>=6'}
    dependencies:
      eslint-visitor-keys: 1.3.0
    dev: true

  /eslint-visitor-keys/1.3.0:
    resolution: {integrity: sha512-6J72N8UNa462wa/KFODt/PJ3IU60SDpC3QXC1Hjc1BXXpfL2C9R5+AU7jhe0F6GREqVMh4Juu+NY7xn+6dipUQ==}
    engines: {node: '>=4'}
    dev: true

  /eslint/6.8.0:
    resolution: {integrity: sha512-K+Iayyo2LtyYhDSYwz5D5QdWw0hCacNzyq1Y821Xna2xSJj7cijoLLYmLxTQgcgZ9mC61nryMy9S7GRbYpI5Ig==}
    engines: {node: ^8.10.0 || ^10.13.0 || >=11.10.1}
    hasBin: true
    dependencies:
      '@babel/code-frame': 7.16.7
      ajv: 6.12.6
      chalk: 2.4.2
      cross-spawn: 6.0.5
      debug: 4.3.3
      doctrine: 3.0.0
      eslint-scope: 5.1.1
      eslint-utils: 1.4.3
      eslint-visitor-keys: 1.3.0
      espree: 6.2.1
      esquery: 1.4.0
      esutils: 2.0.3
      file-entry-cache: 5.0.1
      functional-red-black-tree: 1.0.1
      glob-parent: 5.1.2
      globals: 12.4.0
      ignore: 4.0.6
      import-fresh: 3.3.0
      imurmurhash: 0.1.4
      inquirer: 7.3.3
      is-glob: 4.0.3
      js-yaml: 3.13.1
      json-stable-stringify-without-jsonify: 1.0.1
      levn: 0.3.0
      lodash: 4.17.21
      minimatch: 3.1.2
      mkdirp: 0.5.5
      natural-compare: 1.4.0
      optionator: 0.8.3
      progress: 2.0.3
      regexpp: 2.0.1
      semver: 6.3.0
      strip-ansi: 5.2.0
      strip-json-comments: 3.1.1
      table: 5.4.6
      text-table: 0.2.0
      v8-compile-cache: 2.3.0
    transitivePeerDependencies:
      - supports-color
    dev: true

  /espree/6.2.1:
    resolution: {integrity: sha512-ysCxRQY3WaXJz9tdbWOwuWr5Y/XrPTGX9Kiz3yoUXwW0VZ4w30HTkQLaGx/+ttFjF8i+ACbArnB4ce68a9m5hw==}
    engines: {node: '>=6.0.0'}
    dependencies:
      acorn: 7.4.1
      acorn-jsx: 5.3.2_acorn@7.4.1
      eslint-visitor-keys: 1.3.0
    dev: true

  /esprima/4.0.1:
    resolution: {integrity: sha512-eGuFFw7Upda+g4p+QHvnW0RyTX/SVeJBDM/gCtMARO0cLuT2HcEKnTPvhjV6aGeqrCB/sbNop0Kszm0jsaWU4A==}
    engines: {node: '>=4'}
    hasBin: true

  /esquery/1.4.0:
    resolution: {integrity: sha512-cCDispWt5vHHtwMY2YrAQ4ibFkAL8RbH5YGBnZBc90MolvvfkkQcJro/aZiAQUlQ3qgrYS6D6v8Gc5G5CQsc9w==}
    engines: {node: '>=0.10'}
    dependencies:
      estraverse: 5.3.0
    dev: true

  /esrecurse/4.3.0:
    resolution: {integrity: sha512-KmfKL3b6G+RXvP8N1vr3Tq1kL/oCFgn2NYXEtqP8/L3pKapUA4G8cFVaoF3SU323CD4XypR/ffioHmkti6/Tag==}
    engines: {node: '>=4.0'}
    dependencies:
      estraverse: 5.3.0
    dev: true

  /estraverse/4.3.0:
    resolution: {integrity: sha512-39nnKffWz8xN1BU/2c79n9nB9HDzo0niYUqx6xyqUnyoAnQyyWpOTdZEeiCch8BBu515t4wp9ZmgVfVhn9EBpw==}
    engines: {node: '>=4.0'}
    dev: true

  /estraverse/5.3.0:
    resolution: {integrity: sha512-MMdARuVEQziNTeJD8DgMqmhwR11BRQ/cBP+pLtYdSTnf3MIO8fFeiINEbX36ZdNlfU/7A9f3gUw49B3oQsvwBA==}
    engines: {node: '>=4.0'}
    dev: true

  /esutils/2.0.3:
    resolution: {integrity: sha512-kVscqXk4OCp68SZ0dkgEKVi6/8ij300KBWTJq32P/dYeWTSwK41WyTxalN1eRmA5Z9UU/LX9D7FWSmV9SAYx6g==}
    engines: {node: '>=0.10.0'}

  /etag/1.8.1:
    resolution: {integrity: sha1-Qa4u62XvpiJorr/qg6x9eSmbCIc=}
    engines: {node: '>= 0.6'}
    dev: false

  /event-target-shim/5.0.1:
    resolution: {integrity: sha512-i/2XbnSz/uxRCU6+NdVJgKWDTM427+MqYbkQzD321DuCQJUqOuJKIA0IM2+W2xtYHdKOmZ4dR6fExsd4SXL+WQ==}
    engines: {node: '>=6'}
    dev: true

  /eventemitter3/3.1.2:
    resolution: {integrity: sha512-tvtQIeLVHjDkJYnzf2dgVMxfuSGJeM/7UCG17TT4EumTfNtF+0nebF/4zWOIkCreAbtNqhGEboB6BWrwqNaw4Q==}
    dev: true

  /execa/3.4.0:
    resolution: {integrity: sha512-r9vdGQk4bmCuK1yKQu1KTwcT2zwfWdbdaXfCtAh+5nU/4fSX+JAb7vZGvI5naJrQlvONrEB20jeruESI69530g==}
    engines: {node: ^8.12.0 || >=9.7.0}
    dependencies:
      cross-spawn: 7.0.3
      get-stream: 5.2.0
      human-signals: 1.1.1
      is-stream: 2.0.1
      merge-stream: 2.0.0
      npm-run-path: 4.0.1
      onetime: 5.1.2
      p-finally: 2.0.1
      signal-exit: 3.0.7
      strip-final-newline: 2.0.0
    dev: true

  /execa/4.1.0:
    resolution: {integrity: sha512-j5W0//W7f8UxAn8hXVnwG8tLwdiUy4FJLcSupCg6maBYZDpyBvTApK7KyuI4bKj8KOh1r2YH+6ucuYtJv1bTZA==}
    engines: {node: '>=10'}
    dependencies:
      cross-spawn: 7.0.3
      get-stream: 5.2.0
      human-signals: 1.1.1
      is-stream: 2.0.1
      merge-stream: 2.0.0
      npm-run-path: 4.0.1
      onetime: 5.1.2
      signal-exit: 3.0.7
      strip-final-newline: 2.0.0
    dev: true

  /execa/5.1.1:
    resolution: {integrity: sha512-8uSpZZocAZRBAPIEINJj3Lo9HyGitllczc27Eh5YYojjMFMn8yHMDMaUHE2Jqfq05D/wucwI4JGURyXt1vchyg==}
    engines: {node: '>=10'}
    dependencies:
      cross-spawn: 7.0.3
      get-stream: 6.0.1
      human-signals: 2.1.0
      is-stream: 2.0.1
      merge-stream: 2.0.0
      npm-run-path: 4.0.1
      onetime: 5.1.2
      signal-exit: 3.0.7
      strip-final-newline: 2.0.0
    dev: true

  /exit/0.1.2:
    resolution: {integrity: sha1-BjJjj42HfMghB9MKD/8aF8uhzQw=}
    engines: {node: '>= 0.8.0'}
    dev: true

  /expand-brackets/2.1.4:
    resolution: {integrity: sha1-t3c14xXOMPa27/D4OwQVGiJEliI=}
    engines: {node: '>=0.10.0'}
    dependencies:
      debug: 2.6.9
      define-property: 0.2.5
      extend-shallow: 2.0.1
      posix-character-classes: 0.1.1
      regex-not: 1.0.2
      snapdragon: 0.8.2
      to-regex: 3.0.2
    transitivePeerDependencies:
      - supports-color
    dev: true

  /expand-tilde/2.0.2:
    resolution: {integrity: sha1-l+gBqgUt8CRU3kawK/YhZCzchQI=}
    engines: {node: '>=0.10.0'}
    dependencies:
      homedir-polyfill: 1.0.3
    dev: true

  /expect-ct/0.2.0:
    resolution: {integrity: sha512-6SK3MG/Bbhm8MsgyJAylg+ucIOU71/FzyFalcfu5nY19dH8y/z0tBJU0wrNBXD4B27EoQtqPF/9wqH0iYAd04g==}
    engines: {node: '>=4.0.0'}
    dev: false

  /expect/24.9.0:
    resolution: {integrity: sha512-wvVAx8XIol3Z5m9zvZXiyZOQ+sRJqNTIm6sGjdWlaZIeupQGO3WbYI+15D/AmEwZywL6wtJkbAbJtzkOfBuR0Q==}
    engines: {node: '>= 6'}
    dependencies:
      '@jest/types': 24.9.0
      ansi-styles: 3.2.1
      jest-get-type: 24.9.0
      jest-matcher-utils: 24.9.0
      jest-message-util: 24.9.0
      jest-regex-util: 24.9.0
    transitivePeerDependencies:
      - supports-color
    dev: true

  /expect/27.5.1:
    resolution: {integrity: sha512-E1q5hSUG2AmYQwQJ041nvgpkODHQvB+RKlB4IYdru6uJsyFTRyZAP463M+1lINorwbqAmUggi6+WwkD8lCS/Dw==}
    engines: {node: ^10.13.0 || ^12.13.0 || ^14.15.0 || >=15.0.0}
    dependencies:
      '@jest/types': 27.5.1
      jest-get-type: 27.5.1
      jest-matcher-utils: 27.5.1
      jest-message-util: 27.5.1
    dev: true

  /express-jsdoc-swagger/1.6.7:
    resolution: {integrity: sha512-VyPfepdEdXYOrjVBn0gW9+WnxhJS7in494w3g8k0EqdNN0vXWMdI3N+nuJDJFBXoENrSyfQLeY6yJo0K2PKYSw==}
    engines: {node: '>= 10.0.0'}
    dependencies:
      chalk: 4.1.2
      doctrine: 3.0.0
      express: 4.17.1
      glob: 7.2.0
      merge: 2.1.1
      swagger-ui-express: 4.3.0_express@4.17.1
    transitivePeerDependencies:
      - supports-color
    dev: false

  /express-pino-logger/6.0.0:
    resolution: {integrity: sha512-YjBnalqgsNylRnWEpQGf8YzBP54stpoqX/o+SnpGr04OB7dRIQlsC1qvutFOyRjhLhXIWCe43pYJcjp9zM1Ccg==}
    dependencies:
      pino-http: 5.8.0
    dev: false

  /express/4.17.1:
    resolution: {integrity: sha512-mHJ9O79RqluphRrcw2X/GTh3k9tVv8YcoyY4Kkh4WDMUYKRZUq0h1o0w2rrrxBqM7VoeUVqgb27xlEMXTnYt4g==}
    engines: {node: '>= 0.10.0'}
    dependencies:
      accepts: 1.3.8
      array-flatten: 1.1.1
      body-parser: 1.19.0
      content-disposition: 0.5.3
      content-type: 1.0.4
      cookie: 0.4.0
      cookie-signature: 1.0.6
      debug: 2.6.9
      depd: 1.1.2
      encodeurl: 1.0.2
      escape-html: 1.0.3
      etag: 1.8.1
      finalhandler: 1.1.2
      fresh: 0.5.2
      merge-descriptors: 1.0.1
      methods: 1.1.2
      on-finished: 2.3.0
      parseurl: 1.3.3
      path-to-regexp: 0.1.7
      proxy-addr: 2.0.7
      qs: 6.7.0
      range-parser: 1.2.1
      safe-buffer: 5.1.2
      send: 0.17.1
      serve-static: 1.14.1
      setprototypeof: 1.1.1
      statuses: 1.5.0
      type-is: 1.6.18
      utils-merge: 1.0.1
      vary: 1.1.2
    transitivePeerDependencies:
      - supports-color
    dev: false

  /extend-shallow/2.0.1:
    resolution: {integrity: sha1-Ua99YUrZqfYQ6huvu5idaxxWiQ8=}
    engines: {node: '>=0.10.0'}
    dependencies:
      is-extendable: 0.1.1
    dev: true

  /extend-shallow/3.0.2:
    resolution: {integrity: sha1-Jqcarwc7OfshJxcnRhMcJwQCjbg=}
    engines: {node: '>=0.10.0'}
    dependencies:
      assign-symbols: 1.0.0
      is-extendable: 1.0.1
    dev: true

  /extend/3.0.2:
    resolution: {integrity: sha512-fjquC59cD7CyW6urNXK0FBufkZcoiGG80wTuPujX590cB5Ttln20E2UB4S/WARVqhXffZl2LNgS+gQdPIIim/g==}
    dev: false

  /external-editor/3.1.0:
    resolution: {integrity: sha512-hMQ4CX1p1izmuLYyZqLMO/qGNw10wSv9QDCPfzXfyFrOaCSSoRfqE1Kf1s5an66J5JZC62NewG+mK49jOCtQew==}
    engines: {node: '>=4'}
    dependencies:
      chardet: 0.7.0
      iconv-lite: 0.4.24
      tmp: 0.0.33
    dev: true

  /extglob/2.0.4:
    resolution: {integrity: sha512-Nmb6QXkELsuBr24CJSkilo6UHHgbekK5UiZgfE6UHD3Eb27YC6oD+bhcT+tJ6cl8dmsgdQxnWlcry8ksBIBLpw==}
    engines: {node: '>=0.10.0'}
    dependencies:
      array-unique: 0.3.2
      define-property: 1.0.0
      expand-brackets: 2.1.4
      extend-shallow: 2.0.1
      fragment-cache: 0.2.1
      regex-not: 1.0.2
      snapdragon: 0.8.2
      to-regex: 3.0.2
    transitivePeerDependencies:
      - supports-color
    dev: true

  /extract-files/11.0.0:
    resolution: {integrity: sha512-FuoE1qtbJ4bBVvv94CC7s0oTnKUGvQs+Rjf1L2SJFfS+HTVVjhPFtehPdQ0JiGPqVNfSSZvL5yzHHQq2Z4WNhQ==}
    engines: {node: ^12.20 || >= 14.13}
    dev: true

  /extract-files/9.0.0:
    resolution: {integrity: sha512-CvdFfHkC95B4bBBk36hcEmvdR2awOdhhVUYH6S/zrVj3477zven/fJMYg7121h4T1xHZC+tetUpubpAhxwI7hQ==}
    engines: {node: ^10.17.0 || ^12.0.0 || >= 13.7.0}

  /extsprintf/1.3.0:
    resolution: {integrity: sha1-lpGEQOMEGnpBT4xS48V06zw+HgU=}
    engines: {'0': node >=0.6.0}
    dev: false

  /faker/5.5.3:
    resolution: {integrity: sha512-wLTv2a28wjUyWkbnX7u/ABZBkUkIF2fCd73V6P2oFqEGEktDfzWx4UxrSqtPRw0xPRAcjeAOIiJWqZm3pP4u3g==}
    dev: true

  /fast-deep-equal/3.1.3:
    resolution: {integrity: sha512-f3qQ9oQy9j2AhBe/H9VC91wLmKBCCU/gDOnKNAYG5hswO7BLKj09Hc5HYNz9cGI++xlpDCIgDaitVs03ATR84Q==}

  /fast-diff/1.2.0:
    resolution: {integrity: sha512-xJuoT5+L99XlZ8twedaRf6Ax2TgQVxvgZOYoPKqZufmJib0tL2tegPBOZb1pVNgIhlqDlA0eO0c3wBvQcmzx4w==}
    dev: true

  /fast-glob/3.2.11:
    resolution: {integrity: sha512-xrO3+1bxSo3ZVHAnqzyuewYT6aMFHRAd4Kcs92MAonjwQZLsK9d0SF1IyQ3k5PoirxTW0Oe/RqFgMQ6TcNE5Ew==}
    engines: {node: '>=8.6.0'}
    dependencies:
      '@nodelib/fs.stat': 2.0.5
      '@nodelib/fs.walk': 1.2.8
      glob-parent: 5.1.2
      merge2: 1.4.1
      micromatch: 4.0.4
    dev: true

  /fast-json-stable-stringify/2.1.0:
    resolution: {integrity: sha512-lhd/wF+Lk98HZoTCtlVraHtfh5XYijIjalXck7saUtuanSDyLMxnHhSXEDJqHxD7msR8D0uCmqlkwjCV8xvwHw==}

  /fast-levenshtein/2.0.6:
    resolution: {integrity: sha1-PYpcZog6FqMMqGQ+hR8Zuqd5eRc=}
    dev: true

  /fast-redact/3.1.1:
    resolution: {integrity: sha512-odVmjC8x8jNeMZ3C+rPMESzXVSEU8tSWSHv9HFxP2mm89G/1WwqhrerJDQm9Zus8X6aoRgQDThKqptdNA6bt+A==}
    engines: {node: '>=6'}
    dev: false

  /fast-safe-stringify/2.1.1:
    resolution: {integrity: sha512-W+KJc2dmILlPplD/H4K9l9LcAHAfPtP6BY84uVLXQ6Evcz9Lcg33Y2z1IVblT6xdY54PXYVHEv+0Wpq8Io6zkA==}

  /fast-url-parser/1.1.3:
    resolution: {integrity: sha1-9K8+qfNNiicc9YrSs3WfQx8LMY0=}
    dependencies:
      punycode: 1.4.1

  /fastq/1.13.0:
    resolution: {integrity: sha512-YpkpUnK8od0o1hmeSc7UUs/eB/vIPWJYjKck2QKIzAf71Vm1AAQ3EbuZB3g2JIy+pg+ERD0vqI79KyZiB2e2Nw==}
    dependencies:
      reusify: 1.0.4
    dev: true

  /fb-watchman/2.0.1:
    resolution: {integrity: sha512-DkPJKQeY6kKwmuMretBhr7G6Vodr7bFwDYTXIkfG1gjvNpaxBTQV3PbXg6bR1c1UP4jPOX0jHUbbHANL9vRjVg==}
    dependencies:
      bser: 2.1.1
    dev: true

  /fbjs-css-vars/1.0.2:
    resolution: {integrity: sha512-b2XGFAFdWZWg0phtAWLHCk836A1Xann+I+Dgd3Gk64MHKZO44FfoD1KxyvbSh0qZsIoXQGGlVztIY+oitJPpRQ==}
    dev: true

  /fbjs/3.0.4:
    resolution: {integrity: sha512-ucV0tDODnGV3JCnnkmoszb5lf4bNpzjv80K41wd4k798Etq+UYD0y0TIfalLjZoKgjive6/adkRnszwapiDgBQ==}
    dependencies:
      cross-fetch: 3.1.5
      fbjs-css-vars: 1.0.2
      loose-envify: 1.4.0
      object-assign: 4.1.1
      promise: 7.3.1
      setimmediate: 1.0.5
      ua-parser-js: 0.7.31
    transitivePeerDependencies:
      - encoding
    dev: true

  /feature-policy/0.3.0:
    resolution: {integrity: sha512-ZtijOTFN7TzCujt1fnNhfWPFPSHeZkesff9AXZj+UEjYBynWNUIYpC87Ve4wHzyexQsImicLu7WsC2LHq7/xrQ==}
    engines: {node: '>=4.0.0'}
    dev: false

  /figures/1.7.0:
    resolution: {integrity: sha1-y+Hjr/zxzUS4DK3+0o3Hk6lwHS4=}
    engines: {node: '>=0.10.0'}
    dependencies:
      escape-string-regexp: 1.0.5
      object-assign: 4.1.1
    dev: true

  /figures/2.0.0:
    resolution: {integrity: sha1-OrGi0qYsi/tDGgyUy3l6L84nyWI=}
    engines: {node: '>=4'}
    dependencies:
      escape-string-regexp: 1.0.5
    dev: true

  /figures/3.2.0:
    resolution: {integrity: sha512-yaduQFRKLXYOGgEn6AZau90j3ggSOyiqXU0F9JZfeXYhNa+Jk4X+s45A2zg5jns87GAFa34BBm2kXw4XpNcbdg==}
    engines: {node: '>=8'}
    dependencies:
      escape-string-regexp: 1.0.5
    dev: true

  /file-entry-cache/5.0.1:
    resolution: {integrity: sha512-bCg29ictuBaKUwwArK4ouCaqDgLZcysCFLmM/Yn/FDoqndh/9vNuQfXRDvTuXKLxfD/JtZQGKFT8MGcJBK644g==}
    engines: {node: '>=4'}
    dependencies:
      flat-cache: 2.0.1
    dev: true

  /fill-range/4.0.0:
    resolution: {integrity: sha1-1USBHUKPmOsGpj3EAtJAPDKMOPc=}
    engines: {node: '>=0.10.0'}
    dependencies:
      extend-shallow: 2.0.1
      is-number: 3.0.0
      repeat-string: 1.6.1
      to-regex-range: 2.1.1
    dev: true

  /fill-range/7.0.1:
    resolution: {integrity: sha512-qOo9F+dMUmC2Lcb4BbVvnKJxTPjCm+RRpe4gDuGrzkL7mEVl/djYSu2OdQ2Pa302N4oqkSg9ir6jaLWJ2USVpQ==}
    engines: {node: '>=8'}
    dependencies:
      to-regex-range: 5.0.1

  /filter-obj/1.1.0:
    resolution: {integrity: sha1-mzERErxsYSehbgFsbF1/GeCAXFs=}
    engines: {node: '>=0.10.0'}
    dev: true

  /finalhandler/1.1.2:
    resolution: {integrity: sha512-aAWcW57uxVNrQZqFXjITpW3sIUQmHGG3qSb9mUah9MgMC4NeWhNOlNjXEYq3HjRAvL6arUviZGGJsBg6z0zsWA==}
    engines: {node: '>= 0.8'}
    dependencies:
      debug: 2.6.9
      encodeurl: 1.0.2
      escape-html: 1.0.3
      on-finished: 2.3.0
      parseurl: 1.3.3
      statuses: 1.5.0
      unpipe: 1.0.0
    transitivePeerDependencies:
      - supports-color
    dev: false

  /find-node-modules/2.1.3:
    resolution: {integrity: sha512-UC2I2+nx1ZuOBclWVNdcnbDR5dlrOdVb7xNjmT/lHE+LsgztWks3dG7boJ37yTS/venXw84B/mAW9uHVoC5QRg==}
    dependencies:
      findup-sync: 4.0.0
      merge: 2.1.1
    dev: true

  /find-root/1.1.0:
    resolution: {integrity: sha512-NKfW6bec6GfKc0SGx1e07QZY9PE99u0Bft/0rzSD5k3sO/vwkVUpDUKVm5Gpp5Ue3YfShPFTX2070tDs5kB9Ng==}
    dev: true

  /find-up/2.1.0:
    resolution: {integrity: sha1-RdG35QbHF93UgndaK3eSCjwMV6c=}
    engines: {node: '>=4'}
    dependencies:
      locate-path: 2.0.0
    dev: true

  /find-up/3.0.0:
    resolution: {integrity: sha512-1yD6RmLI1XBfxugvORwlck6f75tYL+iR0jqwsOrOxMZyGYqUuDhJ0l4AXdO1iX/FTs9cBAMEk1gWSEx1kSbylg==}
    engines: {node: '>=6'}
    dependencies:
      locate-path: 3.0.0
    dev: false

  /find-up/4.1.0:
    resolution: {integrity: sha512-PpOwAdQ/YlXQ2vj8a3h8IipDuYRi3wceVQQGYWxNINccq40Anw7BlsEXCMbt1Zt+OLA6Fq9suIpIWD0OsnISlw==}
    engines: {node: '>=8'}
    dependencies:
      locate-path: 5.0.0
      path-exists: 4.0.0

  /find-up/5.0.0:
    resolution: {integrity: sha512-78/PXT1wlLLDgTzDs7sjq9hzz0vXD+zn+7wypEe4fXQxCmdmqfGsEPQxmiCSQI3ajFV91bVSsvNtrJRiW6nGng==}
    engines: {node: '>=10'}
    dependencies:
      locate-path: 6.0.0
      path-exists: 4.0.0
    dev: true

  /find-yarn-workspace-root/2.0.0:
    resolution: {integrity: sha512-1IMnbjt4KzsQfnhnzNd8wUEgXZ44IzZaZmnLYx7D5FZlaHt2gW20Cri8Q+E/t5tIj4+epTBub+2Zxu/vNILzqQ==}
    dependencies:
      micromatch: 4.0.4
    dev: false

  /findup-sync/4.0.0:
    resolution: {integrity: sha512-6jvvn/12IC4quLBL1KNokxC7wWTvYncaVUYSoxWw7YykPLuRrnv4qdHcSOywOI5RpkOVGeQRtWM8/q+G6W6qfQ==}
    engines: {node: '>= 8'}
    dependencies:
      detect-file: 1.0.0
      is-glob: 4.0.3
      micromatch: 4.0.4
      resolve-dir: 1.0.1
    dev: true

  /flat-cache/2.0.1:
    resolution: {integrity: sha512-LoQe6yDuUMDzQAEH8sgmh4Md6oZnc/7PjtwjNFSzveXqSHt6ka9fPBuso7IGf9Rz4uqnSnWiFH2B/zj24a5ReA==}
    engines: {node: '>=4'}
    dependencies:
      flatted: 2.0.2
      rimraf: 2.6.3
      write: 1.0.3
    dev: true

  /flatstr/1.0.12:
    resolution: {integrity: sha512-4zPxDyhCyiN2wIAtSLI6gc82/EjqZc1onI4Mz/l0pWrAlsSfYH/2ZIcU+e3oA2wDwbzIWNKwa23F8rh6+DRWkw==}
    dev: false

  /flatted/2.0.2:
    resolution: {integrity: sha512-r5wGx7YeOwNWNlCA0wQ86zKyDLMQr+/RB8xy74M4hTphfmjlijTSSXGuH8rnvKZnfT9i+75zmd8jcKdMR4O6jA==}
    dev: true

  /follow-redirects/1.14.9:
    resolution: {integrity: sha512-MQDfihBQYMcyy5dhRDJUHcw7lb2Pv/TuE6xP1vyraLukNDHKbDxDNaOE3NbCAdKQApno+GPRyo1YAp89yCjK4w==}
    engines: {node: '>=4.0'}
    peerDependencies:
      debug: '*'
    peerDependenciesMeta:
      debug:
        optional: true
    dev: false

  /for-in/1.0.2:
    resolution: {integrity: sha1-gQaNKVqBQuwKxybG4iAMMPttXoA=}
    engines: {node: '>=0.10.0'}
    dev: true

  /foreach/2.0.5:
    resolution: {integrity: sha1-C+4AUBiusmDQo6865ljdATbsG5k=}
    dev: false

  /forever-agent/0.6.1:
    resolution: {integrity: sha1-+8cfDEGt6zf5bFd60e1C2P2sypE=}
    dev: false

  /form-data-encoder/1.7.1:
    resolution: {integrity: sha512-EFRDrsMm/kyqbTQocNvRXMLjc7Es2Vk+IQFx/YW7hkUH1eBl4J1fqiP34l74Yt0pFLCNpc06fkbVk00008mzjg==}
    dev: true

  /form-data/2.3.3:
    resolution: {integrity: sha512-1lLKB2Mu3aGP1Q/2eCOx0fNbRMe7XdwktwOruhfqqd0rIJWwN4Dh+E3hrPSlDCXnSR7UtZ1N38rVXm+6+MEhJQ==}
    engines: {node: '>= 0.12'}
    dependencies:
      asynckit: 0.4.0
      combined-stream: 1.0.8
      mime-types: 2.1.34
    dev: false

  /form-data/3.0.1:
    resolution: {integrity: sha512-RHkBKtLWUVwd7SqRIvCZMEvAMoGUp0XU+seQiZejj0COz3RI3hWP4sCv3gZWWLjJTd7rGwcsF5eKZGii0r/hbg==}
    engines: {node: '>= 6'}
    dependencies:
      asynckit: 0.4.0
      combined-stream: 1.0.8
      mime-types: 2.1.34

  /form-data/4.0.0:
    resolution: {integrity: sha512-ETEklSGi5t0QMZuiXoA/Q6vcnxcLQP5vdugSpuAyi6SVGi2clPPp+xgEhuMaHC+zGgn31Kd235W35f7Hykkaww==}
    engines: {node: '>= 6'}
    dependencies:
      asynckit: 0.4.0
      combined-stream: 1.0.8
      mime-types: 2.1.34
    dev: true

  /formdata-node/4.3.2:
    resolution: {integrity: sha512-k7lYJyzDOSL6h917favP8j1L0/wNyylzU+x+1w4p5haGVHNlP58dbpdJhiCUsDbWsa9HwEtLp89obQgXl2e0qg==}
    engines: {node: '>= 12.20'}
    dependencies:
      node-domexception: 1.0.0
      web-streams-polyfill: 4.0.0-beta.1
    dev: true

  /formidable/2.0.1:
    resolution: {integrity: sha512-rjTMNbp2BpfQShhFbR3Ruk3qk2y9jKpvMW78nJgx8QKtxjDVrwbZG+wvDOmVbifHyOUOQJXxqEy6r0faRrPzTQ==}
    dependencies:
      dezalgo: 1.0.3
      hexoid: 1.0.0
      once: 1.4.0
      qs: 6.9.3
    dev: true

  /forwarded/0.2.0:
    resolution: {integrity: sha512-buRG0fpBtRHSTCOASe6hD258tEubFoRLb4ZNA6NxMVHNw2gOcwHo9wyablzMzOA5z9xA9L1KNjk/Nt6MT9aYow==}
    engines: {node: '>= 0.6'}
    dev: false

  /fragment-cache/0.2.1:
    resolution: {integrity: sha1-QpD60n8T6Jvn8zeZxrxaCr//DRk=}
    engines: {node: '>=0.10.0'}
    dependencies:
      map-cache: 0.2.2
    dev: true

  /frameguard/3.1.0:
    resolution: {integrity: sha512-TxgSKM+7LTA6sidjOiSZK9wxY0ffMPY3Wta//MqwmX0nZuEHc8QrkV8Fh3ZhMJeiH+Uyh/tcaarImRy8u77O7g==}
    engines: {node: '>=4.0.0'}
    dev: false

  /fresh/0.5.2:
    resolution: {integrity: sha1-PYyt2Q2XZWn6g1qx+OSyOhBWBac=}
    engines: {node: '>= 0.6'}
    dev: false

  /fs-extra/10.0.1:
    resolution: {integrity: sha512-NbdoVMZso2Lsrn/QwLXOy6rm0ufY2zEOKCDzJR/0kBsb0E6qed0P3iYK+Ath3BfvXEeu4JhEtXLgILx5psUfag==}
    engines: {node: '>=12'}
    dependencies:
      graceful-fs: 4.2.9
      jsonfile: 6.1.0
      universalify: 2.0.0
    dev: true

  /fs-extra/7.0.1:
    resolution: {integrity: sha512-YJDaCJZEnBmcbw13fvdAM9AwNOJwOzrE4pqMqBq5nFiEqXUqHwlK4B+3pUw6JNvfSPtX05xFHtYy/1ni01eGCw==}
    engines: {node: '>=6 <7 || >=8'}
    dependencies:
      graceful-fs: 4.2.9
      jsonfile: 4.0.0
      universalify: 0.1.2
    dev: false

  /fs-extra/8.1.0:
    resolution: {integrity: sha512-yhlQgA6mnOJUKOsRUFsgJdQCvkKhcz8tlZG5HBQfReYZy46OwLcY+Zia0mtdHsOo9y/hP+CxMN0TU9QxoOtG4g==}
    engines: {node: '>=6 <7 || >=8'}
    dependencies:
      graceful-fs: 4.2.9
      jsonfile: 4.0.0
      universalify: 0.1.2
    dev: true

  /fs.realpath/1.0.0:
    resolution: {integrity: sha1-FQStJSMVjKpA20onh8sBQRmU6k8=}

  /fsevents/2.3.2:
    resolution: {integrity: sha512-xiqMQR4xAeHTuB9uWm+fFRcIOgKBMiOBP+eXiyT7jsgVCq1bkVygt00oASowB7EdtpOHaaPgKt812P9ab+DDKA==}
    engines: {node: ^8.16.0 || ^10.6.0 || >=11.0.0}
    os: [darwin]
    requiresBuild: true
    dev: true
    optional: true

  /function-bind/1.1.1:
    resolution: {integrity: sha512-yIovAzMX49sF8Yl58fSCWJ5svSLuaibPxXQJFLmBObTuCr0Mf1KiPopGM9NiFjiYBCbfaa2Fh6breQ6ANVTI0A==}

  /functional-red-black-tree/1.0.1:
    resolution: {integrity: sha1-GwqzvVU7Kg1jmdKcDj6gslIHgyc=}
    dev: true

  /gensync/1.0.0-beta.2:
    resolution: {integrity: sha512-3hN7NaskYvMDLQY55gnW3NQ+mesEAepTqlg+VEbj7zzqEMBVNhzcGYYeqFo/TlYz6eQiFcp1HcsCZO+nGgS8zg==}
    engines: {node: '>=6.9.0'}
    dev: true

  /get-caller-file/2.0.5:
    resolution: {integrity: sha512-DyFP3BM/3YHTQOCUL/w0OZHR0lpKeGrxotcHWcqNEdnltqFwXVfhEBQ94eIo34AfQpo0rGki4cyIiftY06h2Fg==}
    engines: {node: 6.* || 8.* || >= 10.*}

  /get-intrinsic/1.1.1:
    resolution: {integrity: sha512-kWZrnVM42QCiEA2Ig1bG8zjoIMOgxWwYCEeNdwY6Tv/cOSeGpcoX4pXHfKUxNKVoArnrEr2e9srnAxxGIraS9Q==}
    dependencies:
      function-bind: 1.1.1
      has: 1.0.3
      has-symbols: 1.0.3

  /get-own-enumerable-property-symbols/3.0.2:
    resolution: {integrity: sha512-I0UBV/XOz1XkIJHEUDMZAbzCThU/H8DxmSfmdGcKPnVhu2VfFqr34jr9777IyaTYvxjedWhqVIilEDsCdP5G6g==}
    dev: true

  /get-package-type/0.1.0:
    resolution: {integrity: sha512-pjzuKtY64GYfWizNAJ0fr9VqttZkNiK2iS430LtIHzjBEr6bX8Am2zm4sW4Ro5wjWW5cAlRL1qAMTcXbjNAO2Q==}
    engines: {node: '>=8.0.0'}
    dev: true

  /get-paths/0.0.7:
    resolution: {integrity: sha512-0wdJt7C1XKQxuCgouqd+ZvLJ56FQixKoki9MrFaO4EriqzXOiH9gbukaDE1ou08S8Ns3/yDzoBAISNPqj6e6tA==}
    engines: {node: '>=6.4'}
    dependencies:
      pify: 4.0.1
    dev: false

  /get-pkg-repo/4.2.1:
    resolution: {integrity: sha512-2+QbHjFRfGB74v/pYWjd5OhU3TDIC2Gv/YKUTk/tCvAz0pkn/Mz6P3uByuBimLOcPvN2jYdScl3xGFSrx0jEcA==}
    engines: {node: '>=6.9.0'}
    hasBin: true
    dependencies:
      '@hutson/parse-repository-url': 3.0.2
      hosted-git-info: 4.1.0
      through2: 2.0.5
      yargs: 16.2.0
    dev: true

  /get-port/5.1.1:
    resolution: {integrity: sha512-g/Q1aTSDOxFpchXC4i8ZWvxA1lnPqx/JHqcpIw0/LX9T8x/GBbi6YnlN5nhaKIFkT8oFsscUKgDJYxfwfS6QsQ==}
    engines: {node: '>=8'}
    dev: true

  /get-stdin/6.0.0:
    resolution: {integrity: sha512-jp4tHawyV7+fkkSKyvjuLZswblUtz+SQKzSWnBbii16BuZksJlU1wuBYXY75r+duh/llF1ur6oNwi+2ZzjKZ7g==}
    engines: {node: '>=4'}
    dev: true

  /get-stream/4.1.0:
    resolution: {integrity: sha512-GMat4EJ5161kIy2HevLlr4luNjBgvmj413KaQA7jt4V8B4RDsfpHk7WQ9GVqfYyyx8OS/L66Kox+rJRNklLK7w==}
    engines: {node: '>=6'}
    dependencies:
      pump: 3.0.0
    dev: true

  /get-stream/5.2.0:
    resolution: {integrity: sha512-nBF+F1rAZVCu/p7rjzgA+Yb4lfYXrpl7a6VmJrU8wF9I1CKvP/QwPNZHnOlwbTkY6dvtFIzFMSyQXbLoTQPRpA==}
    engines: {node: '>=8'}
    dependencies:
      pump: 3.0.0
    dev: true

  /get-stream/6.0.1:
    resolution: {integrity: sha512-ts6Wi+2j3jQjqi70w5AlN8DFnkSwC+MqmxEzdEALB2qXZYV3X/b1CTfgPLGJNMeAWxdPfU8FO1ms3NUfaHCPYg==}
    engines: {node: '>=10'}
    dev: true

  /get-symbol-description/1.0.0:
    resolution: {integrity: sha512-2EmdH1YvIQiZpltCNgkuiUnyukzxM/R6NDJX31Ke3BG1Nq5b0S2PhX59UKi9vZpPDQVdqn+1IcaAwnzTT5vCjw==}
    engines: {node: '>= 0.4'}
    dependencies:
      call-bind: 1.0.2
      get-intrinsic: 1.1.1

  /get-value/2.0.6:
    resolution: {integrity: sha1-3BXKHGcjh8p2vTesCjlbogQqLCg=}
    engines: {node: '>=0.10.0'}
    dev: true

  /getpass/0.1.7:
    resolution: {integrity: sha1-Xv+OPmhNVprkyysSgmBOi6YhSfo=}
    dependencies:
      assert-plus: 1.0.0
    dev: false

  /git-cz/4.8.0:
    resolution: {integrity: sha512-2muVkIcT6cT/9eXuxztlKQSRiOy/oHhFldCySOi1xuRJ9T5yHlg3SRQhVLoY9BVu9kxSE3YcHYp0KgQW0vUf4A==}
    hasBin: true
    dev: true

  /git-raw-commits/2.0.11:
    resolution: {integrity: sha512-VnctFhw+xfj8Va1xtfEqCUD2XDrbAPSJx+hSrE5K7fGdjZruW7XV+QOrN7LF/RJyvspRiD2I0asWsxFp0ya26A==}
    engines: {node: '>=10'}
    hasBin: true
    dependencies:
      dargs: 7.0.0
      lodash: 4.17.21
      meow: 8.1.2
      split2: 3.2.2
      through2: 4.0.2
    dev: true

  /git-remote-origin-url/2.0.0:
    resolution: {integrity: sha1-UoJlna4hBxRaERJhEq0yFuxfpl8=}
    engines: {node: '>=4'}
    dependencies:
      gitconfiglocal: 1.0.0
      pify: 2.3.0
    dev: true

  /git-semver-tags/4.1.1:
    resolution: {integrity: sha512-OWyMt5zBe7xFs8vglMmhM9lRQzCWL3WjHtxNNfJTMngGym7pC1kh8sP6jevfydJ6LP3ZvGxfb6ABYgPUM0mtsA==}
    engines: {node: '>=10'}
    hasBin: true
    dependencies:
      meow: 8.1.2
      semver: 6.3.0
    dev: true

  /git-up/4.0.5:
    resolution: {integrity: sha512-YUvVDg/vX3d0syBsk/CKUTib0srcQME0JyHkL5BaYdwLsiCslPWmDSi8PUMo9pXYjrryMcmsCoCgsTpSCJEQaA==}
    dependencies:
      is-ssh: 1.3.3
      parse-url: 6.0.0
    dev: true

  /git-url-parse/11.6.0:
    resolution: {integrity: sha512-WWUxvJs5HsyHL6L08wOusa/IXYtMuCAhrMmnTjQPpBU0TTHyDhnOATNH3xNQz7YOQUsqIIPTGr4xiVti1Hsk5g==}
    dependencies:
      git-up: 4.0.5
    dev: true

  /gitconfiglocal/1.0.0:
    resolution: {integrity: sha1-QdBF84UaXqiPA/JMocYXgRRGS5s=}
    dependencies:
      ini: 1.3.8
    dev: true

  /glob-parent/5.1.2:
    resolution: {integrity: sha512-AOIgSQCepiJYwP3ARnGx+5VnTu2HBYdzbGP45eLw1vr3zB3vZLeyed1sC9hnbcOc9/SrMyM5RPQrkGz4aS9Zow==}
    engines: {node: '>= 6'}
    dependencies:
      is-glob: 4.0.3
    dev: true

  /glob/7.1.4:
    resolution: {integrity: sha512-hkLPepehmnKk41pUGm3sYxoFs/umurYfYJCerbXEyFIWcAzvpipAgVkBqqT9RBKMGjnq6kMuyYwha6csxbiM1A==}
    dependencies:
      fs.realpath: 1.0.0
      inflight: 1.0.6
      inherits: 2.0.4
      minimatch: 3.1.2
      once: 1.4.0
      path-is-absolute: 1.0.1
    dev: true

  /glob/7.2.0:
    resolution: {integrity: sha512-lmLf6gtyrPq8tTjSmrO94wBeQbFR3HbLHbuyD69wuyQkImp2hWqMGB47OX65FBkPffO641IP9jWa1z4ivqG26Q==}
    dependencies:
      fs.realpath: 1.0.0
      inflight: 1.0.6
      inherits: 2.0.4
      minimatch: 3.1.2
      once: 1.4.0
      path-is-absolute: 1.0.1

  /global-dirs/0.1.1:
    resolution: {integrity: sha1-sxnA3UYH81PzvpzKTHL8FIxJ9EU=}
    engines: {node: '>=4'}
    dependencies:
      ini: 1.3.8
    dev: true

  /global-dirs/3.0.0:
    resolution: {integrity: sha512-v8ho2DS5RiCjftj1nD9NmnfaOzTdud7RRnVd9kFNOjqZbISlx5DQ+OrTkywgd0dIt7oFCvKetZSHoHcP3sDdiA==}
    engines: {node: '>=10'}
    dependencies:
      ini: 2.0.0
    dev: true

  /global-modules/1.0.0:
    resolution: {integrity: sha512-sKzpEkf11GpOFuw0Zzjzmt4B4UZwjOcG757PPvrfhxcLFbq0wpsgpOqxpxtxFiCG4DtG93M6XRVbF2oGdev7bg==}
    engines: {node: '>=0.10.0'}
    dependencies:
      global-prefix: 1.0.2
      is-windows: 1.0.2
      resolve-dir: 1.0.1
    dev: true

  /global-prefix/1.0.2:
    resolution: {integrity: sha1-2/dDxsFJklk8ZVVoy2btMsASLr4=}
    engines: {node: '>=0.10.0'}
    dependencies:
      expand-tilde: 2.0.2
      homedir-polyfill: 1.0.3
      ini: 1.3.8
      is-windows: 1.0.2
      which: 1.3.1
    dev: true

  /globals/11.12.0:
    resolution: {integrity: sha512-WOBp/EEGUiIsJSp7wcv/y6MO+lV9UoncWqxuFfm8eBwzWNgyfBd6Gz+IeKQ9jCmyhoH99g15M3T+QaVHFjizVA==}
    engines: {node: '>=4'}
    dev: true

  /globals/12.4.0:
    resolution: {integrity: sha512-BWICuzzDvDoH54NHKCseDanAhE3CeDorgDL5MT6LMXXj2WCnd9UC2szdk4AWLfjdgNBCXLUanXYcpBBKOSWGwg==}
    engines: {node: '>=8'}
    dependencies:
      type-fest: 0.8.1
    dev: true

  /globby/11.0.4:
    resolution: {integrity: sha512-9O4MVG9ioZJ08ffbcyVYyLOJLk5JQ688pJ4eMGLpdWLHq/Wr1D9BlriLQyL0E+jbkuePVZXYFj47QM/v093wHg==}
    engines: {node: '>=10'}
    dependencies:
      array-union: 2.1.0
      dir-glob: 3.0.1
      fast-glob: 3.2.11
      ignore: 5.2.0
      merge2: 1.4.1
      slash: 3.0.0
    dev: true

  /globby/11.1.0:
    resolution: {integrity: sha512-jhIXaOzy1sb8IyocaruWSn1TjmnBVs8Ayhcy83rmxNJ8q2uWKCAj3CnJY+KpGSXCueAPc0i05kVvVKtP1t9S3g==}
    engines: {node: '>=10'}
    dependencies:
      array-union: 2.1.0
      dir-glob: 3.0.1
      fast-glob: 3.2.11
      ignore: 5.2.0
      merge2: 1.4.1
      slash: 3.0.0
    dev: true

  /got/11.8.3:
    resolution: {integrity: sha512-7gtQ5KiPh1RtGS9/Jbv1ofDpBFuq42gyfEib+ejaRBJuj/3tQFeR5+gw57e4ipaU8c/rCjvX6fkQz2lyDlGAOg==}
    engines: {node: '>=10.19.0'}
    dependencies:
      '@sindresorhus/is': 4.6.0
      '@szmarczak/http-timer': 4.0.6
      '@types/cacheable-request': 6.0.2
      '@types/responselike': 1.0.0
      cacheable-lookup: 5.0.4
      cacheable-request: 7.0.2
      decompress-response: 6.0.0
      http2-wrapper: 1.0.3
      lowercase-keys: 2.0.0
      p-cancelable: 2.1.1
      responselike: 2.0.0
    dev: true

  /got/9.6.0:
    resolution: {integrity: sha512-R7eWptXuGYxwijs0eV+v3o6+XH1IqVK8dJOEecQfTmkncw9AV4dcw/Dhxi8MdlqPthxxpZyizMzyg8RTmEsG+Q==}
    engines: {node: '>=8.6'}
    dependencies:
      '@sindresorhus/is': 0.14.0
      '@szmarczak/http-timer': 1.1.2
      '@types/keyv': 3.1.3
      '@types/responselike': 1.0.0
      cacheable-request: 6.1.0
      decompress-response: 3.3.0
      duplexer3: 0.1.4
      get-stream: 4.1.0
      lowercase-keys: 1.0.1
      mimic-response: 1.0.1
      p-cancelable: 1.1.0
      to-readable-stream: 1.0.0
      url-parse-lax: 3.0.0
    dev: true

  /graceful-fs/4.2.9:
    resolution: {integrity: sha512-NtNxqUcXgpW2iMrfqSfR73Glt39K+BLwWsPs94yR63v45T0Wbej7eRmL5cWfwEgqXnmjQp3zaJTshdRW/qC2ZQ==}

  /graphql-config/4.1.0_saexda4meoafomkym5xogu2wwm:
    resolution: {integrity: sha512-Myqay6pmdcmX3KqoH+bMbeKZ1cTODpHS2CxF1ZzNnfTE+YUpGTcp01bOw6LpzamRb0T/WTYtGFbZeXGo9Hab2Q==}
    engines: {node: '>= 10.0.0'}
    peerDependencies:
      graphql: ^0.11.0 || ^0.12.0 || ^0.13.0 || ^14.0.0 || ^15.0.0 || ^16.0.0
    dependencies:
      '@endemolshinegroup/cosmiconfig-typescript-loader': 3.0.2_ogrpmgle4n5e22g2w3nn2kuzua
      '@graphql-tools/graphql-file-loader': 7.3.4_graphql@16.2.0
      '@graphql-tools/json-file-loader': 7.3.4_graphql@16.2.0
      '@graphql-tools/load': 7.5.2_graphql@16.2.0
      '@graphql-tools/merge': 8.2.3_graphql@16.2.0
      '@graphql-tools/url-loader': 7.8.0_nmcnltgmxj4jywjnuxaxxuz77i
      '@graphql-tools/utils': 8.6.2_graphql@16.2.0
      cosmiconfig: 7.0.1
      cosmiconfig-toml-loader: 1.0.0
      graphql: 16.2.0
      minimatch: 3.0.4
      string-env-interpolation: 1.0.1
    transitivePeerDependencies:
      - '@types/node'
      - bufferutil
      - encoding
      - typescript
      - utf-8-validate
    dev: true

  /graphql-executor/0.0.18_graphql@16.2.0:
    resolution: {integrity: sha512-upUSl7tfZCZ5dWG1XkOvpG70Yk3duZKcCoi/uJso4WxJVT6KIrcK4nZ4+2X/hzx46pL8wAukgYHY6iNmocRN+g==}
    engines: {node: ^12.22.0 || ^14.16.0 || >=16.0.0}
    peerDependencies:
      graphql: ^15.0.0 || ^16.0.0
    dependencies:
      graphql: 16.2.0
    dev: true

  /graphql-request/3.7.0_graphql@16.2.0:
    resolution: {integrity: sha512-dw5PxHCgBneN2DDNqpWu8QkbbJ07oOziy8z+bK/TAXufsOLaETuVO4GkXrbs0WjhdKhBMN3BkpN/RIvUHkmNUQ==}
    peerDependencies:
      graphql: 14 - 16
    dependencies:
      cross-fetch: 3.1.5
      extract-files: 9.0.0
      form-data: 3.0.1
      graphql: 16.2.0
    transitivePeerDependencies:
      - encoding

  /graphql-request/4.0.0_graphql@16.2.0:
    resolution: {integrity: sha512-cdqQLCXlBGkaLdkLYRl4LtkwaZU6TfpE7/tnUQFl3wXfUPWN74Ov+Q61VuIh+AltS789YfGB6whghmCmeXLvTw==}
    peerDependencies:
      graphql: 14 - 16
    dependencies:
      cross-fetch: 3.1.5
      extract-files: 9.0.0
      form-data: 3.0.1
      graphql: 16.2.0
    transitivePeerDependencies:
      - encoding
    dev: true

  /graphql-sse/1.1.0_graphql@16.2.0:
    resolution: {integrity: sha512-xE8AGPJa5X+g7iFmRQw/8H+7lXIDJvSkW6lou/XSSq17opPQl+dbKOMiqraHMx52VrDgS061ZVx90OSuqS6ykA==}
    engines: {node: '>=12'}
    peerDependencies:
      graphql: '>=0.11 <=16'
    dependencies:
      graphql: 16.2.0
    dev: true

  /graphql-tag/2.12.6_graphql@16.2.0:
    resolution: {integrity: sha512-FdSNcu2QQcWnM2VNvSCCDCVS5PpPqpzgFT8+GXzqJuoDd0CBncxCY278u4mhRO7tMgo2JjgJA5aZ+nWSQ/Z+xg==}
    engines: {node: '>=10'}
    peerDependencies:
      graphql: ^0.9.0 || ^0.10.0 || ^0.11.0 || ^0.12.0 || ^0.13.0 || ^14.0.0 || ^15.0.0 || ^16.0.0
    dependencies:
      graphql: 16.2.0
      tslib: 2.3.1

  /graphql-ws/5.6.2_graphql@16.2.0:
    resolution: {integrity: sha512-TsjovINNEGfv52uKWYSVCOLX9LFe6wAhf9n7hIsV3zjflky1dv/mAP+kjXAXsnzV1jH5Sx0S73CtBFNvxus+SQ==}
    engines: {node: '>=10'}
    peerDependencies:
      graphql: '>=0.11 <=16'
    dependencies:
      graphql: 16.2.0
    dev: true

  /graphql/16.2.0:
    resolution: {integrity: sha512-MuQd7XXrdOcmfwuLwC2jNvx0n3rxIuNYOxUtiee5XOmfrWo613ar2U8pE7aHAKh8VwfpifubpD9IP+EdEAEOsA==}
    engines: {node: ^12.22.0 || ^14.16.0 || >=16.0.0}

  /gravatar/1.8.2:
    resolution: {integrity: sha512-GdRwLM3oYpFQKy47MKuluw9hZ2gaCtiKPbDGdcDEuYDKlc8eNnW27KYL9LVbIDzEsx88WtDWQm2ClBcsgBnj6w==}
    engines: {node: '>=10'}
    hasBin: true
    dependencies:
      blueimp-md5: 2.19.0
      email-validator: 2.0.4
      querystring: 0.2.0
      yargs: 15.4.1
    dev: false

  /handlebars/4.7.7:
    resolution: {integrity: sha512-aAcXm5OAfE/8IXkcZvCepKU3VzW1/39Fb5ZuqMtgI/hT8X2YgoMvBY5dLhq/cpOvw7Lk1nK/UF71aLG/ZnVYRA==}
    engines: {node: '>=0.4.7'}
    hasBin: true
    dependencies:
      minimist: 1.2.5
      neo-async: 2.6.2
      source-map: 0.6.1
      wordwrap: 1.0.0
    optionalDependencies:
      uglify-js: 3.15.3
    dev: true

  /har-schema/2.0.0:
    resolution: {integrity: sha1-qUwiJOvKwEeCoNkDVSHyRzW37JI=}
    engines: {node: '>=4'}
    dev: false

  /har-validator/5.1.5:
    resolution: {integrity: sha512-nmT2T0lljbxdQZfspsno9hgrG3Uir6Ks5afism62poxqBM6sDnMEuPmzTq8XN0OEwqKLLdh1jQI3qyE66Nzb3w==}
    engines: {node: '>=6'}
    deprecated: this library is no longer supported
    dependencies:
      ajv: 6.12.6
      har-schema: 2.0.0
    dev: false

  /hard-rejection/2.1.0:
    resolution: {integrity: sha512-VIZB+ibDhx7ObhAe7OVtoEbuP4h/MuOTHJ+J8h/eBXotJYl0fBgR72xDFCKgIh22OJZIOVNxBMWuhAr10r8HdA==}
    engines: {node: '>=6'}
    dev: true

  /has-ansi/2.0.0:
    resolution: {integrity: sha1-NPUEnOHs3ysGSa8+8k5F7TVBbZE=}
    engines: {node: '>=0.10.0'}
    dependencies:
      ansi-regex: 2.1.1
    dev: true

  /has-bigints/1.0.1:
    resolution: {integrity: sha512-LSBS2LjbNBTf6287JEbEzvJgftkF5qFkmCo9hDRpAzKhUOlJ+hx8dd4USs00SgsUNwc4617J9ki5YtEClM2ffA==}

  /has-flag/3.0.0:
    resolution: {integrity: sha1-tdRU3CGZriJWmfNGfloH87lVuv0=}
    engines: {node: '>=4'}

  /has-flag/4.0.0:
    resolution: {integrity: sha512-EykJT/Q1KjTWctppgIAgfSO0tKVuZUjhgMr17kqTumMl6Afv3EISleU7qZUzoXDFTAHTDC4NOoG/ZxU3EvlMPQ==}
    engines: {node: '>=8'}

  /has-symbols/1.0.3:
    resolution: {integrity: sha512-l3LCuF6MgDNwTDKkdYGEihYjt5pRPbEg46rtlmnSPlUbgmB8LOIrKJbYYFBSbnPaJexMKtiPO8hmeRjRz2Td+A==}
    engines: {node: '>= 0.4'}

  /has-tostringtag/1.0.0:
    resolution: {integrity: sha512-kFjcSNhnlGV1kyoGk7OXKSawH5JOb/LzUc5w9B02hOTO0dfFRjbHQKvg1d6cf3HbeUmtU9VbbV3qzZ2Teh97WQ==}
    engines: {node: '>= 0.4'}
    dependencies:
      has-symbols: 1.0.3

  /has-value/0.3.1:
    resolution: {integrity: sha1-ex9YutpiyoJ+wKIHgCVlSEWZXh8=}
    engines: {node: '>=0.10.0'}
    dependencies:
      get-value: 2.0.6
      has-values: 0.1.4
      isobject: 2.1.0
    dev: true

  /has-value/1.0.0:
    resolution: {integrity: sha1-GLKB2lhbHFxR3vJMkw7SmgvmsXc=}
    engines: {node: '>=0.10.0'}
    dependencies:
      get-value: 2.0.6
      has-values: 1.0.0
      isobject: 3.0.1
    dev: true

  /has-values/0.1.4:
    resolution: {integrity: sha1-bWHeldkd/Km5oCCJrThL/49it3E=}
    engines: {node: '>=0.10.0'}
    dev: true

  /has-values/1.0.0:
    resolution: {integrity: sha1-lbC2P+whRmGab+V/51Yo1aOe/k8=}
    engines: {node: '>=0.10.0'}
    dependencies:
      is-number: 3.0.0
      kind-of: 4.0.0
    dev: true

  /has-yarn/2.1.0:
    resolution: {integrity: sha512-UqBRqi4ju7T+TqGNdqAO0PaSVGsDGJUBQvk9eUWNGRY1CFGDzYhLWoM7JQEemnlvVcv/YEmc2wNW8BC24EnUsw==}
    engines: {node: '>=8'}
    dev: true

  /has/1.0.3:
    resolution: {integrity: sha512-f2dvO0VU6Oej7RkWJGrehjbzMAjFp5/VKPp5tTpWIV4JHHZK1/BxbFRtf/siA2SWTe09caDmVtYYzWEIbBS4zw==}
    engines: {node: '>= 0.4.0'}
    dependencies:
      function-bind: 1.1.1

  /hash.js/1.1.7:
    resolution: {integrity: sha512-taOaskGt4z4SOANNseOviYDvjEJinIkRgmp7LbKP2YTTmVxWBl87s/uzK9r+44BclBSp2X7K1hqeNfz9JbBeXA==}
    dependencies:
      inherits: 2.0.4
      minimalistic-assert: 1.0.1
    dev: false

  /he/1.2.0:
    resolution: {integrity: sha512-F/1DnUGPopORZi0ni+CvrCgHQ5FyEAHRLSApuYWMmrbSwoN2Mn/7k+Gl38gJnR7yyDZk6WLXwiGod1JOWNDKGw==}
    hasBin: true
    dev: false

  /header-case/2.0.4:
    resolution: {integrity: sha512-H/vuk5TEEVZwrR0lp2zed9OCo1uAILMlx0JEMgC26rzyJJ3N1v6XkwHHXJQdR2doSjcGPM6OKPYoJgf0plJ11Q==}
    dependencies:
      capital-case: 1.0.4
      tslib: 2.3.1
    dev: true

  /helmet-crossdomain/0.4.0:
    resolution: {integrity: sha512-AB4DTykRw3HCOxovD1nPR16hllrVImeFp5VBV9/twj66lJ2nU75DP8FPL0/Jp4jj79JhTfG+pFI2MD02kWJ+fA==}
    engines: {node: '>=4.0.0'}
    dev: false

  /helmet-csp/2.10.0:
    resolution: {integrity: sha512-Rz953ZNEFk8sT2XvewXkYN0Ho4GEZdjAZy4stjiEQV3eN7GDxg1QKmYggH7otDyIA7uGA6XnUMVSgeJwbR5X+w==}
    engines: {node: '>=4.0.0'}
    dependencies:
      bowser: 2.9.0
      camelize: 1.0.0
      content-security-policy-builder: 2.1.0
      dasherize: 2.0.0
    dev: false

  /helmet/3.22.0:
    resolution: {integrity: sha512-Xrqicn2nm1ZIUxP3YGuTBmbDL04neKsIT583Sjh0FkiwKDXYCMUqGqC88w3NUvVXtA75JyR2Jn6jw6ZEMOD+ZA==}
    engines: {node: '>=4.0.0'}
    dependencies:
      depd: 2.0.0
      dns-prefetch-control: 0.2.0
      dont-sniff-mimetype: 1.1.0
      expect-ct: 0.2.0
      feature-policy: 0.3.0
      frameguard: 3.1.0
      helmet-crossdomain: 0.4.0
      helmet-csp: 2.10.0
      hide-powered-by: 1.1.0
      hpkp: 2.0.0
      hsts: 2.2.0
      ienoopen: 1.1.0
      nocache: 2.1.0
      referrer-policy: 1.2.0
      x-xss-protection: 1.3.0
    dev: false

  /hexoid/1.0.0:
    resolution: {integrity: sha512-QFLV0taWQOZtvIRIAdBChesmogZrtuXvVWsFHZTk2SU+anspqZ2vMnoLg7IE1+Uk16N19APic1BuF8bC8c2m5g==}
    engines: {node: '>=8'}
    dev: true

  /hibp/9.0.0:
    resolution: {integrity: sha512-uzVIdQrDT5xIioWwy6tkUcUnlyia9Y0vPnilJ+L39F770Fa70KYyoEJp/NFYBjRS3Txkp8L69MPjordm9rTaXQ==}
    engines: {node: '>= 10'}
    dependencies:
      isomorphic-unfetch: 3.1.0
      jssha: 2.4.2
    transitivePeerDependencies:
      - encoding
    dev: false

  /hide-powered-by/1.1.0:
    resolution: {integrity: sha512-Io1zA2yOA1YJslkr+AJlWSf2yWFkKjvkcL9Ni1XSUqnGLr/qRQe2UI3Cn/J9MsJht7yEVCe0SscY1HgVMujbgg==}
    engines: {node: '>=4.0.0'}
    dev: false

  /hmac-drbg/1.0.1:
    resolution: {integrity: sha512-Tti3gMqLdZfhOQY1Mzf/AanLiqh1WTiJgEj26ZuYQ9fbkLomzGchCws4FyrSd4VkpBfiNhaE1On+lOz894jvXg==}
    dependencies:
      hash.js: 1.1.7
      minimalistic-assert: 1.0.1
      minimalistic-crypto-utils: 1.0.1
    dev: false

  /homedir-polyfill/1.0.3:
    resolution: {integrity: sha512-eSmmWE5bZTK2Nou4g0AI3zZ9rswp7GRKoKXS1BLUkvPviOqs4YTN1djQIqrXy9k5gEtdLPy86JjRwsNM9tnDcA==}
    engines: {node: '>=0.10.0'}
    dependencies:
      parse-passwd: 1.0.0
    dev: true

  /hosted-git-info/2.8.9:
    resolution: {integrity: sha512-mxIDAb9Lsm6DoOJ7xH+5+X4y1LU/4Hi50L9C5sIswK3JzULS4bwk1FvjdBgvYR4bzT4tuUQiC15FE2f5HbLvYw==}
    dev: true

  /hosted-git-info/4.1.0:
    resolution: {integrity: sha512-kyCuEOWjJqZuDbRHzL8V93NzQhwIB71oFWSyzVo+KPZI+pnQPPxucdkrOZvkLRnrf5URsQM+IJ09Dw29cRALIA==}
    engines: {node: '>=10'}
    dependencies:
      lru-cache: 6.0.0
    dev: true

  /hpkp/2.0.0:
    resolution: {integrity: sha1-EOFCJk52IVpdMMROxD3mTe5tFnI=}
    dev: false

  /hsts/2.2.0:
    resolution: {integrity: sha512-ToaTnQ2TbJkochoVcdXYm4HOCliNozlviNsg+X2XQLQvZNI/kCHR9rZxVYpJB3UPcHz80PgxRyWQ7PdU1r+VBQ==}
    engines: {node: '>=4.0.0'}
    dependencies:
      depd: 2.0.0
    dev: false

  /html-encoding-sniffer/2.0.1:
    resolution: {integrity: sha512-D5JbOMBIR/TVZkubHT+OyT2705QvogUW4IBn6nHd756OwieSF9aDYFj4dv6HHEVGYbHaLETa3WggZYWWMyy3ZQ==}
    engines: {node: '>=10'}
    dependencies:
      whatwg-encoding: 1.0.5
    dev: true

  /html-escaper/2.0.2:
    resolution: {integrity: sha512-H2iMtd0I4Mt5eYiapRdIDjp+XzelXQ0tFE4JS7YFwFevXXMmOp9myNrUvCg0D6ws8iqkRPBfKHgbwig1SmlLfg==}
    dev: true

  /html-to-text/5.1.1:
    resolution: {integrity: sha512-Bci6bD/JIfZSvG4s0gW/9mMKwBRoe/1RWLxUME/d6WUSZCdY7T60bssf/jFf7EYXRyqU4P5xdClVqiYU0/ypdA==}
    engines: {node: '>= 4.0.0'}
    hasBin: true
    dependencies:
      he: 1.2.0
      htmlparser2: 3.10.1
      lodash: 4.17.21
      minimist: 1.2.5
    dev: false

  /htmlparser2/3.10.1:
    resolution: {integrity: sha512-IgieNijUMbkDovyoKObU1DUhm1iwNYE/fuifEoEHfd1oZKZDaONBSkal7Y01shxsM49R4XaMdGez3WnF9UfiCQ==}
    dependencies:
      domelementtype: 1.3.1
      domhandler: 2.4.2
      domutils: 1.7.0
      entities: 1.1.2
      inherits: 2.0.4
      readable-stream: 3.6.0
    dev: false

  /htmlparser2/4.1.0:
    resolution: {integrity: sha512-4zDq1a1zhE4gQso/c5LP1OtrhYTncXNSpvJYtWJBtXAETPlMfi3IFNjGuQbYLuVY4ZR0QMqRVvo4Pdy9KLyP8Q==}
    dependencies:
      domelementtype: 2.2.0
      domhandler: 3.3.0
      domutils: 2.8.0
      entities: 2.2.0
    dev: false

  /http-cache-semantics/4.1.0:
    resolution: {integrity: sha512-carPklcUh7ROWRK7Cv27RPtdhYhUsela/ue5/jKzjegVvXDqM2ILE9Q2BGn9JZJh1g87cp56su/FgQSzcWS8cQ==}
    dev: true

  /http-errors/1.7.2:
    resolution: {integrity: sha512-uUQBt3H/cSIVfch6i1EuPNy/YsRSOUBXTVfZ+yR7Zjez3qjBz6i9+i4zjNaoqcoFVI4lQJ5plg63TvGfRSDCRg==}
    engines: {node: '>= 0.6'}
    dependencies:
      depd: 1.1.2
      inherits: 2.0.3
      setprototypeof: 1.1.1
      statuses: 1.5.0
      toidentifier: 1.0.0
    dev: false

  /http-errors/1.7.3:
    resolution: {integrity: sha512-ZTTX0MWrsQ2ZAhA1cejAwDLycFsd7I7nVtnkT3Ol0aqodaKW+0CTZDQ1uBv5whptCnc8e8HeRRJxRs0kmm/Qfw==}
    engines: {node: '>= 0.6'}
    dependencies:
      depd: 1.1.2
      inherits: 2.0.4
      setprototypeof: 1.1.1
      statuses: 1.5.0
      toidentifier: 1.0.0
    dev: false

  /http-proxy-agent/4.0.1:
    resolution: {integrity: sha512-k0zdNgqWTGA6aeIRVpvfVob4fL52dTfaehylg0Y4UvSySvOq/Y+BOyPrgpUrA7HylqvU8vIZGsRuXmspskV0Tg==}
    engines: {node: '>= 6'}
    dependencies:
      '@tootallnate/once': 1.1.2
      agent-base: 6.0.2
      debug: 4.3.3
    transitivePeerDependencies:
      - supports-color
    dev: true

  /http-proxy-agent/5.0.0:
    resolution: {integrity: sha512-n2hY8YdoRE1i7r6M0w9DIw5GgZN0G25P8zLCRQ8rjXtTU3vsNFBI/vWK/UIeE6g5MUUz6avwAPXmL6Fy9D/90w==}
    engines: {node: '>= 6'}
    dependencies:
      '@tootallnate/once': 2.0.0
      agent-base: 6.0.2
      debug: 4.3.3
    transitivePeerDependencies:
      - supports-color
    dev: true

  /http-signature/1.2.0:
    resolution: {integrity: sha1-muzZJRFHcvPZW2WmCruPfBj7rOE=}
    engines: {node: '>=0.8', npm: '>=1.3.7'}
    dependencies:
      assert-plus: 1.0.0
      jsprim: 1.4.2
      sshpk: 1.17.0
    dev: false

  /http-status-codes/2.2.0:
    resolution: {integrity: sha512-feERVo9iWxvnejp3SEfm/+oNG517npqL2/PIA8ORjyOZjGC7TwCRQsZylciLS64i6pJ0wRYz3rkXLRwbtFa8Ng==}
    dev: false

  /http2-wrapper/1.0.3:
    resolution: {integrity: sha512-V+23sDMr12Wnz7iTcDeJr3O6AIxlnvT/bmaAAAP/Xda35C90p9599p0F1eHR/N1KILWSoWVAiOMFjBBXaXSMxg==}
    engines: {node: '>=10.19.0'}
    dependencies:
      quick-lru: 5.1.1
      resolve-alpn: 1.2.1
    dev: true

  /https-proxy-agent/5.0.0:
    resolution: {integrity: sha512-EkYm5BcKUGiduxzSt3Eppko+PiNWNEpa4ySk9vTC6wDsQJW9rHSa+UhGNJoRYp7bz6Ht1eaRIa6QaJqO5rCFbA==}
    engines: {node: '>= 6'}
    dependencies:
      agent-base: 6.0.2
      debug: 4.3.3
    transitivePeerDependencies:
      - supports-color

  /human-signals/1.1.1:
    resolution: {integrity: sha512-SEQu7vl8KjNL2eoGBLF3+wAjpsNfA9XMlXAYj/3EdaNfAlxKthD1xjEQfGOUhllCGGJVNY34bRr6lPINhNjyZw==}
    engines: {node: '>=8.12.0'}
    dev: true

  /human-signals/2.1.0:
    resolution: {integrity: sha512-B4FFZ6q/T2jhhksgkbEW3HBvWIfDW85snkQgawt07S7J5QXTk6BkNV+0yAeZrM5QpMAdYlocGoljn0sJ/WQkFw==}
    engines: {node: '>=10.17.0'}
    dev: true

  /husky/7.0.4:
    resolution: {integrity: sha512-vbaCKN2QLtP/vD4yvs6iz6hBEo6wkSzs8HpRah1Z6aGmF2KW5PdYuAd7uX5a+OyBZHBhd+TFLqgjUgytQr4RvQ==}
    engines: {node: '>=12'}
    hasBin: true
    dev: true

  /i18n-locales/0.0.4:
    resolution: {integrity: sha512-aP6VjhoBwSC8uZUehHWSszqdeWiheNXp0+oLPcZY4QAktsqcouHNYQee2NQFM4KNcCTKHHbfXrRUuOxjxF2jYw==}
    dependencies:
      country-language: 0.1.7
    dev: false

  /i18n/0.9.1:
    resolution: {integrity: sha512-ERo9WloOP2inRsJzAlzn4JDm3jvX7FW1+KB/JGXTzUVzi9Bsf4LNLXUQTMgM/aze4LNW/kvmxQX6bzg5UzqMJw==}
    engines: {node: '>=0.10.0'}
    dependencies:
      debug: 4.3.3
      make-plural: 6.2.2
      math-interval-parser: 2.0.1
      messageformat: 2.3.0
      mustache: 4.2.0
      sprintf-js: 1.1.2
    transitivePeerDependencies:
      - supports-color
    dev: false

  /iconv-lite/0.4.24:
    resolution: {integrity: sha512-v3MXnZAcvnywkTUEZomIActle7RXXeedOR31wwl7VlyoXO4Qi9arvSenNQWne1TcRwhCL1HwLI21bEqdpj8/rA==}
    engines: {node: '>=0.10.0'}
    dependencies:
      safer-buffer: 2.1.2

  /iconv-lite/0.4.5:
    resolution: {integrity: sha1-nFdLcMMNYVhZ8gZNK+QzWtaxqNY=}
    engines: {node: '>=0.8.0'}
    dev: true

  /iconv-lite/0.5.0:
    resolution: {integrity: sha512-NnEhI9hIEKHOzJ4f697DMz9IQEXr/MMJ5w64vN2/4Ai+wRnvV7SBrL0KLoRlwaKVghOc7LQ5YkPLuX146b6Ydw==}
    engines: {node: '>=0.10.0'}
    dependencies:
      safer-buffer: 2.1.2
    dev: false

  /iconv-lite/0.6.2:
    resolution: {integrity: sha512-2y91h5OpQlolefMPmUlivelittSWy0rP+oYVpn6A7GwVHNE8AWzoYOBNmlwks3LobaJxgHCYZAnyNo2GgpNRNQ==}
    engines: {node: '>=0.10.0'}
    dependencies:
      safer-buffer: 2.1.2
    dev: false

  /ieee754/1.2.1:
    resolution: {integrity: sha512-dcyqhDvX1C46lXZcVqCpK+FtMRQVdIMN6/Df5js2zouUsqG7I6sFxitIC+7KYK29KdXOLHdu9zL4sFnoVQnqaA==}

  /ienoopen/1.1.0:
    resolution: {integrity: sha512-MFs36e/ca6ohEKtinTJ5VvAJ6oDRAYFdYXweUnGY9L9vcoqFOU4n2ZhmJ0C4z/cwGZ3YIQRSB3XZ1+ghZkY5NQ==}
    engines: {node: '>=4.0.0'}
    dev: false

  /ignore-walk/3.0.4:
    resolution: {integrity: sha512-PY6Ii8o1jMRA1z4F2hRkH/xN59ox43DavKvD3oDpfurRlOJyAHpifIwpbdv1n4jt4ov0jSpw3kQ4GhJnpBL6WQ==}
    dependencies:
      minimatch: 3.1.2
    dev: true

  /ignore/4.0.6:
    resolution: {integrity: sha512-cyFDKrqc/YdcWFniJhzI42+AzS+gNwmUzOSFcRCQYwySuBBBy/KjuxWLZ/FHEH6Moq1NizMOBWyTcv8O4OZIMg==}
    engines: {node: '>= 4'}
    dev: true

  /ignore/5.2.0:
    resolution: {integrity: sha512-CmxgYGiEPCLhfLnpPp1MoRmifwEIOgjcHXxOBjv7mY96c+eWScsOP9c112ZyLdWHi0FxHjI+4uVhKYp/gcdRmQ==}
    engines: {node: '>= 4'}
    dev: true

  /image-size/0.7.5:
    resolution: {integrity: sha512-Hiyv+mXHfFEP7LzUL/llg9RwFxxY+o9N3JVLIeG5E7iFIFAalxvRU9UZthBdYDEVnzHMgjnKJPPpay5BWf1g9g==}
    engines: {node: '>=6.9.0'}
    hasBin: true
    dev: false

  /immutable/3.7.6:
    resolution: {integrity: sha1-E7TTyxK++hVIKib+Gy665kAHHks=}
    engines: {node: '>=0.8.0'}
    dev: true

  /import-cwd/3.0.0:
    resolution: {integrity: sha512-4pnzH16plW+hgvRECbDWpQl3cqtvSofHWh44met7ESfZ8UZOWWddm8hEyDTqREJ9RbYHY8gi8DqmaelApoOGMg==}
    engines: {node: '>=8'}
    dependencies:
      import-from: 3.0.0
    dev: true

  /import-fresh/3.3.0:
    resolution: {integrity: sha512-veYYhQa+D1QBKznvhUHxb8faxlrwUnxseDAbAp457E0wLNio2bOSKnjYDhMj+YiAq61xrMGhQk9iXVk5FzgQMw==}
    engines: {node: '>=6'}
    dependencies:
      parent-module: 1.0.1
      resolve-from: 4.0.0
    dev: true

  /import-from/3.0.0:
    resolution: {integrity: sha512-CiuXOFFSzkU5x/CR0+z7T91Iht4CXgfCxVOFRhh2Zyhg5wOpWvvDLQUsWl+gcN+QscYBjez8hDCt85O7RLDttQ==}
    engines: {node: '>=8'}
    dependencies:
      resolve-from: 5.0.0
    dev: true

  /import-from/4.0.0:
    resolution: {integrity: sha512-P9J71vT5nLlDeV8FHs5nNxaLbrpfAV5cF5srvbZfpwpcJoM/xZR3hiv+q+SAnuSmuGbXMWud063iIMx/V/EWZQ==}
    engines: {node: '>=12.2'}
    dev: true

  /import-lazy/2.1.0:
    resolution: {integrity: sha1-BWmOPUXIjo1+nZLLBYTnfwlvPkM=}
    engines: {node: '>=4'}
    dev: true

  /import-local/3.1.0:
    resolution: {integrity: sha512-ASB07uLtnDs1o6EHjKpX34BKYDSqnFerfTOJL2HvMqF70LnxpjkzDB8J44oT9pu4AMPkQwf8jl6szgvNd2tRIg==}
    engines: {node: '>=8'}
    hasBin: true
    dependencies:
      pkg-dir: 4.2.0
      resolve-cwd: 3.0.0
    dev: true

  /imurmurhash/0.1.4:
    resolution: {integrity: sha1-khi5srkoojixPcT7a21XbyMUU+o=}
    engines: {node: '>=0.8.19'}
    dev: true

  /indent-string/3.2.0:
    resolution: {integrity: sha1-Sl/W0nzDMvN+VBmlBNu4NxBckok=}
    engines: {node: '>=4'}
    dev: true

  /indent-string/4.0.0:
    resolution: {integrity: sha512-EdDDZu4A2OyIK7Lr/2zG+w5jmbuk1DVBnEwREQvBzspBJkCEbRa8GxU1lghYcaGJCnRWibjDXlq779X1/y5xwg==}
    engines: {node: '>=8'}
    dev: true

  /inflight/1.0.6:
    resolution: {integrity: sha1-Sb1jMdfQLQwJvJEKEHW6gWW1bfk=}
    dependencies:
      once: 1.4.0
      wrappy: 1.0.2

  /inherits/2.0.3:
    resolution: {integrity: sha1-Yzwsg+PaQqUC9SRmAiSA9CCCYd4=}
    dev: false

  /inherits/2.0.4:
    resolution: {integrity: sha512-k/vGaX4/Yla3WzyMCvTQOXYeIHvqOKtnqBduzTHpzpQZzAskKMhZ2K+EnBiSM9zGSoIFeMpXKxa4dYeZIQqewQ==}

  /ini/1.3.8:
    resolution: {integrity: sha512-JV/yugV2uzW5iMRSiZAyDtQd+nxtUnjeLt0acNdw98kKLrvuRVyB80tsREOE7yvGVgalhZ6RNXCmEHkUKBKxew==}
    dev: true

  /ini/2.0.0:
    resolution: {integrity: sha512-7PnF4oN3CvZF23ADhA5wRaYEQpJ8qygSkbtTXWBeXWXmEVRXK+1ITciHWwHhsjv1TmW0MgacIv6hEi5pX5NQdA==}
    engines: {node: '>=10'}
    dev: true

  /inquirer/6.5.2:
    resolution: {integrity: sha512-cntlB5ghuB0iuO65Ovoi8ogLHiWGs/5yNrtUcKjFhSSiVeAIVpD7koaSU9RM8mpXw5YDi9RdYXGQMaOURB7ycQ==}
    engines: {node: '>=6.0.0'}
    dependencies:
      ansi-escapes: 3.2.0
      chalk: 2.4.2
      cli-cursor: 2.1.0
      cli-width: 2.2.1
      external-editor: 3.1.0
      figures: 2.0.0
      lodash: 4.17.21
      mute-stream: 0.0.7
      run-async: 2.4.1
      rxjs: 6.6.7
      string-width: 2.1.1
      strip-ansi: 5.2.0
      through: 2.3.8
    dev: true

  /inquirer/7.3.3:
    resolution: {integrity: sha512-JG3eIAj5V9CwcGvuOmoo6LB9kbAYT8HXffUl6memuszlwDC/qvFAJw49XJ5NROSFNPxp3iQg1GqkFhaY/CR0IA==}
    engines: {node: '>=8.0.0'}
    dependencies:
      ansi-escapes: 4.3.2
      chalk: 4.1.2
      cli-cursor: 3.1.0
      cli-width: 3.0.0
      external-editor: 3.1.0
      figures: 3.2.0
      lodash: 4.17.21
      mute-stream: 0.0.8
      run-async: 2.4.1
      rxjs: 6.6.7
      string-width: 4.2.3
      strip-ansi: 6.0.1
      through: 2.3.8
    dev: true

  /inquirer/8.2.0:
    resolution: {integrity: sha512-0crLweprevJ02tTuA6ThpoAERAGyVILC4sS74uib58Xf/zSr1/ZWtmm7D5CI+bSQEaA04f0K7idaHpQbSWgiVQ==}
    engines: {node: '>=8.0.0'}
    dependencies:
      ansi-escapes: 4.3.2
      chalk: 4.1.2
      cli-cursor: 3.1.0
      cli-width: 3.0.0
      external-editor: 3.1.0
      figures: 3.2.0
      lodash: 4.17.21
      mute-stream: 0.0.8
      ora: 5.4.1
      run-async: 2.4.1
      rxjs: 7.5.5
      string-width: 4.2.3
      strip-ansi: 6.0.1
      through: 2.3.8
    dev: true

  /inquirer/8.2.1:
    resolution: {integrity: sha512-pxhBaw9cyTFMjwKtkjePWDhvwzvrNGAw7En4hottzlPvz80GZaMZthdDU35aA6/f5FRZf3uhE057q8w1DE3V2g==}
    engines: {node: '>=12.0.0'}
    dependencies:
      ansi-escapes: 4.3.2
      chalk: 4.1.2
      cli-cursor: 3.1.0
      cli-width: 3.0.0
      external-editor: 3.1.0
      figures: 3.2.0
      lodash: 4.17.21
      mute-stream: 0.0.8
      ora: 5.4.1
      run-async: 2.4.1
      rxjs: 7.5.5
      string-width: 4.2.3
      strip-ansi: 6.0.1
      through: 2.3.8
    dev: true

  /internal-slot/1.0.3:
    resolution: {integrity: sha512-O0DB1JC/sPyZl7cIo78n5dR7eUSwwpYPiXRhTzNxZVAMUuB8vlnRFyLxdrVToks6XPLVnFfbzaVd5WLjhgg+vA==}
    engines: {node: '>= 0.4'}
    dependencies:
      get-intrinsic: 1.1.1
      has: 1.0.3
      side-channel: 1.0.4

  /interpret/1.4.0:
    resolution: {integrity: sha512-agE4QfB2Lkp9uICn7BAqoscw4SZP9kTE2hxiFI3jBPmXJfdqiahTbUuKGsMoN2GtqL9AxhYioAcVvgsb1HvRbA==}
    engines: {node: '>= 0.10'}
    dev: true

  /invariant/2.2.4:
    resolution: {integrity: sha512-phJfQVBuaJM5raOpJjSfkiD6BpbCE4Ns//LaXl6wGYtUBY83nWS6Rf9tXm2e8VaK60JEjYldbPif/A2B1C2gNA==}
    dependencies:
      loose-envify: 1.4.0
    dev: true

  /ipaddr.js/1.9.1:
    resolution: {integrity: sha512-0KI/607xoxSToH7GjN1FfSbLoU0+btTicjsQSWQlh/hZykN8KpmMf7uYwPW3R+akZ6R/w18ZlXSHBYXiYUPO3g==}
    engines: {node: '>= 0.10'}
    dev: false

  /ipaddr.js/2.0.1:
    resolution: {integrity: sha512-1qTgH9NG+IIJ4yfKs2e6Pp1bZg8wbDbKHT21HrLIeYBTRLgMYKnMTPAuI3Lcs61nfx5h1xlXnbJtH1kX5/d/ng==}
    engines: {node: '>= 10'}
    dev: false

  /is-absolute/1.0.0:
    resolution: {integrity: sha512-dOWoqflvcydARa360Gvv18DZ/gRuHKi2NU/wU5X1ZFzdYfH29nkiNZsF3mp4OJ3H4yo9Mx8A/uAGNzpzPN3yBA==}
    engines: {node: '>=0.10.0'}
    dependencies:
      is-relative: 1.0.0
      is-windows: 1.0.2
    dev: true

  /is-accessor-descriptor/0.1.6:
    resolution: {integrity: sha1-qeEss66Nh2cn7u84Q/igiXtcmNY=}
    engines: {node: '>=0.10.0'}
    dependencies:
      kind-of: 3.2.2
    dev: true

  /is-accessor-descriptor/1.0.0:
    resolution: {integrity: sha512-m5hnHTkcVsPfqx3AKlyttIPb7J+XykHvJP2B9bZDjlhLIoEq4XoK64Vg7boZlVWYK6LUY94dYPEE7Lh0ZkZKcQ==}
    engines: {node: '>=0.10.0'}
    dependencies:
      kind-of: 6.0.3
    dev: true

  /is-arguments/1.1.1:
    resolution: {integrity: sha512-8Q7EARjzEnKpt/PCD7e1cgUS0a6X8u5tdSiMqXhojOdoV9TsMsiO+9VLC5vAmO8N7/GmXn7yjR8qnA6bVAEzfA==}
    engines: {node: '>= 0.4'}
    dependencies:
      call-bind: 1.0.2
      has-tostringtag: 1.0.0
    dev: false

  /is-arrayish/0.2.1:
    resolution: {integrity: sha1-d8mYQFJ6qOyxqLppe4BkWnqSap0=}
    dev: true

  /is-bigint/1.0.4:
    resolution: {integrity: sha512-zB9CruMamjym81i2JZ3UMn54PKGsQzsJeo6xvN3HJJ4CAsQNB6iRutp2To77OfCNuoxspsIhzaPoO1zyCEhFOg==}
    dependencies:
      has-bigints: 1.0.1

  /is-binary-path/2.1.0:
    resolution: {integrity: sha512-ZMERYes6pDydyuGidse7OsHxtbI7WVeUEozgR/g7rd0xUimYNlvZRE/K2MgZTjWy725IfelLeVcEM97mmtRGXw==}
    engines: {node: '>=8'}
    dependencies:
      binary-extensions: 2.2.0
    dev: true

  /is-boolean-object/1.1.2:
    resolution: {integrity: sha512-gDYaKHJmnj4aWxyj6YHyXVpdQawtVLHU5cb+eztPGczf6cjuTdwve5ZIEfgXqH4e57An1D1AKf8CZ3kYrQRqYA==}
    engines: {node: '>= 0.4'}
    dependencies:
      call-bind: 1.0.2
      has-tostringtag: 1.0.0

  /is-buffer/1.1.6:
    resolution: {integrity: sha512-NcdALwpXkTm5Zvvbk7owOUSvVvBKDgKP5/ewfXEznmQFfs4ZRmanOeKBTjRVjka3QFoN6XJ+9F3USqfHqTaU5w==}

  /is-callable/1.2.4:
    resolution: {integrity: sha512-nsuwtxZfMX67Oryl9LCQ+upnC0Z0BgpwntpS89m1H/TLF0zNfzfLMV/9Wa/6MZsj0acpEjAO0KF1xT6ZdLl95w==}
    engines: {node: '>= 0.4'}

  /is-ci/2.0.0:
    resolution: {integrity: sha512-YfJT7rkpQB0updsdHLGWrvhBJfcfzNNawYDNIyQXJz0IViGf75O8EBPKSdvw2rF+LGCsX4FZ8tcr3b19LcZq4w==}
    hasBin: true
    dependencies:
      ci-info: 2.0.0

  /is-ci/3.0.1:
    resolution: {integrity: sha512-ZYvCgrefwqoQ6yTyYUbQu64HsITZ3NfKX1lzaEYdkTDcfKzzCI/wthRRYKkdjHKFVgNiXKAKm65Zo1pk2as/QQ==}
    hasBin: true
    dependencies:
      ci-info: 3.3.0
    dev: true

  /is-core-module/2.8.1:
    resolution: {integrity: sha512-SdNCUs284hr40hFTFP6l0IfZ/RSrMXF3qgoRHd3/79unUTvrFO/JoXwkGm+5J/Oe3E/b5GsnG330uUNgRpu1PA==}
    dependencies:
      has: 1.0.3

  /is-data-descriptor/0.1.4:
    resolution: {integrity: sha1-C17mSDiOLIYCgueT8YVv7D8wG1Y=}
    engines: {node: '>=0.10.0'}
    dependencies:
      kind-of: 3.2.2
    dev: true

  /is-data-descriptor/1.0.0:
    resolution: {integrity: sha512-jbRXy1FmtAoCjQkVmIVYwuuqDFUbaOeDjmed1tOGPrsMhtJA4rD9tkgA0F1qJ3gRFRXcHYVkdeaP50Q5rE/jLQ==}
    engines: {node: '>=0.10.0'}
    dependencies:
      kind-of: 6.0.3
    dev: true

  /is-date-object/1.0.5:
    resolution: {integrity: sha512-9YQaSxsAiSwcvS33MBk3wTCVnWK+HhF8VZR2jRxehM16QcVOdHqPn4VPHmRK4lSr38n9JriurInLcP90xsYNfQ==}
    engines: {node: '>= 0.4'}
    dependencies:
      has-tostringtag: 1.0.0

  /is-descriptor/0.1.6:
    resolution: {integrity: sha512-avDYr0SB3DwO9zsMov0gKCESFYqCnE4hq/4z3TdUlukEy5t9C0YRq7HLrsN52NAcqXKaepeCD0n+B0arnVG3Hg==}
    engines: {node: '>=0.10.0'}
    dependencies:
      is-accessor-descriptor: 0.1.6
      is-data-descriptor: 0.1.4
      kind-of: 5.1.0
    dev: true

  /is-descriptor/1.0.2:
    resolution: {integrity: sha512-2eis5WqQGV7peooDyLmNEPUrps9+SXX5c9pL3xEB+4e9HnGuDa7mB7kHxHw4CbqS9k1T2hOH3miL8n8WtiYVtg==}
    engines: {node: '>=0.10.0'}
    dependencies:
      is-accessor-descriptor: 1.0.0
      is-data-descriptor: 1.0.0
      kind-of: 6.0.3
    dev: true

  /is-docker/2.2.1:
    resolution: {integrity: sha512-F+i2BKsFrH66iaUFc0woD8sLy8getkwTwtOBjvs56Cx4CgJDeKQeqfz8wAYiSb8JOprWhHH5p77PbmYCvvUuXQ==}
    engines: {node: '>=8'}
    hasBin: true

  /is-expression/3.0.0:
    resolution: {integrity: sha1-Oayqa+f9HzRx3ELHQW5hwkMXrJ8=}
    dependencies:
      acorn: 4.0.13
      object-assign: 4.1.1
    dev: false

  /is-extendable/0.1.1:
    resolution: {integrity: sha1-YrEQ4omkcUGOPsNqYX1HLjAd/Ik=}
    engines: {node: '>=0.10.0'}
    dev: true

  /is-extendable/1.0.1:
    resolution: {integrity: sha512-arnXMxT1hhoKo9k1LZdmlNyJdDDfy2v0fXjFlmok4+i8ul/6WlbVge9bhM74OpNPQPMGUToDtz+KXa1PneJxOA==}
    engines: {node: '>=0.10.0'}
    dependencies:
      is-plain-object: 2.0.4
    dev: true

  /is-extglob/2.1.1:
    resolution: {integrity: sha1-qIwCU1eR8C7TfHahueqXc8gz+MI=}
    engines: {node: '>=0.10.0'}
    dev: true

  /is-fullwidth-code-point/1.0.0:
    resolution: {integrity: sha1-754xOG8DGn8NZDr4L95QxFfvAMs=}
    engines: {node: '>=0.10.0'}
    dependencies:
      number-is-nan: 1.0.1
    dev: true

  /is-fullwidth-code-point/2.0.0:
    resolution: {integrity: sha1-o7MKXE8ZkYMWeqq5O+764937ZU8=}
    engines: {node: '>=4'}

  /is-fullwidth-code-point/3.0.0:
    resolution: {integrity: sha512-zymm5+u+sCsSWyD9qNaejV3DFvhCKclKdizYaJUuHA83RLjb7nSuGnddCHGv0hk+KY7BMAlsWeK4Ueg6EV6XQg==}
    engines: {node: '>=8'}

  /is-generator-fn/2.1.0:
    resolution: {integrity: sha512-cTIB4yPYL/Grw0EaSzASzg6bBy9gqCofvWN8okThAYIxKJZC+udlRAmGbM0XLeniEJSs8uEgHPGuHSe1XsOLSQ==}
    engines: {node: '>=6'}
    dev: true

  /is-generator-function/1.0.10:
    resolution: {integrity: sha512-jsEjy9l3yiXEQ+PsXdmBwEPcOxaXWLspKdplFUVI9vq1iZgIekeC0L167qeu86czQaxed3q/Uzuw0swL0irL8A==}
    engines: {node: '>= 0.4'}
    dependencies:
      has-tostringtag: 1.0.0
    dev: false

  /is-glob/4.0.3:
    resolution: {integrity: sha512-xelSayHH36ZgE7ZWhli7pW34hNbNl8Ojv5KVmkJD4hBdD3th8Tfk9vYasLM+mXWOZhFkgZfxhLSnrwRr4elSSg==}
    engines: {node: '>=0.10.0'}
    dependencies:
      is-extglob: 2.1.1
    dev: true

  /is-installed-globally/0.4.0:
    resolution: {integrity: sha512-iwGqO3J21aaSkC7jWnHP/difazwS7SFeIqxv6wEtLU8Y5KlzFTjyqcSIT0d8s4+dDhKytsk9PJZ2BkS5eZwQRQ==}
    engines: {node: '>=10'}
    dependencies:
      global-dirs: 3.0.0
      is-path-inside: 3.0.3
    dev: true

  /is-interactive/1.0.0:
    resolution: {integrity: sha512-2HvIEKRoqS62guEC+qBjpvRubdX910WCMuJTZ+I9yvqKU2/12eSL549HMwtabb4oupdj2sMP50k+XJfB/8JE6w==}
    engines: {node: '>=8'}
    dev: true

  /is-lower-case/2.0.2:
    resolution: {integrity: sha512-bVcMJy4X5Og6VZfdOZstSexlEy20Sr0k/p/b2IlQJlfdKAQuMpiv5w2Ccxb8sKdRUNAG1PnHVHjFSdRDVS6NlQ==}
    dependencies:
      tslib: 2.3.1
    dev: true

  /is-negative-zero/2.0.2:
    resolution: {integrity: sha512-dqJvarLawXsFbNDeJW7zAz8ItJ9cd28YufuuFzh0G8pNHjJMnY08Dv7sYX2uF5UpQOwieAeOExEYAWWfu7ZZUA==}
    engines: {node: '>= 0.4'}

  /is-npm/5.0.0:
    resolution: {integrity: sha512-WW/rQLOazUq+ST/bCAVBp/2oMERWLsR7OrKyt052dNDk4DHcDE0/7QSXITlmi+VBcV13DfIbysG3tZJm5RfdBA==}
    engines: {node: '>=10'}
    dev: true

  /is-number-object/1.0.6:
    resolution: {integrity: sha512-bEVOqiRcvo3zO1+G2lVMy+gkkEm9Yh7cDMRusKKu5ZJKPUYSJwICTKZrNKHA2EbSP0Tu0+6B/emsYNHZyn6K8g==}
    engines: {node: '>= 0.4'}
    dependencies:
      has-tostringtag: 1.0.0

  /is-number/3.0.0:
    resolution: {integrity: sha1-JP1iAaR4LPUFYcgQJ2r8fRLXEZU=}
    engines: {node: '>=0.10.0'}
    dependencies:
      kind-of: 3.2.2
    dev: true

  /is-number/7.0.0:
    resolution: {integrity: sha512-41Cifkg6e8TylSpdtTpeLVMqvSBEVzTttHvERD741+pnZ8ANv0004MRL43QKPDlK9cGvNp6NZWZUBlbGXYxxng==}
    engines: {node: '>=0.12.0'}

  /is-obj/1.0.1:
    resolution: {integrity: sha1-PkcprB9f3gJc19g6iW2rn09n2w8=}
    engines: {node: '>=0.10.0'}
    dev: true

  /is-obj/2.0.0:
    resolution: {integrity: sha512-drqDG3cbczxxEJRoOXcOjtdp1J/lyp1mNn0xaznRs8+muBhgQcrnbspox5X5fOw0HnMnbfDzvnEMEtqDEJEo8w==}
    engines: {node: '>=8'}

  /is-observable/1.1.0:
    resolution: {integrity: sha512-NqCa4Sa2d+u7BWc6CukaObG3Fh+CU9bvixbpcXYhy2VvYS7vVGIdAgnIS5Ks3A/cqk4rebLJ9s8zBstT2aKnIA==}
    engines: {node: '>=4'}
    dependencies:
      symbol-observable: 1.2.0
    dev: true

  /is-path-inside/3.0.3:
    resolution: {integrity: sha512-Fd4gABb+ycGAmKou8eMftCupSir5lRxqf4aD/vd0cD2qc4HL07OjCeuHMr8Ro4CoMaeCKDB0/ECBOVWjTwUvPQ==}
    engines: {node: '>=8'}
    dev: true

  /is-plain-obj/1.1.0:
    resolution: {integrity: sha1-caUMhCnfync8kqOQpKA7OfzVHT4=}
    engines: {node: '>=0.10.0'}

  /is-plain-object/2.0.4:
    resolution: {integrity: sha512-h5PpgXkWitc38BBMYawTYMWJHFZJVnBquFE57xFpjB8pJFiF6gZ+bU+WyI/yqXiFR5mdLsgYNaPe8uao6Uv9Og==}
    engines: {node: '>=0.10.0'}
    dependencies:
      isobject: 3.0.1
    dev: true

  /is-plain-object/5.0.0:
    resolution: {integrity: sha512-VRSzKkbMm5jMDoKLbltAkFQ5Qr7VDiTFGXxYFXXowVj387GeGNOCsOH6Msy00SGZ3Fp84b1Naa1psqgcCIEP5Q==}
    engines: {node: '>=0.10.0'}
    dev: true

  /is-potential-custom-element-name/1.0.1:
    resolution: {integrity: sha512-bCYeRA2rVibKZd+s2625gGnGF/t7DSqDs4dP7CrLA1m7jKWz6pps0LpYLJN8Q64HtmPKJ1hrN3nzPNKFEKOUiQ==}
    dev: true

  /is-promise/2.2.2:
    resolution: {integrity: sha512-+lP4/6lKUBfQjZ2pdxThZvLUAafmZb8OAxFb8XXtiQmS35INgr85hdOGoEs124ez1FCnZJt6jau/T+alh58QFQ==}

  /is-regex/1.1.4:
    resolution: {integrity: sha512-kvRdxDsxZjhzUX07ZnLydzS1TU/TJlTUHHY4YLL87e37oUA49DfkLqgy+VjFocowy29cKvcSiu+kIv728jTTVg==}
    engines: {node: '>= 0.4'}
    dependencies:
      call-bind: 1.0.2
      has-tostringtag: 1.0.0

  /is-regexp/1.0.0:
    resolution: {integrity: sha1-/S2INUXEa6xaYz57mgnof6LLUGk=}
    engines: {node: '>=0.10.0'}
    dev: true

  /is-relative/1.0.0:
    resolution: {integrity: sha512-Kw/ReK0iqwKeu0MITLFuj0jbPAmEiOsIwyIXvvbfa6QfmN9pkD1M+8pdk7Rl/dTKbH34/XBFMbgD4iMJhLQbGA==}
    engines: {node: '>=0.10.0'}
    dependencies:
      is-unc-path: 1.0.0
    dev: true

  /is-shared-array-buffer/1.0.1:
    resolution: {integrity: sha512-IU0NmyknYZN0rChcKhRO1X8LYz5Isj/Fsqh8NJOSf+N/hCOTwy29F32Ik7a+QszE63IdvmwdTPDd6cZ5pg4cwA==}

  /is-ssh/1.3.3:
    resolution: {integrity: sha512-NKzJmQzJfEEma3w5cJNcUMxoXfDjz0Zj0eyCalHn2E6VOwlzjZo0yuO2fcBSf8zhFuVCL/82/r5gRcoi6aEPVQ==}
    dependencies:
      protocols: 1.4.8
    dev: true

  /is-stream/1.1.0:
    resolution: {integrity: sha1-EtSj3U5o4Lec6428hBc66A2RykQ=}
    engines: {node: '>=0.10.0'}
    dev: true

  /is-stream/2.0.1:
    resolution: {integrity: sha512-hFoiJiTl63nn+kstHGBtewWSKnQLpyb155KHheA1l39uvtO9nWIop1p3udqPcUd/xbF1VLMO4n7OI6p7RbngDg==}
    engines: {node: '>=8'}
    dev: true

  /is-string/1.0.7:
    resolution: {integrity: sha512-tE2UXzivje6ofPW7l23cjDOMa09gb7xlAqG6jG5ej6uPV32TlWP3NKPigtaGeHNu9fohccRYvIiZMfOOnOYUtg==}
    engines: {node: '>= 0.4'}
    dependencies:
      has-tostringtag: 1.0.0

  /is-symbol/1.0.4:
    resolution: {integrity: sha512-C/CPBqKWnvdcxqIARxyOh4v1UUEOCHpgDa0WYgpKDFMszcrPcffg5uhwSgPCLD2WWxmq6isisz87tzT01tuGhg==}
    engines: {node: '>= 0.4'}
    dependencies:
      has-symbols: 1.0.3

  /is-text-path/1.0.1:
    resolution: {integrity: sha1-Thqg+1G/vLPpJogAE5cgLBd1tm4=}
    engines: {node: '>=0.10.0'}
    dependencies:
      text-extensions: 1.9.0
    dev: true

  /is-typed-array/1.1.8:
    resolution: {integrity: sha512-HqH41TNZq2fgtGT8WHVFVJhBVGuY3AnP3Q36K8JKXUxSxRgk/d+7NjmwG2vo2mYmXK8UYZKu0qH8bVP5gEisjA==}
    engines: {node: '>= 0.4'}
    dependencies:
      available-typed-arrays: 1.0.5
      call-bind: 1.0.2
      es-abstract: 1.19.1
      foreach: 2.0.5
      has-tostringtag: 1.0.0
    dev: false

  /is-typedarray/1.0.0:
    resolution: {integrity: sha1-5HnICFjfDBsR3dppQPlgEfzaSpo=}

  /is-unc-path/1.0.0:
    resolution: {integrity: sha512-mrGpVd0fs7WWLfVsStvgF6iEJnbjDFZh9/emhRDcGWTduTfNHd9CHeUwH3gYIjdbwo4On6hunkztwOaAw0yllQ==}
    engines: {node: '>=0.10.0'}
    dependencies:
      unc-path-regex: 0.1.2
    dev: true

  /is-unicode-supported/0.1.0:
    resolution: {integrity: sha512-knxG2q4UC3u8stRGyAVJCOdxFmv5DZiRcdlIaAQXAbSfJya+OhopNotLQrstBhququ4ZpuKbDc/8S6mgXgPFPw==}
    engines: {node: '>=10'}
    dev: true

  /is-upper-case/2.0.2:
    resolution: {integrity: sha512-44pxmxAvnnAOwBg4tHPnkfvgjPwbc5QIsSstNU+YcJ1ovxVzCWpSGosPJOZh/a1tdl81fbgnLc9LLv+x2ywbPQ==}
    dependencies:
      tslib: 2.3.1
    dev: true

  /is-utf8/0.2.1:
    resolution: {integrity: sha1-Sw2hRCEE0bM2NA6AeX6GXPOffXI=}
    dev: true

  /is-weakref/1.0.2:
    resolution: {integrity: sha512-qctsuLZmIQ0+vSSMfoVvyFe2+GSEvnmZ2ezTup1SBse9+twCCeial6EEi3Nc2KFcf6+qz2FBPnjXsk8xhKSaPQ==}
    dependencies:
      call-bind: 1.0.2

  /is-windows/1.0.2:
    resolution: {integrity: sha512-eXK1UInq2bPmjyX6e3VHIzMLobc4J94i4AWn+Hpq3OU5KkrRC96OAcR3PRJ/pGu6m8TRnBHP9dkXQVsT/COVIA==}
    engines: {node: '>=0.10.0'}
    dev: true

  /is-wsl/1.1.0:
    resolution: {integrity: sha1-HxbkqiKwTRM2tmGIpmrzxgDDpm0=}
    engines: {node: '>=4'}
    dev: false

  /is-wsl/2.2.0:
    resolution: {integrity: sha512-fKzAra0rGJUUBwGBgNkHZuToZcn+TtXHpeCgmkMJMMYx1sQDYaCSyjJBSCa2nH1DGm7s3n1oBnohoVTBaN7Lww==}
    engines: {node: '>=8'}
    dependencies:
      is-docker: 2.2.1

  /is-yarn-global/0.3.0:
    resolution: {integrity: sha512-VjSeb/lHmkoyd8ryPVIKvOCn4D1koMqY+vqyjjUfc3xyKtP4dYOxM44sZrnqQSzSds3xyOrUTLTC9LVCVgLngw==}
    dev: true

  /isarray/1.0.0:
    resolution: {integrity: sha1-u5NdSFgsuhaMBoNJV6VKPgcSTxE=}
    dev: true

  /isarray/2.0.5:
    resolution: {integrity: sha512-xHjhDr3cNBK0BzdUJSPXZntQUx/mwMS5Rw4A7lPJ90XGAO6ISP/ePDNuo0vhqOZU+UD5JoodwCAAoZQd3FeAKw==}
    dev: false

  /isexe/2.0.0:
    resolution: {integrity: sha1-6PvzdNxVb/iUehDcsFctYz8s+hA=}

  /isobject/2.1.0:
    resolution: {integrity: sha1-8GVWEJaj8dou9GJy+BXIQNh+DIk=}
    engines: {node: '>=0.10.0'}
    dependencies:
      isarray: 1.0.0
    dev: true

  /isobject/3.0.1:
    resolution: {integrity: sha1-TkMekrEalzFjaqH5yNHMvP2reN8=}
    engines: {node: '>=0.10.0'}
    dev: true

  /isomorphic-fetch/3.0.0:
    resolution: {integrity: sha512-qvUtwJ3j6qwsF3jLxkZ72qCgjMysPzDfeV240JHiGZsANBYd+EEuu35v7dfrJ9Up0Ak07D7GGSkGhCHTqg/5wA==}
    dependencies:
      node-fetch: 2.6.7
      whatwg-fetch: 3.6.2
    transitivePeerDependencies:
      - encoding
    dev: true

  /isomorphic-unfetch/3.1.0:
    resolution: {integrity: sha512-geDJjpoZ8N0kWexiwkX8F9NkTsXhetLPVbZFQ+JTW239QNOwvB0gniuR1Wc6f0AMTn7/mFGyXvHTifrCp/GH8Q==}
    dependencies:
      node-fetch: 2.6.7
      unfetch: 4.2.0
    transitivePeerDependencies:
      - encoding
    dev: false

  /isomorphic-ws/4.0.1_ws@8.5.0:
    resolution: {integrity: sha512-BhBvN2MBpWTaSHdWRb/bwdZJ1WaehQ2L1KngkCkfLUGF0mAWAT1sQUQacEmQ0jXkFw/czDXPNQSL5u2/Krsz1w==}
    peerDependencies:
      ws: '*'
    dependencies:
      ws: 8.5.0
    dev: true

  /isstream/0.1.2:
    resolution: {integrity: sha1-R+Y/evVa+m+S4VAOaQ64uFKcCZo=}
    dev: false

  /istanbul-lib-coverage/3.2.0:
    resolution: {integrity: sha512-eOeJ5BHCmHYvQK7xt9GkdHuzuCGS1Y6g9Gvnx3Ym33fz/HpLRYxiS0wHNr+m/MBC8B647Xt608vCDEvhl9c6Mw==}
    engines: {node: '>=8'}
    dev: true

  /istanbul-lib-instrument/5.1.0:
    resolution: {integrity: sha512-czwUz525rkOFDJxfKK6mYfIs9zBKILyrZQxjz3ABhjQXhbhFsSbo1HW/BFcsDnfJYJWA6thRR5/TUY2qs5W99Q==}
    engines: {node: '>=8'}
    dependencies:
      '@babel/core': 7.17.5
      '@babel/parser': 7.17.3
      '@istanbuljs/schema': 0.1.3
      istanbul-lib-coverage: 3.2.0
      semver: 6.3.0
    transitivePeerDependencies:
      - supports-color
    dev: true

  /istanbul-lib-report/3.0.0:
    resolution: {integrity: sha512-wcdi+uAKzfiGT2abPpKZ0hSU1rGQjUQnLvtY5MpQ7QCTahD3VODhcu4wcfY1YtkGaDD5yuydOLINXsfbus9ROw==}
    engines: {node: '>=8'}
    dependencies:
      istanbul-lib-coverage: 3.2.0
      make-dir: 3.1.0
      supports-color: 7.2.0
    dev: true

  /istanbul-lib-source-maps/4.0.1:
    resolution: {integrity: sha512-n3s8EwkdFIJCG3BPKBYvskgXGoy88ARzvegkitk60NxRdwltLOTaH7CUiMRXvwYorl0Q712iEjcWB+fK/MrWVw==}
    engines: {node: '>=10'}
    dependencies:
      debug: 4.3.3
      istanbul-lib-coverage: 3.2.0
      source-map: 0.6.1
    transitivePeerDependencies:
      - supports-color
    dev: true

  /istanbul-reports/3.1.4:
    resolution: {integrity: sha512-r1/DshN4KSE7xWEknZLLLLDn5CJybV3nw01VTkp6D5jzLuELlcbudfj/eSQFvrKsJuTVCGnePO7ho82Nw9zzfw==}
    engines: {node: '>=8'}
    dependencies:
      html-escaper: 2.0.2
      istanbul-lib-report: 3.0.0
    dev: true

  /iterall/1.3.0:
    resolution: {integrity: sha512-QZ9qOMdF+QLHxy1QIpUHUU1D5pS2CG2P69LF6L6CPjPYA/XMOmKV3PZpawHoAjHNyB0swdVTRxdYT4tbBbxqwg==}
    dev: true

  /jest-changed-files/27.5.1:
    resolution: {integrity: sha512-buBLMiByfWGCoMsLLzGUUSpAmIAGnbR2KJoMN10ziLhOLvP4e0SlypHnAel8iqQXTrcbmfEY9sSqae5sgUsTvw==}
    engines: {node: ^10.13.0 || ^12.13.0 || ^14.15.0 || >=15.0.0}
    dependencies:
      '@jest/types': 27.5.1
      execa: 5.1.1
      throat: 6.0.1
    dev: true

  /jest-circus/27.5.1:
    resolution: {integrity: sha512-D95R7x5UtlMA5iBYsOHFFbMD/GVA4R/Kdq15f7xYWUfWHBto9NYRsOvnSauTgdF+ogCpJ4tyKOXhUifxS65gdw==}
    engines: {node: ^10.13.0 || ^12.13.0 || ^14.15.0 || >=15.0.0}
    dependencies:
      '@jest/environment': 27.5.1
      '@jest/test-result': 27.5.1
      '@jest/types': 27.5.1
      '@types/node': 17.0.21
      chalk: 4.1.2
      co: 4.6.0
      dedent: 0.7.0
      expect: 27.5.1
      is-generator-fn: 2.1.0
      jest-each: 27.5.1
      jest-matcher-utils: 27.5.1
      jest-message-util: 27.5.1
      jest-runtime: 27.5.1
      jest-snapshot: 27.5.1
      jest-util: 27.5.1
      pretty-format: 27.5.1
      slash: 3.0.0
      stack-utils: 2.0.5
      throat: 6.0.1
    transitivePeerDependencies:
      - supports-color
    dev: true

  /jest-cli/27.5.1:
    resolution: {integrity: sha512-Hc6HOOwYq4/74/c62dEE3r5elx8wjYqxY0r0G/nFrLDPMFRu6RA/u8qINOIkvhxG7mMQ5EJsOGfRpI8L6eFUVw==}
    engines: {node: ^10.13.0 || ^12.13.0 || ^14.15.0 || >=15.0.0}
    hasBin: true
    peerDependencies:
      node-notifier: ^8.0.1 || ^9.0.0 || ^10.0.0
    peerDependenciesMeta:
      node-notifier:
        optional: true
    dependencies:
      '@jest/core': 27.5.1
      '@jest/test-result': 27.5.1
      '@jest/types': 27.5.1
      chalk: 4.1.2
      exit: 0.1.2
      graceful-fs: 4.2.9
      import-local: 3.1.0
      jest-config: 27.5.1
      jest-util: 27.5.1
      jest-validate: 27.5.1
      prompts: 2.4.2
      yargs: 16.2.0
    transitivePeerDependencies:
      - bufferutil
      - canvas
      - supports-color
      - ts-node
      - utf-8-validate
    dev: true

  /jest-config/27.5.1:
    resolution: {integrity: sha512-5sAsjm6tGdsVbW9ahcChPAFCk4IlkQUknH5AvKjuLTSlcO/wCZKyFdn7Rg0EkC+OGgWODEy2hDpWB1PgzH0JNA==}
    engines: {node: ^10.13.0 || ^12.13.0 || ^14.15.0 || >=15.0.0}
    peerDependencies:
      ts-node: '>=9.0.0'
    peerDependenciesMeta:
      ts-node:
        optional: true
    dependencies:
      '@babel/core': 7.17.5
      '@jest/test-sequencer': 27.5.1
      '@jest/types': 27.5.1
      babel-jest: 27.5.1_@babel+core@7.17.5
      chalk: 4.1.2
      ci-info: 3.3.0
      deepmerge: 4.2.2
      glob: 7.2.0
      graceful-fs: 4.2.9
      jest-circus: 27.5.1
      jest-environment-jsdom: 27.5.1
      jest-environment-node: 27.5.1
      jest-get-type: 27.5.1
      jest-jasmine2: 27.5.1
      jest-regex-util: 27.5.1
      jest-resolve: 27.5.1
      jest-runner: 27.5.1
      jest-util: 27.5.1
      jest-validate: 27.5.1
      micromatch: 4.0.4
      parse-json: 5.2.0
      pretty-format: 27.5.1
      slash: 3.0.0
      strip-json-comments: 3.1.1
    transitivePeerDependencies:
      - bufferutil
      - canvas
      - supports-color
      - utf-8-validate
    dev: true

  /jest-diff/24.9.0:
    resolution: {integrity: sha512-qMfrTs8AdJE2iqrTp0hzh7kTd2PQWrsFyj9tORoKmu32xjPjeE4NyjVRDz8ybYwqS2ik8N4hsIpiVTyFeo2lBQ==}
    engines: {node: '>= 6'}
    dependencies:
      chalk: 2.4.2
      diff-sequences: 24.9.0
      jest-get-type: 24.9.0
      pretty-format: 24.9.0
    dev: true

  /jest-diff/27.5.1:
    resolution: {integrity: sha512-m0NvkX55LDt9T4mctTEgnZk3fmEg3NRYutvMPWM/0iPnkFj2wIeF45O1718cMSOFO1vINkqmxqD8vE37uTEbqw==}
    engines: {node: ^10.13.0 || ^12.13.0 || ^14.15.0 || >=15.0.0}
    dependencies:
      chalk: 4.1.2
      diff-sequences: 27.5.1
      jest-get-type: 27.5.1
      pretty-format: 27.5.1
    dev: true

  /jest-docblock/27.5.1:
    resolution: {integrity: sha512-rl7hlABeTsRYxKiUfpHrQrG4e2obOiTQWfMEH3PxPjOtdsfLQO4ReWSZaQ7DETm4xu07rl4q/h4zcKXyU0/OzQ==}
    engines: {node: ^10.13.0 || ^12.13.0 || ^14.15.0 || >=15.0.0}
    dependencies:
      detect-newline: 3.1.0
    dev: true

  /jest-each/27.5.1:
    resolution: {integrity: sha512-1Ff6p+FbhT/bXQnEouYy00bkNSY7OUpfIcmdl8vZ31A1UUaurOLPA8a8BbJOF2RDUElwJhmeaV7LnagI+5UwNQ==}
    engines: {node: ^10.13.0 || ^12.13.0 || ^14.15.0 || >=15.0.0}
    dependencies:
      '@jest/types': 27.5.1
      chalk: 4.1.2
      jest-get-type: 27.5.1
      jest-util: 27.5.1
      pretty-format: 27.5.1
    dev: true

  /jest-environment-jsdom/27.5.1:
    resolution: {integrity: sha512-TFBvkTC1Hnnnrka/fUb56atfDtJ9VMZ94JkjTbggl1PEpwrYtUBKMezB3inLmWqQsXYLcMwNoDQwoBTAvFfsfw==}
    engines: {node: ^10.13.0 || ^12.13.0 || ^14.15.0 || >=15.0.0}
    dependencies:
      '@jest/environment': 27.5.1
      '@jest/fake-timers': 27.5.1
      '@jest/types': 27.5.1
      '@types/node': 17.0.21
      jest-mock: 27.5.1
      jest-util: 27.5.1
      jsdom: 16.7.0
    transitivePeerDependencies:
      - bufferutil
      - canvas
      - supports-color
      - utf-8-validate
    dev: true

  /jest-environment-node/27.5.1:
    resolution: {integrity: sha512-Jt4ZUnxdOsTGwSRAfKEnE6BcwsSPNOijjwifq5sDFSA2kesnXTvNqKHYgM0hDq3549Uf/KzdXNYn4wMZJPlFLw==}
    engines: {node: ^10.13.0 || ^12.13.0 || ^14.15.0 || >=15.0.0}
    dependencies:
      '@jest/environment': 27.5.1
      '@jest/fake-timers': 27.5.1
      '@jest/types': 27.5.1
      '@types/node': 17.0.21
      jest-mock: 27.5.1
      jest-util: 27.5.1
    dev: true

  /jest-extended/0.11.5:
    resolution: {integrity: sha512-3RsdFpLWKScpsLD6hJuyr/tV5iFOrw7v6YjA3tPdda9sJwoHwcMROws5gwiIZfcwhHlJRwFJB2OUvGmF3evV/Q==}
    dependencies:
      expect: 24.9.0
      jest-get-type: 22.4.3
      jest-matcher-utils: 22.4.3
    transitivePeerDependencies:
      - supports-color
    dev: true

  /jest-get-type/22.4.3:
    resolution: {integrity: sha512-/jsz0Y+V29w1chdXVygEKSz2nBoHoYqNShPe+QgxSNjAuP1i8+k4LbQNrfoliKej0P45sivkSCh7yiD6ubHS3w==}
    dev: true

  /jest-get-type/24.9.0:
    resolution: {integrity: sha512-lUseMzAley4LhIcpSP9Jf+fTrQ4a1yHQwLNeeVa2cEmbCGeoZAtYPOIv8JaxLD/sUpKxetKGP+gsHl8f8TSj8Q==}
    engines: {node: '>= 6'}
    dev: true

  /jest-get-type/27.5.1:
    resolution: {integrity: sha512-2KY95ksYSaK7DMBWQn6dQz3kqAf3BB64y2udeG+hv4KfSOb9qwcYQstTJc1KCbsix+wLZWZYN8t7nwX3GOBLRw==}
    engines: {node: ^10.13.0 || ^12.13.0 || ^14.15.0 || >=15.0.0}
    dev: true

  /jest-haste-map/27.5.1:
    resolution: {integrity: sha512-7GgkZ4Fw4NFbMSDSpZwXeBiIbx+t/46nJ2QitkOjvwPYyZmqttu2TDSimMHP1EkPOi4xUZAN1doE5Vd25H4Jng==}
    engines: {node: ^10.13.0 || ^12.13.0 || ^14.15.0 || >=15.0.0}
    dependencies:
      '@jest/types': 27.5.1
      '@types/graceful-fs': 4.1.5
      '@types/node': 17.0.21
      anymatch: 3.1.2
      fb-watchman: 2.0.1
      graceful-fs: 4.2.9
      jest-regex-util: 27.5.1
      jest-serializer: 27.5.1
      jest-util: 27.5.1
      jest-worker: 27.5.1
      micromatch: 4.0.4
      walker: 1.0.8
    optionalDependencies:
      fsevents: 2.3.2
    dev: true

  /jest-jasmine2/27.5.1:
    resolution: {integrity: sha512-jtq7VVyG8SqAorDpApwiJJImd0V2wv1xzdheGHRGyuT7gZm6gG47QEskOlzsN1PG/6WNaCo5pmwMHDf3AkG2pQ==}
    engines: {node: ^10.13.0 || ^12.13.0 || ^14.15.0 || >=15.0.0}
    dependencies:
      '@jest/environment': 27.5.1
      '@jest/source-map': 27.5.1
      '@jest/test-result': 27.5.1
      '@jest/types': 27.5.1
      '@types/node': 17.0.21
      chalk: 4.1.2
      co: 4.6.0
      expect: 27.5.1
      is-generator-fn: 2.1.0
      jest-each: 27.5.1
      jest-matcher-utils: 27.5.1
      jest-message-util: 27.5.1
      jest-runtime: 27.5.1
      jest-snapshot: 27.5.1
      jest-util: 27.5.1
      pretty-format: 27.5.1
      throat: 6.0.1
    transitivePeerDependencies:
      - supports-color
    dev: true

  /jest-leak-detector/27.5.1:
    resolution: {integrity: sha512-POXfWAMvfU6WMUXftV4HolnJfnPOGEu10fscNCA76KBpRRhcMN2c8d3iT2pxQS3HLbA+5X4sOUPzYO2NUyIlHQ==}
    engines: {node: ^10.13.0 || ^12.13.0 || ^14.15.0 || >=15.0.0}
    dependencies:
      jest-get-type: 27.5.1
      pretty-format: 27.5.1
    dev: true

  /jest-matcher-utils/22.4.3:
    resolution: {integrity: sha512-lsEHVaTnKzdAPR5t4B6OcxXo9Vy4K+kRRbG5gtddY8lBEC+Mlpvm1CJcsMESRjzUhzkz568exMV1hTB76nAKbA==}
    dependencies:
      chalk: 2.4.2
      jest-get-type: 22.4.3
      pretty-format: 22.4.3
    dev: true

  /jest-matcher-utils/24.9.0:
    resolution: {integrity: sha512-OZz2IXsu6eaiMAwe67c1T+5tUAtQyQx27/EMEkbFAGiw52tB9em+uGbzpcgYVpA8wl0hlxKPZxrly4CXU/GjHA==}
    engines: {node: '>= 6'}
    dependencies:
      chalk: 2.4.2
      jest-diff: 24.9.0
      jest-get-type: 24.9.0
      pretty-format: 24.9.0
    dev: true

  /jest-matcher-utils/27.5.1:
    resolution: {integrity: sha512-z2uTx/T6LBaCoNWNFWwChLBKYxTMcGBRjAt+2SbP929/Fflb9aa5LGma654Rz8z9HLxsrUaYzxE9T/EFIL/PAw==}
    engines: {node: ^10.13.0 || ^12.13.0 || ^14.15.0 || >=15.0.0}
    dependencies:
      chalk: 4.1.2
      jest-diff: 27.5.1
      jest-get-type: 27.5.1
      pretty-format: 27.5.1
    dev: true

  /jest-message-util/24.9.0:
    resolution: {integrity: sha512-oCj8FiZ3U0hTP4aSui87P4L4jC37BtQwUMqk+zk/b11FR19BJDeZsZAvIHutWnmtw7r85UmR3CEWZ0HWU2mAlw==}
    engines: {node: '>= 6'}
    dependencies:
      '@babel/code-frame': 7.16.7
      '@jest/test-result': 24.9.0
      '@jest/types': 24.9.0
      '@types/stack-utils': 1.0.1
      chalk: 2.4.2
      micromatch: 3.1.10
      slash: 2.0.0
      stack-utils: 1.0.5
    transitivePeerDependencies:
      - supports-color
    dev: true

  /jest-message-util/27.5.1:
    resolution: {integrity: sha512-rMyFe1+jnyAAf+NHwTclDz0eAaLkVDdKVHHBFWsBWHnnh5YeJMNWWsv7AbFYXfK3oTqvL7VTWkhNLu1jX24D+g==}
    engines: {node: ^10.13.0 || ^12.13.0 || ^14.15.0 || >=15.0.0}
    dependencies:
      '@babel/code-frame': 7.16.7
      '@jest/types': 27.5.1
      '@types/stack-utils': 2.0.1
      chalk: 4.1.2
      graceful-fs: 4.2.9
      micromatch: 4.0.4
      pretty-format: 27.5.1
      slash: 3.0.0
      stack-utils: 2.0.5
    dev: true

  /jest-mock/27.5.1:
    resolution: {integrity: sha512-K4jKbY1d4ENhbrG2zuPWaQBvDly+iZ2yAW+T1fATN78hc0sInwn7wZB8XtlNnvHug5RMwV897Xm4LqmPM4e2Og==}
    engines: {node: ^10.13.0 || ^12.13.0 || ^14.15.0 || >=15.0.0}
    dependencies:
      '@jest/types': 27.5.1
      '@types/node': 17.0.21
    dev: true

  /jest-pnp-resolver/1.2.2_jest-resolve@27.5.1:
    resolution: {integrity: sha512-olV41bKSMm8BdnuMsewT4jqlZ8+3TCARAXjZGT9jcoSnrfUnRCqnMoF9XEeoWjbzObpqF9dRhHQj0Xb9QdF6/w==}
    engines: {node: '>=6'}
    peerDependencies:
      jest-resolve: '*'
    peerDependenciesMeta:
      jest-resolve:
        optional: true
    dependencies:
      jest-resolve: 27.5.1
    dev: true

  /jest-regex-util/24.9.0:
    resolution: {integrity: sha512-05Cmb6CuxaA+Ys6fjr3PhvV3bGQmO+2p2La4hFbU+W5uOc479f7FdLXUWXw4pYMAhhSZIuKHwSXSu6CsSBAXQA==}
    engines: {node: '>= 6'}
    dev: true

  /jest-regex-util/27.5.1:
    resolution: {integrity: sha512-4bfKq2zie+x16okqDXjXn9ql2B0dScQu+vcwe4TvFVhkVyuWLqpZrZtXxLLWoXYgn0E87I6r6GRYHF7wFZBUvg==}
    engines: {node: ^10.13.0 || ^12.13.0 || ^14.15.0 || >=15.0.0}
    dev: true

  /jest-resolve-dependencies/27.5.1:
    resolution: {integrity: sha512-QQOOdY4PE39iawDn5rzbIePNigfe5B9Z91GDD1ae/xNDlu9kaat8QQ5EKnNmVWPV54hUdxCVwwj6YMgR2O7IOg==}
    engines: {node: ^10.13.0 || ^12.13.0 || ^14.15.0 || >=15.0.0}
    dependencies:
      '@jest/types': 27.5.1
      jest-regex-util: 27.5.1
      jest-snapshot: 27.5.1
    transitivePeerDependencies:
      - supports-color
    dev: true

  /jest-resolve/27.5.1:
    resolution: {integrity: sha512-FFDy8/9E6CV83IMbDpcjOhumAQPDyETnU2KZ1O98DwTnz8AOBsW/Xv3GySr1mOZdItLR+zDZ7I/UdTFbgSOVCw==}
    engines: {node: ^10.13.0 || ^12.13.0 || ^14.15.0 || >=15.0.0}
    dependencies:
      '@jest/types': 27.5.1
      chalk: 4.1.2
      graceful-fs: 4.2.9
      jest-haste-map: 27.5.1
      jest-pnp-resolver: 1.2.2_jest-resolve@27.5.1
      jest-util: 27.5.1
      jest-validate: 27.5.1
      resolve: 1.22.0
      resolve.exports: 1.1.0
      slash: 3.0.0
    dev: true

  /jest-runner/27.5.1:
    resolution: {integrity: sha512-g4NPsM4mFCOwFKXO4p/H/kWGdJp9V8kURY2lX8Me2drgXqG7rrZAx5kv+5H7wtt/cdFIjhqYx1HrlqWHaOvDaQ==}
    engines: {node: ^10.13.0 || ^12.13.0 || ^14.15.0 || >=15.0.0}
    dependencies:
      '@jest/console': 27.5.1
      '@jest/environment': 27.5.1
      '@jest/test-result': 27.5.1
      '@jest/transform': 27.5.1
      '@jest/types': 27.5.1
      '@types/node': 17.0.21
      chalk: 4.1.2
      emittery: 0.8.1
      graceful-fs: 4.2.9
      jest-docblock: 27.5.1
      jest-environment-jsdom: 27.5.1
      jest-environment-node: 27.5.1
      jest-haste-map: 27.5.1
      jest-leak-detector: 27.5.1
      jest-message-util: 27.5.1
      jest-resolve: 27.5.1
      jest-runtime: 27.5.1
      jest-util: 27.5.1
      jest-worker: 27.5.1
      source-map-support: 0.5.21
      throat: 6.0.1
    transitivePeerDependencies:
      - bufferutil
      - canvas
      - supports-color
      - utf-8-validate
    dev: true

  /jest-runtime/27.5.1:
    resolution: {integrity: sha512-o7gxw3Gf+H2IGt8fv0RiyE1+r83FJBRruoA+FXrlHw6xEyBsU8ugA6IPfTdVyA0w8HClpbK+DGJxH59UrNMx8A==}
    engines: {node: ^10.13.0 || ^12.13.0 || ^14.15.0 || >=15.0.0}
    dependencies:
      '@jest/environment': 27.5.1
      '@jest/fake-timers': 27.5.1
      '@jest/globals': 27.5.1
      '@jest/source-map': 27.5.1
      '@jest/test-result': 27.5.1
      '@jest/transform': 27.5.1
      '@jest/types': 27.5.1
      chalk: 4.1.2
      cjs-module-lexer: 1.2.2
      collect-v8-coverage: 1.0.1
      execa: 5.1.1
      glob: 7.2.0
      graceful-fs: 4.2.9
      jest-haste-map: 27.5.1
      jest-message-util: 27.5.1
      jest-mock: 27.5.1
      jest-regex-util: 27.5.1
      jest-resolve: 27.5.1
      jest-snapshot: 27.5.1
      jest-util: 27.5.1
      slash: 3.0.0
      strip-bom: 4.0.0
    transitivePeerDependencies:
      - supports-color
    dev: true

  /jest-serializer/27.5.1:
    resolution: {integrity: sha512-jZCyo6iIxO1aqUxpuBlwTDMkzOAJS4a3eYz3YzgxxVQFwLeSA7Jfq5cbqCY+JLvTDrWirgusI/0KwxKMgrdf7w==}
    engines: {node: ^10.13.0 || ^12.13.0 || ^14.15.0 || >=15.0.0}
    dependencies:
      '@types/node': 17.0.21
      graceful-fs: 4.2.9
    dev: true

  /jest-snapshot/27.5.1:
    resolution: {integrity: sha512-yYykXI5a0I31xX67mgeLw1DZ0bJB+gpq5IpSuCAoyDi0+BhgU/RIrL+RTzDmkNTchvDFWKP8lp+w/42Z3us5sA==}
    engines: {node: ^10.13.0 || ^12.13.0 || ^14.15.0 || >=15.0.0}
    dependencies:
      '@babel/core': 7.17.5
      '@babel/generator': 7.17.3
      '@babel/plugin-syntax-typescript': 7.16.7_@babel+core@7.17.5
      '@babel/traverse': 7.17.3
      '@babel/types': 7.17.0
      '@jest/transform': 27.5.1
      '@jest/types': 27.5.1
      '@types/babel__traverse': 7.14.2
      '@types/prettier': 2.4.4
      babel-preset-current-node-syntax: 1.0.1_@babel+core@7.17.5
      chalk: 4.1.2
      expect: 27.5.1
      graceful-fs: 4.2.9
      jest-diff: 27.5.1
      jest-get-type: 27.5.1
      jest-haste-map: 27.5.1
      jest-matcher-utils: 27.5.1
      jest-message-util: 27.5.1
      jest-util: 27.5.1
      natural-compare: 1.4.0
      pretty-format: 27.5.1
      semver: 7.3.5
    transitivePeerDependencies:
      - supports-color
    dev: true

  /jest-util/27.5.1:
    resolution: {integrity: sha512-Kv2o/8jNvX1MQ0KGtw480E/w4fBCDOnH6+6DmeKi6LZUIlKA5kwY0YNdlzaWTiVgxqAqik11QyxDOKk543aKXw==}
    engines: {node: ^10.13.0 || ^12.13.0 || ^14.15.0 || >=15.0.0}
    dependencies:
      '@jest/types': 27.5.1
      '@types/node': 17.0.21
      chalk: 4.1.2
      ci-info: 3.3.0
      graceful-fs: 4.2.9
      picomatch: 2.3.1
    dev: true

  /jest-validate/27.5.1:
    resolution: {integrity: sha512-thkNli0LYTmOI1tDB3FI1S1RTp/Bqyd9pTarJwL87OIBFuqEb5Apv5EaApEudYg4g86e3CT6kM0RowkhtEnCBQ==}
    engines: {node: ^10.13.0 || ^12.13.0 || ^14.15.0 || >=15.0.0}
    dependencies:
      '@jest/types': 27.5.1
      camelcase: 6.3.0
      chalk: 4.1.2
      jest-get-type: 27.5.1
      leven: 3.1.0
      pretty-format: 27.5.1
    dev: true

  /jest-watcher/27.5.1:
    resolution: {integrity: sha512-z676SuD6Z8o8qbmEGhoEUFOM1+jfEiL3DXHK/xgEiG2EyNYfFG60jluWcupY6dATjfEsKQuibReS1djInQnoVw==}
    engines: {node: ^10.13.0 || ^12.13.0 || ^14.15.0 || >=15.0.0}
    dependencies:
      '@jest/test-result': 27.5.1
      '@jest/types': 27.5.1
      '@types/node': 17.0.21
      ansi-escapes: 4.3.2
      chalk: 4.1.2
      jest-util: 27.5.1
      string-length: 4.0.2
    dev: true

  /jest-worker/27.5.1:
    resolution: {integrity: sha512-7vuh85V5cdDofPyxn58nrPjBktZo0u9x1g8WtjQol+jZDaE+fhN+cIvTj11GndBnMnyfrUOG1sZQxCdjKh+DKg==}
    engines: {node: '>= 10.13.0'}
    dependencies:
      '@types/node': 17.0.21
      merge-stream: 2.0.0
      supports-color: 8.1.1
    dev: true

  /jest/27.5.1:
    resolution: {integrity: sha512-Yn0mADZB89zTtjkPJEXwrac3LHudkQMR+Paqa8uxJHCBr9agxztUifWCyiYrjhMPBoUVBjyny0I7XH6ozDr7QQ==}
    engines: {node: ^10.13.0 || ^12.13.0 || ^14.15.0 || >=15.0.0}
    hasBin: true
    peerDependencies:
      node-notifier: ^8.0.1 || ^9.0.0 || ^10.0.0
    peerDependenciesMeta:
      node-notifier:
        optional: true
    dependencies:
      '@jest/core': 27.5.1
      import-local: 3.1.0
      jest-cli: 27.5.1
    transitivePeerDependencies:
      - bufferutil
      - canvas
      - supports-color
      - ts-node
      - utf-8-validate
    dev: true

  /joi-to-swagger/6.0.1_joi@17.6.0:
    resolution: {integrity: sha512-CHiTrj1rbvlKAth7mLFE4nSX2p9zaTMin2JDf0NmvMuzDsB0WjlXqH5IDQGuU2ecfJG8Ldz2E0w51t/CjBfKGQ==}
    engines: {node: '>=10.0.0'}
    peerDependencies:
      joi: '>=17.1.1'
    dependencies:
      joi: 17.6.0
      lodash: 4.17.21
    dev: false

  /joi/17.6.0:
    resolution: {integrity: sha512-OX5dG6DTbcr/kbMFj0KGYxuew69HPcAE3K/sZpEV2nP6e/j/C0HV+HNiBPCASxdx5T7DMoa0s8UeHWMnb6n2zw==}
    dependencies:
      '@hapi/hoek': 9.2.1
      '@hapi/topo': 5.1.0
      '@sideway/address': 4.1.3
      '@sideway/formula': 3.0.0
      '@sideway/pinpoint': 2.0.0
    dev: false

  /jose/1.28.1:
    resolution: {integrity: sha512-6JK28rFu5ENp/yxMwM+iN7YeaInnY9B9Bggjkz5fuwLiJhbVrl2O4SJr65bdNBPl9y27fdC3Mymh+FVCvozLIg==}
    engines: {node: '>=10.13.0'}
    dependencies:
      '@panva/asn1.js': 1.0.0
    dev: false

  /js-stringify/1.0.2:
    resolution: {integrity: sha1-Fzb939lyTyijaCrcYjCufk6Weds=}
    dev: false

  /js-tokens/4.0.0:
    resolution: {integrity: sha512-RdJUflcE3cUzKiMqQgsCu06FPu9UdIJO0beYbPhHN4k6apgJtifcoCtT9bcxOpYBtpD2kCM6Sbzg4CausW/PKQ==}
    dev: true

  /js-yaml/3.13.1:
    resolution: {integrity: sha512-YfbcO7jXDdyj0DGxYVSlSeQNHbD7XPWvrVWeVUujrQEoZzWJIRrCPoyk6kL6IAjAG2IolMK4T0hNUe0HOUs5Jw==}
    hasBin: true
    dependencies:
      argparse: 1.0.10
      esprima: 4.0.1

  /js-yaml/3.14.1:
    resolution: {integrity: sha512-okMH7OXXJ7YrN9Ok3/SXrnu4iX9yOk+25nqX4imS2npuvTYDmo/QEZoqwZkYaIDk3jVvBOTOIEgEhaLOynBS9g==}
    hasBin: true
    dependencies:
      argparse: 1.0.10
      esprima: 4.0.1
    dev: true

  /js-yaml/4.1.0:
    resolution: {integrity: sha512-wpxZs9NoxZaJESJGIZTyDEaYpl0FKSA+FB9aJiyemKhMwkxQg63h4T1KJgUGHpTqPDNRcmmYLugrRjJlBtWvRA==}
    hasBin: true
    dependencies:
      argparse: 2.0.1
    dev: true

  /jsbn/0.1.1:
    resolution: {integrity: sha1-peZUwuWi3rXyAdls77yoDA7y9RM=}
    dev: false

  /jsdom/16.7.0:
    resolution: {integrity: sha512-u9Smc2G1USStM+s/x1ru5Sxrl6mPYCbByG1U/hUmqaVsm4tbNyS7CicOSRyuGQYZhTu0h84qkZZQ/I+dzizSVw==}
    engines: {node: '>=10'}
    peerDependencies:
      canvas: ^2.5.0
    peerDependenciesMeta:
      canvas:
        optional: true
    dependencies:
      abab: 2.0.5
      acorn: 8.7.0
      acorn-globals: 6.0.0
      cssom: 0.4.4
      cssstyle: 2.3.0
      data-urls: 2.0.0
      decimal.js: 10.3.1
      domexception: 2.0.1
      escodegen: 2.0.0
      form-data: 3.0.1
      html-encoding-sniffer: 2.0.1
      http-proxy-agent: 4.0.1
      https-proxy-agent: 5.0.0
      is-potential-custom-element-name: 1.0.1
      nwsapi: 2.2.0
      parse5: 6.0.1
      saxes: 5.0.1
      symbol-tree: 3.2.4
      tough-cookie: 4.0.0
      w3c-hr-time: 1.0.2
      w3c-xmlserializer: 2.0.0
      webidl-conversions: 6.1.0
      whatwg-encoding: 1.0.5
      whatwg-mimetype: 2.3.0
      whatwg-url: 8.7.0
      ws: 7.5.7
      xml-name-validator: 3.0.0
    transitivePeerDependencies:
      - bufferutil
      - supports-color
      - utf-8-validate
    dev: true

  /jsesc/2.5.2:
    resolution: {integrity: sha512-OYu7XEzjkCQ3C5Ps3QIZsQfNpqoJyZZA99wd9aWd05NCtC5pWOkShK2mkL6HXQR6/Cy2lbNdPlZBpuQHXE63gA==}
    engines: {node: '>=4'}
    hasBin: true
    dev: true

  /json-buffer/3.0.0:
    resolution: {integrity: sha1-Wx85evx11ne96Lz8Dkfh+aPZqJg=}
    dev: true

  /json-buffer/3.0.1:
    resolution: {integrity: sha512-4bV5BfR2mqfQTJm+V5tPPdf+ZpuhiIvTuAB5g8kcrXOZpTT/QwwVRWBywX1ozr6lEuPdbHxwaJlm9G6mI2sfSQ==}
    dev: true

  /json-parse-better-errors/1.0.2:
    resolution: {integrity: sha512-mrqyZKfX5EhL7hvqcV6WG1yYjnjeuYDzDhhcAAUrq8Po85NBQBJP+ZDUT75qZQ98IkUoBqdkExkukOU7Ts2wrw==}
    dev: true

  /json-parse-even-better-errors/2.3.1:
    resolution: {integrity: sha512-xyFwyhro/JEof6Ghe2iz2NcXoj2sloNsWr/XsERDK/oiPCfaNhl5ONfp+jQdAZRQQ0IJWNzH9zIZF7li91kh2w==}
    dev: true

  /json-schema-traverse/0.4.1:
    resolution: {integrity: sha512-xbbCH5dCYU5T8LcEhhuh7HJ88HXuW3qsI3Y0zOZFKfZEHcpWiHU/Jxzk629Brsab/mMiHQti9wMP+845RPe3Vg==}

  /json-schema/0.4.0:
    resolution: {integrity: sha512-es94M3nTIfsEPisRafak+HDLfHXnKBhV3vU5eqPcS3flIWqcxJWgXHXiey3YrpaNsanY5ei1VoYEbOzijuq9BA==}
    dev: false

  /json-stable-stringify-without-jsonify/1.0.1:
    resolution: {integrity: sha1-nbe1lJatPzz+8wp1FC0tkwrXJlE=}
    dev: true

  /json-stable-stringify/1.0.1:
    resolution: {integrity: sha1-mnWdOcXy/1A/1TAGRu1EX4jE+a8=}
    dependencies:
      jsonify: 0.0.0
    dev: true

  /json-stringify-safe/5.0.1:
    resolution: {integrity: sha1-Epai1Y/UXxmg9s4B1lcB4sc1tus=}

  /json-to-graphql-query/2.2.3:
    resolution: {integrity: sha512-qzubcJFOPlOzMVJXaYAppPTHhyUrx4UCA6iPtbmMQyZeC5LlrcI9Vfb7KD+jm8SY0AiRmVsrPXSJNUL9I2+kGg==}
    dev: false

  /json-to-pretty-yaml/1.2.2:
    resolution: {integrity: sha1-9M0L0KXo/h3yWq9boRiwmf2ZLVs=}
    engines: {node: '>= 0.2.0'}
    dependencies:
      remedial: 1.0.8
      remove-trailing-spaces: 1.0.8
    dev: true

  /json5/1.0.1:
    resolution: {integrity: sha512-aKS4WQjPenRxiQsC93MNfjx+nbF4PAdYzmd/1JIj8HYzqfbu86beTuNgXDzPknWk0n0uARlyewZo4s++ES36Ow==}
    hasBin: true
    dependencies:
      minimist: 1.2.5
    dev: true

  /json5/2.2.0:
    resolution: {integrity: sha512-f+8cldu7X/y7RAJurMEJmdoKXGB/X550w2Nr3tTbezL6RwEE/iMcm+tZnXeoZtKuOq6ft8+CqzEkrIgx1fPoQA==}
    engines: {node: '>=6'}
    hasBin: true
    dependencies:
      minimist: 1.2.5
    dev: true

  /jsonata/1.8.6:
    resolution: {integrity: sha512-ZH2TPYdNP2JecOl/HvrH47Xc+9imibEMQ4YqKy/F/FrM+2a6vfbGxeCX23dB9Fr6uvGwv+ghf1KxWB3iZk09wA==}
    engines: {node: '>= 8'}
    dev: false

  /jsonfile/4.0.0:
    resolution: {integrity: sha1-h3Gq4HmbZAdrdmQPygWPnBDjPss=}
    optionalDependencies:
      graceful-fs: 4.2.9

  /jsonfile/6.1.0:
    resolution: {integrity: sha512-5dgndWOriYSm5cnYaJNhalLNDKOqFwyDB/rr1E9ZsGciGvKPs8R2xYGCacuf3z6K1YKDz182fd+fY3cn3pMqXQ==}
    dependencies:
      universalify: 2.0.0
    optionalDependencies:
      graceful-fs: 4.2.9
    dev: true

  /jsonify/0.0.0:
    resolution: {integrity: sha1-LHS27kHZPKUbe1qu6PUDYx0lKnM=}
    dev: true

  /jsonparse/1.3.1:
    resolution: {integrity: sha1-P02uSpH6wxX3EGL4UhzCOfE2YoA=}
    engines: {'0': node >= 0.2.0}
    dev: true

  /jsonwebtoken/8.5.1:
    resolution: {integrity: sha512-XjwVfRS6jTMsqYs0EsuJ4LGxXV14zQybNd4L2r0UvbVnSF9Af8x7p5MzbJ90Ioz/9TI41/hTCvznF/loiSzn8w==}
    engines: {node: '>=4', npm: '>=1.4.28'}
    dependencies:
      jws: 3.2.2
      lodash.includes: 4.3.0
      lodash.isboolean: 3.0.3
      lodash.isinteger: 4.0.4
      lodash.isnumber: 3.0.3
      lodash.isplainobject: 4.0.6
      lodash.isstring: 4.0.1
      lodash.once: 4.1.1
      ms: 2.1.3
      semver: 5.7.1

  /jsprim/1.4.2:
    resolution: {integrity: sha512-P2bSOMAc/ciLz6DzgjVlGJP9+BrJWu5UDGK70C2iweC5QBIeFf0ZXRvGjEj2uYgrY2MkAAhsSWHDWlFtEroZWw==}
    engines: {node: '>=0.6.0'}
    dependencies:
      assert-plus: 1.0.0
      extsprintf: 1.3.0
      json-schema: 0.4.0
      verror: 1.10.0
    dev: false

  /jsrsasign/10.5.24:
    resolution: {integrity: sha512-0i/UHRgJZifp/YmoXHyNQXUY4eKWiSd7YxuD7oKEw9mlqgr51hg9lZQw2nlEDvwHDh7pyj6ZjYlxldlW27xb/Q==}
    dev: false

  /jssha/2.4.2:
    resolution: {integrity: sha512-/jsi/9C0S70zfkT/4UlKQa5E1xKurDnXcQizcww9JSR/Fv+uIbWM2btG+bFcL3iNoK9jIGS0ls9HWLr1iw0kFg==}
    deprecated: jsSHA versions < 3.0.0 will no longer receive feature updates
    dev: false

  /jstransformer/1.0.0:
    resolution: {integrity: sha1-7Yvwkh4vPx7U1cGkT2hwntJHIsM=}
    dependencies:
      is-promise: 2.2.2
      promise: 7.3.1
    dev: false

  /juice/6.0.0:
    resolution: {integrity: sha512-5T3JPgXYiw6A6axsb9E09Gzq46WbfJeDirY6nMrqY55iAdqEoPDxSr1GpXqYfoyndx4ujpBPXGLzBRzbiqOOaw==}
    engines: {node: '>=6.17.1'}
    hasBin: true
    dependencies:
      cheerio: 0.22.0
      commander: 2.20.3
      cross-spawn: 6.0.5
      deep-extend: 0.6.0
      mensch: 0.3.4
      slick: 1.12.2
      web-resource-inliner: 4.3.4
    dev: false

  /jwa/1.4.1:
    resolution: {integrity: sha512-qiLX/xhEEFKUAJ6FiBMbes3w9ATzyk5W7Hvzpa/SLYdxNtng+gcurvrI7TbACjIXlsJyr05/S1oUhZrc63evQA==}
    dependencies:
      buffer-equal-constant-time: 1.0.1
      ecdsa-sig-formatter: 1.0.11
      safe-buffer: 5.2.1

  /jwk-to-pem/2.0.5:
    resolution: {integrity: sha512-L90jwellhO8jRKYwbssU9ifaMVqajzj3fpRjDKcsDzrslU9syRbFqfkXtT4B89HYAap+xsxNcxgBSB09ig+a7A==}
    dependencies:
      asn1.js: 5.4.1
      elliptic: 6.5.4
      safe-buffer: 5.2.1
    dev: false

  /jws/3.2.2:
    resolution: {integrity: sha512-YHlZCB6lMTllWDtSPHz/ZXTsi8S00usEV6v1tjq8tOUZzw7DpSDWVXjXDre6ed1w/pd495ODpHZYSdkRTsa0HA==}
    dependencies:
      jwa: 1.4.1
      safe-buffer: 5.2.1

  /keyv/3.1.0:
    resolution: {integrity: sha512-9ykJ/46SN/9KPM/sichzQ7OvXyGDYKGTaDlKMGCAlg2UK8KRy4jb0d8sFc+0Tt0YYnThq8X2RZgCg74RPxgcVA==}
    dependencies:
      json-buffer: 3.0.0
    dev: true

  /keyv/4.1.1:
    resolution: {integrity: sha512-tGv1yP6snQVDSM4X6yxrv2zzq/EvpW+oYiUz6aueW1u9CtS8RzUQYxxmFwgZlO2jSgCxQbchhxaqXXp2hnKGpQ==}
    dependencies:
      json-buffer: 3.0.1
    dev: true

  /kind-of/3.2.2:
    resolution: {integrity: sha1-MeohpzS6ubuw8yRm2JOupR5KPGQ=}
    engines: {node: '>=0.10.0'}
    dependencies:
      is-buffer: 1.1.6

  /kind-of/4.0.0:
    resolution: {integrity: sha1-IIE989cSkosgc3hpGkUGb65y3Vc=}
    engines: {node: '>=0.10.0'}
    dependencies:
      is-buffer: 1.1.6
    dev: true

  /kind-of/5.1.0:
    resolution: {integrity: sha512-NGEErnH6F2vUuXDh+OlbcKW7/wOcfdRHaZ7VWtqCztfHri/++YKmP51OdWeGPuqCOba6kk2OTe5d02VmTB80Pw==}
    engines: {node: '>=0.10.0'}
    dev: true

  /kind-of/6.0.3:
    resolution: {integrity: sha512-dcS1ul+9tmeD95T+x28/ehLgd9mENa3LsvDTtzm3vyBEO7RPptvAD+t44WVXaUjTBRcrpFeFlC8WCruUR456hw==}
    engines: {node: '>=0.10.0'}
    dev: true

  /klaw-sync/6.0.0:
    resolution: {integrity: sha512-nIeuVSzdCCs6TDPTqI8w1Yre34sSq7AkZ4B3sfOBbI2CgVSB4Du4aLQijFU2+lhAFCwt9+42Hel6lQNIv6AntQ==}
    dependencies:
      graceful-fs: 4.2.9
    dev: false

  /kleur/3.0.3:
    resolution: {integrity: sha512-eTIzlVOSUR+JxdDFepEYcBMtZ9Qqdef+rnzWdRZuMbOywu5tO2w2N7rqjoANZ5k9vywhL6Br1VRjUIgTQx4E8w==}
    engines: {node: '>=6'}
    dev: true

  /latest-version/5.1.0:
    resolution: {integrity: sha512-weT+r0kTkRQdCdYCNtkMwWXQTMEswKrFBkm4ckQOMVhhqhIMI1UT2hMj+1iigIhgSZm5gTmrRXBNoGUgaTY1xA==}
    engines: {node: '>=8'}
    dependencies:
      package-json: 6.5.0
    dev: true

  /lazy-cache/1.0.4:
    resolution: {integrity: sha1-odePw6UEdMuAhF07O24dpJpEbo4=}
    engines: {node: '>=0.10.0'}
    dev: false

  /leven/3.1.0:
    resolution: {integrity: sha512-qsda+H8jTaUaN/x5vzW2rzc+8Rw4TAQ/4KjB46IwK5VH+IlVeeeje/EoZRpiXvIqjFgK84QffqPztGI3VBLG1A==}
    engines: {node: '>=6'}
    dev: true

  /levn/0.3.0:
    resolution: {integrity: sha1-OwmSTt+fCDwEkP3UwLxEIeBHZO4=}
    engines: {node: '>= 0.8.0'}
    dependencies:
      prelude-ls: 1.1.2
      type-check: 0.3.2
    dev: true

  /libbase64/1.2.1:
    resolution: {integrity: sha512-l+nePcPbIG1fNlqMzrh68MLkX/gTxk/+vdvAb388Ssi7UuUN31MI44w4Yf33mM3Cm4xDfw48mdf3rkdHszLNew==}
    dev: false

  /libmime/4.2.1:
    resolution: {integrity: sha512-09y7zjSc5im1aNsq815zgo4/G3DnIzym3aDOHsGq4Ee5vrX4PdgQRybAsztz9Rv0NhO+J5C0llEUloa3sUmjmA==}
    dependencies:
      encoding-japanese: 1.0.30
      iconv-lite: 0.5.0
      libbase64: 1.2.1
      libqp: 1.1.0
    dev: false

  /libmime/5.0.0:
    resolution: {integrity: sha512-2Bm96d5ktnE217Ib1FldvUaPAaOst6GtZrsxJCwnJgi9lnsoAKIHyU0sae8rNx6DNYbjdqqh8lv5/b9poD8qOg==}
    dependencies:
      encoding-japanese: 1.0.30
      iconv-lite: 0.6.2
      libbase64: 1.2.1
      libqp: 1.1.0
    dev: false

  /libphonenumber-js/1.10.6:
    resolution: {integrity: sha512-CIjT100/SmntsUjsLVs2t3ufeN4KdNXUxhD07tH153pdbaCWuAjv0jK/gPuywR3IImB/U/MQM+x9RfhMs5XZiA==}
    dev: false

  /libqp/1.1.0:
    resolution: {integrity: sha1-9ebgatdLeU+1tbZpiL9yjvHe2+g=}
    dev: false

  /lines-and-columns/1.2.4:
    resolution: {integrity: sha512-7ylylesZQ/PV29jhEDl3Ufjo6ZX7gCqJr5F7PKrqc93v7fzSymt1BpwEU8nAUXs8qzzvqhbjhK5QZg6Mt/HkBg==}
    dev: true

  /linkify-it/3.0.2:
    resolution: {integrity: sha512-gDBO4aHNZS6coiZCKVhSNh43F9ioIL4JwRjLZPkoLIY4yZFwg264Y5lu2x6rb1Js42Gh6Yqm2f6L2AJcnkzinQ==}
    dependencies:
      uc.micro: 1.0.6
    dev: false

  /lint-staged/10.1.3:
    resolution: {integrity: sha512-o2OkLxgVns5RwSC5QF7waeAjJA5nz5gnUfqL311LkZcFipKV7TztrSlhNUK5nQX9H0E5NELAdduMQ+M/JPT7RQ==}
    hasBin: true
    dependencies:
      chalk: 3.0.0
      commander: 4.1.1
      cosmiconfig: 6.0.0
      debug: 4.3.3
      dedent: 0.7.0
      execa: 3.4.0
      listr: 0.14.3
      log-symbols: 3.0.0
      micromatch: 4.0.4
      normalize-path: 3.0.0
      please-upgrade-node: 3.2.0
      string-argv: 0.3.1
      stringify-object: 3.3.0
    transitivePeerDependencies:
      - supports-color
      - zen-observable
      - zenObservable
    dev: true

  /listr-silent-renderer/1.1.1:
    resolution: {integrity: sha1-kktaN1cVN3C/Go4/v3S4u/P5JC4=}
    engines: {node: '>=4'}
    dev: true

  /listr-update-renderer/0.5.0_listr@0.14.3:
    resolution: {integrity: sha512-tKRsZpKz8GSGqoI/+caPmfrypiaq+OQCbd+CovEC24uk1h952lVj5sC7SqyFUm+OaJ5HN/a1YLt5cit2FMNsFA==}
    engines: {node: '>=6'}
    peerDependencies:
      listr: ^0.14.2
    dependencies:
      chalk: 1.1.3
      cli-truncate: 0.2.1
      elegant-spinner: 1.0.1
      figures: 1.7.0
      indent-string: 3.2.0
      listr: 0.14.3
      log-symbols: 1.0.2
      log-update: 2.3.0
      strip-ansi: 3.0.1
    dev: true

  /listr-verbose-renderer/0.5.0:
    resolution: {integrity: sha512-04PDPqSlsqIOaaaGZ+41vq5FejI9auqTInicFRndCBgE3bXG8D6W1I+mWhk+1nqbHmyhla/6BUrd5OSiHwKRXw==}
    engines: {node: '>=4'}
    dependencies:
      chalk: 2.4.2
      cli-cursor: 2.1.0
      date-fns: 1.30.1
      figures: 2.0.0
    dev: true

  /listr/0.14.3:
    resolution: {integrity: sha512-RmAl7su35BFd/xoMamRjpIE4j3v+L28o8CT5YhAXQJm1fD+1l9ngXY8JAQRJ+tFK2i5njvi0iRUKV09vPwA0iA==}
    engines: {node: '>=6'}
    dependencies:
      '@samverschueren/stream-to-observable': 0.3.1_rxjs@6.6.7
      is-observable: 1.1.0
      is-promise: 2.2.2
      is-stream: 1.1.0
      listr-silent-renderer: 1.1.1
      listr-update-renderer: 0.5.0_listr@0.14.3
      listr-verbose-renderer: 0.5.0
      p-map: 2.1.0
      rxjs: 6.6.7
    transitivePeerDependencies:
      - zen-observable
      - zenObservable
    dev: true

  /load-json-file/4.0.0:
    resolution: {integrity: sha1-L19Fq5HjMhYjT9U62rZo607AmTs=}
    engines: {node: '>=4'}
    dependencies:
      graceful-fs: 4.2.9
      parse-json: 4.0.0
      pify: 3.0.0
      strip-bom: 3.0.0
    dev: true

  /locate-path/2.0.0:
    resolution: {integrity: sha1-K1aLJl7slExtnA3pw9u7ygNUzY4=}
    engines: {node: '>=4'}
    dependencies:
      p-locate: 2.0.0
      path-exists: 3.0.0
    dev: true

  /locate-path/3.0.0:
    resolution: {integrity: sha512-7AO748wWnIhNqAuaty2ZWHkQHRSNfPVIsPIfwEOWO22AmaoVrWavlOcMR5nzTLNYvp36X220/maaRsrec1G65A==}
    engines: {node: '>=6'}
    dependencies:
      p-locate: 3.0.0
      path-exists: 3.0.0
    dev: false

  /locate-path/5.0.0:
    resolution: {integrity: sha512-t7hw9pI+WvuwNJXwk5zVHpyhIqzg2qTlklJOf0mVxGSbe3Fp2VieZcduNYjaLDoy6p9uGpQEGWG87WpMKlNq8g==}
    engines: {node: '>=8'}
    dependencies:
      p-locate: 4.1.0

  /locate-path/6.0.0:
    resolution: {integrity: sha512-iPZK6eYjbxRu3uB4/WZ3EsEIMJFMqAoopl3R+zuq0UjcAm/MO6KCweDgPfP3elTztoKP3KtnVHxTn2NHBSDVUw==}
    engines: {node: '>=10'}
    dependencies:
      p-locate: 5.0.0
    dev: true

  /lodash.assignin/4.2.0:
    resolution: {integrity: sha1-uo31+4QesKPoBEIysOJjqNxqKKI=}
    dev: false

  /lodash.bind/4.2.1:
    resolution: {integrity: sha1-euMBfpOWIqwxt9fX3LGzTbFpDTU=}
    dev: false

  /lodash.debounce/4.0.8:
    resolution: {integrity: sha1-gteb/zCmfEAF/9XiUVMArZyk168=}
    dev: true

  /lodash.defaults/4.2.0:
    resolution: {integrity: sha1-0JF4cW/+pN3p5ft7N/bwgCJ0WAw=}
    dev: false

  /lodash.filter/4.6.0:
    resolution: {integrity: sha1-ZosdSYFgOuHMWm+nYBQ+SAtMSs4=}
    dev: false

  /lodash.flatten/4.4.0:
    resolution: {integrity: sha1-8xwiIlqWMtK7+OSt2+8kCqdlph8=}
    dev: false

  /lodash.foreach/4.5.0:
    resolution: {integrity: sha1-Gmo16s5AEoDH8G3d7DUWWrJ+PlM=}
    dev: false

  /lodash.get/4.4.2:
    resolution: {integrity: sha1-LRd/ZS+jHpObRDjVNBSZ36OCXpk=}
    dev: true

  /lodash.includes/4.3.0:
    resolution: {integrity: sha512-W3Bx6mdkRTGtlJISOvVD/lbqjTlPPUDTMnlXZFnVwi9NKJ6tiAk6LVdlhZMm17VZisqhKcgzpO5Wz91PCt5b0w==}

  /lodash.isboolean/3.0.3:
    resolution: {integrity: sha512-Bz5mupy2SVbPHURB98VAcw+aHh4vRV5IPNhILUCsOzRmsTmSQ17jIuqopAentWoehktxGd9e/hbIXq980/1QJg==}

  /lodash.isinteger/4.0.4:
    resolution: {integrity: sha512-DBwtEWN2caHQ9/imiNeEA5ys1JoRtRfY3d7V9wkqtbycnAmTvRRmbHKDV4a0EYc678/dia0jrte4tjYwVBaZUA==}

  /lodash.ismatch/4.4.0:
    resolution: {integrity: sha1-dWy1FQyjum8RCFp4hJZF8Yj4Xzc=}
    dev: true

  /lodash.isnumber/3.0.3:
    resolution: {integrity: sha512-QYqzpfwO3/CWf3XP+Z+tkQsfaLL/EnUlXWVkIk5FUPc4sBdTehEqZONuyRt2P67PXAk+NXmTBcc97zw9t1FQrw==}

  /lodash.isplainobject/4.0.6:
    resolution: {integrity: sha512-oSXzaWypCMHkPC3NvBEaPHf0KsA5mvPrOPgQWDsbg8n7orZ290M0BmC/jgRZ4vcJ6DTAhjrsSYgdsW/F+MFOBA==}

  /lodash.isstring/4.0.1:
    resolution: {integrity: sha512-0wJxfxH1wgO3GrbuP+dTTk7op+6L41QCXbGINEmD+ny/G/eCqGzxyCsh7159S+mgDDcoarnBw6PC1PS5+wUGgw==}

  /lodash.map/4.6.0:
    resolution: {integrity: sha1-dx7Hg540c9nEzeKLGTlMNWL09tM=}

  /lodash.memoize/4.1.2:
    resolution: {integrity: sha1-vMbEmkKihA7Zl/Mj6tpezRguC/4=}
    dev: true

  /lodash.merge/4.6.2:
    resolution: {integrity: sha512-0KpjqXRVvrYyCsX1swR/XTK0va6VQkQM6MNo7PqW77ByjAhoARA8EfrP1N4+KlKj8YS0ZUCtRT/YUuhyYDujIQ==}
    dev: false

  /lodash.once/4.1.1:
    resolution: {integrity: sha512-Sb487aTOCr9drQVL8pIxOzVhafOjZN9UU54hiN8PU3uAiSV7lx1yYNpbNmex2PK6dSJoNTSJUUswT651yww3Mg==}

  /lodash.pick/4.4.0:
    resolution: {integrity: sha1-UvBWEP/53tQiYRRB7R/BI6AwAbM=}
    dev: false

  /lodash.reduce/4.6.0:
    resolution: {integrity: sha1-8atrg5KZrUj3hKu/R2WW8DuRTTs=}
    dev: false

  /lodash.reject/4.6.0:
    resolution: {integrity: sha1-gNZJLcFHCGS79YNTO2UfQqn1JBU=}
    dev: false

  /lodash.some/4.6.0:
    resolution: {integrity: sha1-G7nzFO9ri63tE7VJFpsqlF62jk0=}
    dev: false

  /lodash.unescape/4.0.1:
    resolution: {integrity: sha1-vyJJiGzlFM2hEvrpIYzcBlIR/Jw=}
    dev: false

  /lodash/4.17.21:
    resolution: {integrity: sha512-v2kDEe57lecTulaDIuNTPy3Ry4gLGJ6Z1O3vE1krgXZNrsQ+LFTGHVxVjcXPs17LhbZVGedAJv8XZ1tvj5FvSg==}

  /log-symbols/1.0.2:
    resolution: {integrity: sha1-N2/3tY6jCGoPCfrMdGF+ylAeGhg=}
    engines: {node: '>=0.10.0'}
    dependencies:
      chalk: 1.1.3
    dev: true

  /log-symbols/3.0.0:
    resolution: {integrity: sha512-dSkNGuI7iG3mfvDzUuYZyvk5dD9ocYCYzNU6CYDE6+Xqd+gwme6Z00NS3dUh8mq/73HaEtT7m6W+yUPtU6BZnQ==}
    engines: {node: '>=8'}
    dependencies:
      chalk: 2.4.2
    dev: true

  /log-symbols/4.1.0:
    resolution: {integrity: sha512-8XPvpAA8uyhfteu8pIvQxpJZ7SYYdpUivZpGy6sFsBuKRY/7rQGavedeB8aK+Zkyq6upMFVL/9AW6vOYzfRyLg==}
    engines: {node: '>=10'}
    dependencies:
      chalk: 4.1.2
      is-unicode-supported: 0.1.0
    dev: true

  /log-update/2.3.0:
    resolution: {integrity: sha1-iDKP19HOeTiykoN0bwsbwSayRwg=}
    engines: {node: '>=4'}
    dependencies:
      ansi-escapes: 3.2.0
      cli-cursor: 2.1.0
      wrap-ansi: 3.0.1
    dev: true

  /longest/1.0.1:
    resolution: {integrity: sha1-MKCy2jj3N3DoKUoNIuZiXtd9AJc=}
    engines: {node: '>=0.10.0'}
    dev: false

  /longest/2.0.1:
    resolution: {integrity: sha1-eB4YMpaqlPbU2RbcM10NF676I/g=}
    engines: {node: '>=0.10.0'}
    dev: true

  /loose-envify/1.4.0:
    resolution: {integrity: sha512-lyuxPGr/Wfhrlem2CL/UcnUc1zcqKAImBDzukY7Y5F/yQiNdko6+fRLevlw1HgMySw7f611UIY408EtxRSoK3Q==}
    hasBin: true
    dependencies:
      js-tokens: 4.0.0
    dev: true

  /lower-case-first/2.0.2:
    resolution: {integrity: sha512-EVm/rR94FJTZi3zefZ82fLWab+GX14LJN4HrWBcuo6Evmsl9hEfnqxgcHCKb9q+mNf6EVdsjx/qucYFIIB84pg==}
    dependencies:
      tslib: 2.3.1
    dev: true

  /lower-case/2.0.2:
    resolution: {integrity: sha512-7fm3l3NAF9WfN6W3JOmf5drwpVqX78JtoGJ3A6W0a6ZnldM41w2fV5D490psKFTpMds8TJse/eHLFFsNHHjHgg==}
    dependencies:
      tslib: 2.3.1

  /lowercase-keys/1.0.1:
    resolution: {integrity: sha512-G2Lj61tXDnVFFOi8VZds+SoQjtQC3dgokKdDG2mTm1tx4m50NUHBOZSBwQQHyy0V12A0JTG4icfZQH+xPyh8VA==}
    engines: {node: '>=0.10.0'}
    dev: true

  /lowercase-keys/2.0.0:
    resolution: {integrity: sha512-tqNXrS78oMOE73NMxK4EMLQsQowWf8jKooH9g7xPavRT706R6bkQJ6DY2Te7QukaZsulxa30wQ7bk0pm4XiHmA==}
    engines: {node: '>=8'}
    dev: true

  /lru-cache/6.0.0:
    resolution: {integrity: sha512-Jo6dJ04CmSjuznwJSS3pUeWmd/H0ffTlkXXgwZi+eq1UCmqQwCh+eLsYOYCwY991i2Fah4h1BEMCx4qThGbsiA==}
    engines: {node: '>=10'}
    dependencies:
      yallist: 4.0.0
    dev: true

  /macos-release/2.5.0:
    resolution: {integrity: sha512-EIgv+QZ9r+814gjJj0Bt5vSLJLzswGmSUbUpbi9AIr/fsN2IWFBl2NucV9PAiek+U1STK468tEkxmVYUtuAN3g==}
    engines: {node: '>=6'}
    dev: true

  /mailparser/2.8.1:
    resolution: {integrity: sha512-H/CYAO9dsw6SFNbEGGpZsejVSWDcFlyHjb1OkHUWg0wggUekva1tNc28trB155nSqM8rhtbwTKt//orX0AmJxQ==}
    dependencies:
      encoding-japanese: 1.0.30
      he: 1.2.0
      html-to-text: 5.1.1
      iconv-lite: 0.6.2
      libmime: 5.0.0
      linkify-it: 3.0.2
      mailsplit: 5.0.0
      nodemailer: 6.4.11
      tlds: 1.208.0
    dev: false

  /mailsplit/5.0.0:
    resolution: {integrity: sha512-HeXA0eyCKBtZqbr7uoeb3Nn2L7VV8Vm27x6/YBb0ZiNzRzLoNS2PqRgGYADwh0cBzLYtqddq40bSSirqLO2LGw==}
    dependencies:
      libbase64: 1.2.1
      libmime: 4.2.1
      libqp: 1.1.0
    dev: false

  /make-dir/3.1.0:
    resolution: {integrity: sha512-g3FeP20LNwhALb/6Cz6Dd4F2ngze0jz7tbzrD2wAV+o9FeNHe4rL+yK2md0J/fiSf1sa1ADhXqi5+oVwOM/eGw==}
    engines: {node: '>=8'}
    dependencies:
      semver: 6.3.0
    dev: true

  /make-error/1.3.6:
    resolution: {integrity: sha512-s8UhlNe7vPKomQhC1qFelMokr/Sc3AgNbso3n74mVPA5LTZwkB9NlXf4XPamLxJE8h0gh73rM94xvwRT2CVInw==}
    dev: true

  /make-plural/4.3.0:
    resolution: {integrity: sha512-xTYd4JVHpSCW+aqDof6w/MebaMVNTVYBZhbB/vi513xXdiPT92JMVCo0Jq8W2UZnzYRFeVbQiQ+I25l13JuKvA==}
    hasBin: true
    optionalDependencies:
      minimist: 1.2.5
    dev: false

  /make-plural/6.2.2:
    resolution: {integrity: sha512-8iTuFioatnTTmb/YJjywkVIHLjcwkFD9Ms0JpxjEm9Mo8eQYkh1z+55dwv4yc1jQ8ftVBxWQbihvZL1DfzGGWA==}
    dev: false

  /makeerror/1.0.12:
    resolution: {integrity: sha512-JmqCvUhmt43madlpFzG4BQzG2Z3m6tvQDNKdClZnO3VbIudJYmxsT0FNJMeiB2+JTSlTQTSbU8QdesVmwJcmLg==}
    dependencies:
      tmpl: 1.0.5
    dev: true

  /map-cache/0.2.2:
    resolution: {integrity: sha1-wyq9C9ZSXZsFFkW7TyasXcmKDb8=}
    engines: {node: '>=0.10.0'}
    dev: true

  /map-obj/1.0.1:
    resolution: {integrity: sha1-2TPOuSBdgr3PSIb2dCvcK03qFG0=}
    engines: {node: '>=0.10.0'}
    dev: true

  /map-obj/4.3.0:
    resolution: {integrity: sha512-hdN1wVrZbb29eBGiGjJbeP8JbKjq1urkHJ/LIP/NY48MZ1QVXUsQBV1G1zvYFHn1XE06cwjBsOI2K3Ulnj1YXQ==}
    engines: {node: '>=8'}
    dev: true

  /map-visit/1.0.0:
    resolution: {integrity: sha1-7Nyo8TFE5mDxtb1B8S80edmN+48=}
    engines: {node: '>=0.10.0'}
    dependencies:
      object-visit: 1.0.1
    dev: true

  /math-interval-parser/2.0.1:
    resolution: {integrity: sha512-VmlAmb0UJwlvMyx8iPhXUDnVW1F9IrGEd9CIOmv+XL8AErCUUuozoDMrgImvnYt2A+53qVX/tPW6YJurMKYsvA==}
    engines: {node: '>=0.10.0'}
    dev: false

  /media-typer/0.3.0:
    resolution: {integrity: sha1-hxDXrwqmJvj/+hzgAWhUUmMlV0g=}
    engines: {node: '>= 0.6'}
    dev: false

  /memorystream/0.3.1:
    resolution: {integrity: sha1-htcJCzDORV1j+64S3aUaR93K+bI=}
    engines: {node: '>= 0.10.0'}
    dev: true

  /mensch/0.3.4:
    resolution: {integrity: sha512-IAeFvcOnV9V0Yk+bFhYR07O3yNina9ANIN5MoXBKYJ/RLYPurd2d0yw14MDhpr9/momp0WofT1bPUh3hkzdi/g==}
    dev: false

  /meow/8.1.2:
    resolution: {integrity: sha512-r85E3NdZ+mpYk1C6RjPFEMSE+s1iZMuHtsHAqY0DT3jZczl0diWUZ8g6oU7h0M9cD2EL+PzaYghhCLzR0ZNn5Q==}
    engines: {node: '>=10'}
    dependencies:
      '@types/minimist': 1.2.2
      camelcase-keys: 6.2.2
      decamelize-keys: 1.1.0
      hard-rejection: 2.1.0
      minimist-options: 4.1.0
      normalize-package-data: 3.0.3
      read-pkg-up: 7.0.1
      redent: 3.0.0
      trim-newlines: 3.0.1
      type-fest: 0.18.1
      yargs-parser: 20.2.9
    dev: true

  /merge-descriptors/1.0.1:
    resolution: {integrity: sha1-sAqqVW3YtEVoFQ7J0blT8/kMu2E=}
    dev: false

  /merge-stream/2.0.0:
    resolution: {integrity: sha512-abv/qOcuPfk3URPfDzmZU1LKmuw8kT+0nIHvKrKgFrwifol/doWcdA4ZqsWQ8ENrFKkd67Mfpo/LovbIUsbt3w==}
    dev: true

  /merge/2.1.1:
    resolution: {integrity: sha512-jz+Cfrg9GWOZbQAnDQ4hlVnQky+341Yk5ru8bZSe6sIDTCIg8n9i/u7hSQGSVOF3C7lH6mGtqjkiT9G4wFLL0w==}

  /merge2/1.4.1:
    resolution: {integrity: sha512-8q7VEgMJW4J8tcfVPy8g09NcQwZdbwFEqhe/WZkoIzjn/3TGDwtOCYtXGxA3O8tPzpczCCDgv+P2P5y00ZJOOg==}
    engines: {node: '>= 8'}
    dev: true

  /meros/1.2.0_@types+node@17.0.21:
    resolution: {integrity: sha512-3QRZIS707pZQnijHdhbttXRWwrHhZJ/gzolneoxKVz9N/xmsvY/7Ls8lpnI9gxbgxjcHsAVEW3mgwiZCo6kkJQ==}
    engines: {node: '>=12'}
    peerDependencies:
      '@types/node': '>=12'
    peerDependenciesMeta:
      '@types/node':
        optional: true
    dependencies:
      '@types/node': 17.0.21
    dev: true

  /messageformat-formatters/2.0.1:
    resolution: {integrity: sha512-E/lQRXhtHwGuiQjI7qxkLp8AHbMD5r2217XNe/SREbBlSawe0lOqsFb7rflZJmlQFSULNLIqlcjjsCPlB3m3Mg==}
    dev: false

  /messageformat-parser/4.1.3:
    resolution: {integrity: sha512-2fU3XDCanRqeOCkn7R5zW5VQHWf+T3hH65SzuqRvjatBK7r4uyFa5mEX+k6F9Bd04LVM5G4/BHBTUJsOdW7uyg==}
    dev: false

  /messageformat/2.3.0:
    resolution: {integrity: sha512-uTzvsv0lTeQxYI2y1NPa1lItL5VRI8Gb93Y2K2ue5gBPyrbJxfDi/EYWxh2PKv5yO42AJeeqblS9MJSh/IEk4w==}
    deprecated: Package renamed as '@messageformat/core', see messageformat.github.io for more details. 'messageformat' will eventually provide a polyfill for Intl.MessageFormat, once it's been defined by Unicode & ECMA.
    dependencies:
      make-plural: 4.3.0
      messageformat-formatters: 2.0.1
      messageformat-parser: 4.1.3
    dev: false

  /methods/1.1.2:
    resolution: {integrity: sha1-VSmk1nZUE07cxSZmVoNbD4Ua/O4=}
    engines: {node: '>= 0.6'}

  /micromatch/3.1.10:
    resolution: {integrity: sha512-MWikgl9n9M3w+bpsY3He8L+w9eF9338xRl8IAO5viDizwSzziFEyUzo2xrrloB64ADbTf8uA8vRqqttDTOmccg==}
    engines: {node: '>=0.10.0'}
    dependencies:
      arr-diff: 4.0.0
      array-unique: 0.3.2
      braces: 2.3.2
      define-property: 2.0.2
      extend-shallow: 3.0.2
      extglob: 2.0.4
      fragment-cache: 0.2.1
      kind-of: 6.0.3
      nanomatch: 1.2.13
      object.pick: 1.3.0
      regex-not: 1.0.2
      snapdragon: 0.8.2
      to-regex: 3.0.2
    transitivePeerDependencies:
      - supports-color
    dev: true

  /micromatch/4.0.4:
    resolution: {integrity: sha512-pRmzw/XUcwXGpD9aI9q/0XOwLNygjETJ8y0ao0wdqprrzDa4YnxLcz7fQRZr8voh8V10kGhABbNcHVk5wHgWwg==}
    engines: {node: '>=8.6'}
    dependencies:
      braces: 3.0.2
      picomatch: 2.3.1

  /mime-db/1.51.0:
    resolution: {integrity: sha512-5y8A56jg7XVQx2mbv1lu49NR4dokRnhZYTtL+KGfaa27uq4pSTXkwQkFJl4pkRMyNFz/EtYDSkiiEHx3F7UN6g==}
    engines: {node: '>= 0.6'}

  /mime-types/2.1.34:
    resolution: {integrity: sha512-6cP692WwGIs9XXdOO4++N+7qjqv0rqxxVvJ3VHPh/Sc9mVZcQP+ZGhkKiTvWMQRr2tbHkJP/Yn7Y0npb3ZBs4A==}
    engines: {node: '>= 0.6'}
    dependencies:
      mime-db: 1.51.0

  /mime/1.6.0:
    resolution: {integrity: sha512-x0Vn8spI+wuJ1O6S7gnbaQg8Pxh4NNHb7KSINmEWKiPE4RKOplvijn+NkmYmmRgP68mc70j2EbeTFRsrswaQeg==}
    engines: {node: '>=4'}
    hasBin: true
    dev: false

  /mime/2.6.0:
    resolution: {integrity: sha512-USPkMeET31rOMiarsBNIHZKLGgvKc/LrjofAnBlOttf5ajRvqiRA8QsenbcooctK6d6Ts6aqZXBA+XbkKthiQg==}
    engines: {node: '>=4.0.0'}
    hasBin: true
    dev: true

  /mimer/1.1.1:
    resolution: {integrity: sha512-ye7CWOnSgiX3mqOLJ0bNGxRAULS5a/gzjj6lGSCnRTkbLUhNvt/7dI80b6GZRoaj4CsylcWQzyyKKh1a3CT74g==}
    engines: {node: '>= 6.0'}
    hasBin: true
    dev: false

  /mimic-fn/1.2.0:
    resolution: {integrity: sha512-jf84uxzwiuiIVKiOLpfYk7N46TSy8ubTonmneY9vrpHNAnp0QBt2BxWV9dO3/j+BoVAb+a5G6YDPW3M5HOdMWQ==}
    engines: {node: '>=4'}
    dev: true

  /mimic-fn/2.1.0:
    resolution: {integrity: sha512-OqbOk5oEQeAZ8WXWydlu9HJjz9WVdEIvamMCcXmuqUYjTknH/sqsWvhQ3vgwKFRR1HpjvNBKQ37nbJgYzGqGcg==}
    engines: {node: '>=6'}
    dev: true

  /mimic-response/1.0.1:
    resolution: {integrity: sha512-j5EctnkH7amfV/q5Hgmoal1g2QHFJRraOtmx0JpIqkxhBhI/lJSl1nMpQ45hVarwNETOoWEimndZ4QK0RHxuxQ==}
    engines: {node: '>=4'}
    dev: true

  /mimic-response/3.1.0:
    resolution: {integrity: sha512-z0yWI+4FDrrweS8Zmt4Ej5HdJmky15+L2e6Wgn3+iK5fWzb6T3fhNFq2+MeTRb064c6Wr4N/wv0DzQTjNzHNGQ==}
    engines: {node: '>=10'}
    dev: true

  /min-indent/1.0.1:
    resolution: {integrity: sha512-I9jwMn07Sy/IwOj3zVkVik2JTvgpaykDZEigL6Rx6N9LbMywwUSMtxET+7lVoDLLd3O3IXwJwvuuns8UB/HeAg==}
    engines: {node: '>=4'}
    dev: true

  /minimalistic-assert/1.0.1:
    resolution: {integrity: sha512-UtJcAD4yEaGtjPezWuO9wC4nwUnVH/8/Im3yEHQP4b67cXlD/Qr9hdITCU1xDbSEXg2XKNaP8jsReV7vQd00/A==}
    dev: false

  /minimalistic-crypto-utils/1.0.1:
    resolution: {integrity: sha512-JIYlbt6g8i5jKfJ3xz7rF0LXmv2TkDxBLUkiBeZ7bAx4GnnNMr8xFpGnOxn6GhTEHx3SjRrZEoU+j04prX1ktg==}
    dev: false

  /minimatch/3.0.4:
    resolution: {integrity: sha512-yJHVQEhyqPLUTgt9B83PXu6W3rx4MvvHvSUvToogpwoGDOUQ+yDrR0HRot+yOCdCO7u4hX3pWft6kWBBcqh0UA==}
    dependencies:
      brace-expansion: 1.1.11
    dev: true

  /minimatch/3.1.2:
    resolution: {integrity: sha512-J7p63hRiAjw1NDEww1W7i37+ByIrOWO5XQQAzZ3VOcL0PNybwpfmV/N05zFAzwQ9USyEcX6t3UO+K5aqBQOIHw==}
    dependencies:
      brace-expansion: 1.1.11

  /minimatch/4.2.1:
    resolution: {integrity: sha512-9Uq1ChtSZO+Mxa/CL1eGizn2vRn3MlLgzhT0Iz8zaY8NdvxvB0d5QdPFmCKf7JKA9Lerx5vRrnwO03jsSfGG9g==}
    engines: {node: '>=10'}
    dependencies:
      brace-expansion: 1.1.11
    dev: true

  /minimist-options/4.1.0:
    resolution: {integrity: sha512-Q4r8ghd80yhO/0j1O3B2BjweX3fiHg9cdOwjJd2J76Q135c+NDxGCqdYKQ1SKBuFfgWbAUzBfvYjPUEeNgqN1A==}
    engines: {node: '>= 6'}
    dependencies:
      arrify: 1.0.1
      is-plain-obj: 1.1.0
      kind-of: 6.0.3
    dev: true

  /minimist/1.2.5:
    resolution: {integrity: sha512-FM9nNUYrRBAELZQT3xeZQ7fmMOBg6nWNmJKTcgsJeaLstP/UODVpGsr5OhXhhXg6f+qtJ8uiZ+PUxkDWcgIXLw==}

  /mixin-deep/1.3.2:
    resolution: {integrity: sha512-WRoDn//mXBiJ1H40rqa3vH0toePwSsGb45iInWlTySa+Uu4k3tYUSxa2v1KqAiLtvlrSzaExqS1gtk96A9zvEA==}
    engines: {node: '>=0.10.0'}
    dependencies:
      for-in: 1.0.2
      is-extendable: 1.0.1
    dev: true

  /mkdirp/0.5.5:
    resolution: {integrity: sha512-NKmAlESf6jMGym1++R0Ra7wvhV+wFW63FaSOFPwRahvea0gMUcGUhVeAg/0BC0wiv9ih5NYPB1Wn1UEI1/L+xQ==}
    hasBin: true
    dependencies:
      minimist: 1.2.5
    dev: true

  /mkdirp/1.0.4:
    resolution: {integrity: sha512-vVqVZQyf3WLx2Shd0qJ9xuvqgAyKPLAiqITEtqW0oIUjzo3PePDd6fW9iFz30ef7Ysp/oiWqbhszeGWW2T6Gzw==}
    engines: {node: '>=10'}
    hasBin: true
    dev: true

  /modify-values/1.0.1:
    resolution: {integrity: sha512-xV2bxeN6F7oYjZWTe/YPAy6MN2M+sL4u/Rlm2AHCIVGfo2p1yGmBHQ6vHehl4bRTZBdHu3TSkWdYgkwpYzAGSw==}
    engines: {node: '>=0.10.0'}
    dev: true

  /moment/2.29.1:
    resolution: {integrity: sha512-kHmoybcPV8Sqy59DwNDY3Jefr64lK/by/da0ViFcuA4DH0vQg5Q6Ze5VimxkfQNSC+Mls/Kx53s7TjP1RhFEDQ==}
    dev: false

  /ms/2.0.0:
    resolution: {integrity: sha512-Tpp60P6IUJDTuOq/5Z8cdskzJujfwqfOTkrwIwj7IRISpnkJnT6SyJ4PCPnGMoFjC9ddhal5KVIYtAt97ix05A==}

  /ms/2.1.1:
    resolution: {integrity: sha512-tgp+dl5cGk28utYktBsrFqA7HKgrhgPsg6Z/EfhWI4gl1Hwq8B/GmY/0oXZ6nF8hDVesS/FpnYaD/kOWhYQvyg==}
    dev: false

  /ms/2.1.2:
    resolution: {integrity: sha512-sGkPx+VjMtmA6MX27oA4FBFELFCZZ4S4XqeGOXCv68tT+jb3vk/RyaKWP0PTKyWtmLSM0b+adUTEvbs1PEaH2w==}

  /ms/2.1.3:
    resolution: {integrity: sha512-6FlzubTLZG3J2a/NVCAleEhjzq5oxgHyaCU9yYXvcLsvoVaHJq/s5xXI6/XXP6tz7R9xAOtHnSO/tXtF3WRTlA==}

  /multimatch/4.0.0:
    resolution: {integrity: sha512-lDmx79y1z6i7RNx0ZGCPq1bzJ6ZoDDKbvh7jxr9SJcWLkShMzXrHbYVpTdnhNM5MXpDUxCQ4DgqVttVXlBgiBQ==}
    engines: {node: '>=8'}
    dependencies:
      '@types/minimatch': 3.0.5
      array-differ: 3.0.0
      array-union: 2.1.0
      arrify: 2.0.1
      minimatch: 3.1.2
    dev: false

  /mustache/4.2.0:
    resolution: {integrity: sha512-71ippSywq5Yb7/tVYyGbkBggbU8H3u5Rz56fH60jGFgr8uHwxs+aSKeqmluIVzM0m0kB7xQjKS6qPfd0b2ZoqQ==}
    hasBin: true
    dev: false

  /mute-stream/0.0.7:
    resolution: {integrity: sha1-MHXOk7whuPq0PhvE2n6BFe0ee6s=}
    dev: true

  /mute-stream/0.0.8:
    resolution: {integrity: sha512-nnbWWOkoWyUsTjKrhgD0dcz22mdkSnpYqbEjIm2nhwhuxlSkpywJmBo8h0ZqJdkp73mb90SssHkN4rsRaBAfAA==}
    dev: true

  /mylas/2.1.9:
    resolution: {integrity: sha512-pa+cQvmhoM8zzgitPYZErmDt9EdTNVnXsH1XFjMeM4TyG4FFcgxrvK1+jwabVFwUOEDaSWuXBMjg43kqt/Ydlg==}
    engines: {node: '>=12.0.0'}
    dev: true

  /nanomatch/1.2.13:
    resolution: {integrity: sha512-fpoe2T0RbHwBTBUOftAfBPaDEi06ufaUai0mE6Yn1kacc3SnTErfb/h+X94VXzI64rKFHYImXSvdwGGCmwOqCA==}
    engines: {node: '>=0.10.0'}
    dependencies:
      arr-diff: 4.0.0
      array-unique: 0.3.2
      define-property: 2.0.2
      extend-shallow: 3.0.2
      fragment-cache: 0.2.1
      is-windows: 1.0.2
      kind-of: 6.0.3
      object.pick: 1.3.0
      regex-not: 1.0.2
      snapdragon: 0.8.2
      to-regex: 3.0.2
    transitivePeerDependencies:
      - supports-color
    dev: true

  /natural-compare/1.4.0:
    resolution: {integrity: sha1-Sr6/7tdUHywnrPspvbvRXI1bpPc=}
    dev: true

  /negotiator/0.6.3:
    resolution: {integrity: sha512-+EUsqGPLsM+j/zdChZjsnX51g4XrHFOIXwfnCVPGlQk/k5giakcKsuxCObBRu6DSm9opw/O6slWbJdghQM4bBg==}
    engines: {node: '>= 0.6'}
    dev: false

  /neo-async/2.6.2:
    resolution: {integrity: sha512-Yd3UES5mWCSqR+qNT93S3UoYUkqAZ9lLg8a7g9rimsWmYGK8cVToA4/sF3RrshdyV3sAGMXVUmpMYOw+dLpOuw==}
    dev: true

  /new-github-release-url/1.0.0:
    resolution: {integrity: sha512-dle7yf655IMjyFUqn6Nxkb18r4AOAkzRcgcZv6WZ0IqrOH4QCEZ8Sm6I7XX21zvHdBeeMeTkhR9qT2Z0EJDx6A==}
    engines: {node: '>=10'}
    dependencies:
      type-fest: 0.4.1
    dev: true

  /nice-try/1.0.5:
    resolution: {integrity: sha512-1nh45deeb5olNY7eX82BkPO7SSxR5SSYJiPTrTdFUVYwAl8CKMA5N9PjTYkHiRjisVcxcQ1HXdLhx2qxxJzLNQ==}

  /no-case/3.0.4:
    resolution: {integrity: sha512-fgAN3jGAh+RoxUGZHTSOLJIqUc2wmoBwGR4tbpNAKmmovFoWq0OdRkb0VkldReO2a2iBT/OEulG9XSUc10r3zg==}
    dependencies:
      lower-case: 2.0.2
      tslib: 2.3.1

  /nocache/2.1.0:
    resolution: {integrity: sha512-0L9FvHG3nfnnmaEQPjT9xhfN4ISk0A8/2j4M37Np4mcDesJjHgEUfgPhdCyZuFI954tjokaIj/A3NdpFNdEh4Q==}
    engines: {node: '>=4.0.0'}
    dev: false

  /node-domexception/1.0.0:
    resolution: {integrity: sha512-/jKZoMpw0F8GRwl4/eLROPA3cfcXtLApP0QzLmUT/HuPCZWyB7IY9ZrMeKw2O/nFIqPQB3PVM9aYm0F312AXDQ==}
    engines: {node: '>=10.5.0'}
    dev: true

  /node-fetch/2.6.7:
    resolution: {integrity: sha512-ZjMPFEfVx5j+y2yF35Kzx5sF7kDzxuDj6ziH4FFbOp87zKDZNx8yExJIb05OGF4Nlt9IHFIMBkRl41VdvcNdbQ==}
    engines: {node: 4.x || >=6.0.0}
    peerDependencies:
      encoding: ^0.1.0
    peerDependenciesMeta:
      encoding:
        optional: true
    dependencies:
      whatwg-url: 5.0.0

  /node-int64/0.4.0:
    resolution: {integrity: sha1-h6kGXNs1XTGC2PlM4RGIuCXGijs=}
    dev: true

  /node-releases/2.0.2:
    resolution: {integrity: sha512-XxYDdcQ6eKqp/YjI+tb2C5WM2LgjnZrfYg4vgQt49EK268b6gYCHsBLrK2qvJo4FmCtqmKezb0WZFK4fkrZNsg==}
    dev: true

  /node-rsa/1.1.1:
    resolution: {integrity: sha512-Jd4cvbJMryN21r5HgxQOpMEqv+ooke/korixNNK3mGqfGJmy0M77WDDzo/05969+OkMy3XW1UuZsSmW9KQm7Fw==}
    dependencies:
      asn1: 0.2.6
    dev: false

  /nodemailer/6.4.11:
    resolution: {integrity: sha512-BVZBDi+aJV4O38rxsUh164Dk1NCqgh6Cm0rQSb9SK/DHGll/DrCMnycVDD7msJgZCnmVa8ASo8EZzR7jsgTukQ==}
    engines: {node: '>=6.0.0'}
    requiresBuild: true
    dev: false

  /nodemailer/6.4.16:
    resolution: {integrity: sha512-68K0LgZ6hmZ7PVmwL78gzNdjpj5viqBdFqKrTtr9bZbJYj6BRj5W6WGkxXrEnUl3Co3CBXi3CZBUlpV/foGnOQ==}
    engines: {node: '>=6.0.0'}
    dev: false

  /nofilter/1.0.4:
    resolution: {integrity: sha512-N8lidFp+fCz+TD51+haYdbDGrcBWwuHX40F5+z0qkUjMJ5Tp+rdSuAkMJ9N9eoolDlEVTf6u5icM+cNKkKW2mA==}
    engines: {node: '>=8'}
    dev: false

  /normalize-package-data/2.5.0:
    resolution: {integrity: sha512-/5CMN3T0R4XTj4DcGaexo+roZSdSFW/0AOOTROrjxzCG1wrWXEsGbRKevjlIL+ZDE4sZlJr5ED4YW0yqmkK+eA==}
    dependencies:
      hosted-git-info: 2.8.9
      resolve: 1.22.0
      semver: 5.7.1
      validate-npm-package-license: 3.0.4
    dev: true

  /normalize-package-data/3.0.3:
    resolution: {integrity: sha512-p2W1sgqij3zMMyRC067Dg16bfzVH+w7hyegmpIvZ4JNjqtGOVAIvLmjBx3yP7YTe9vKJgkoNOPjwQGogDoMXFA==}
    engines: {node: '>=10'}
    dependencies:
      hosted-git-info: 4.1.0
      is-core-module: 2.8.1
      semver: 7.3.5
      validate-npm-package-license: 3.0.4
    dev: true

  /normalize-path/2.1.1:
    resolution: {integrity: sha1-GrKLVW4Zg2Oowab35vogE3/mrtk=}
    engines: {node: '>=0.10.0'}
    dependencies:
      remove-trailing-separator: 1.1.0
    dev: true

  /normalize-path/3.0.0:
    resolution: {integrity: sha512-6eZs5Ls3WtCisHWp9S2GUy8dqkpGi4BVSz3GaqiE6ezub0512ESztXUwUB6C6IKbQkY2Pnb/mD4WYojCRwcwLA==}
    engines: {node: '>=0.10.0'}
    dev: true

  /normalize-url/2.0.1:
    resolution: {integrity: sha512-D6MUW4K/VzoJ4rJ01JFKxDrtY1v9wrgzCX5f2qj/lzH1m/lW6MhUZFKerVsnyjOhOsYzI9Kqqak+10l4LvLpMw==}
    engines: {node: '>=4'}
    dependencies:
      prepend-http: 2.0.0
      query-string: 5.1.1
      sort-keys: 2.0.0
    dev: false

  /normalize-url/4.5.1:
    resolution: {integrity: sha512-9UZCFRHQdNrfTpGg8+1INIg93B6zE0aXMVFkw1WFwvO4SlZywU6aLg5Of0Ap/PgcbSw4LNxvMWXMeugwMCX0AA==}
    engines: {node: '>=8'}
    dev: true

  /normalize-url/6.1.0:
    resolution: {integrity: sha512-DlL+XwOy3NxAQ8xuC0okPgK46iuVNAK01YN7RueYBqqFeGsBjV9XmCAzAdgt+667bCl5kPh9EqKKDwnaPG1I7A==}
    engines: {node: '>=10'}
    dev: true

  /npm-run-all/4.1.5:
    resolution: {integrity: sha512-Oo82gJDAVcaMdi3nuoKFavkIHBRVqQ1qvMb+9LHk/cF4P6B2m8aP04hGf7oL6wZ9BuGwX1onlLhpuoofSyoQDQ==}
    engines: {node: '>= 4'}
    hasBin: true
    dependencies:
      ansi-styles: 3.2.1
      chalk: 2.4.2
      cross-spawn: 6.0.5
      memorystream: 0.3.1
      minimatch: 3.1.2
      pidtree: 0.3.1
      read-pkg: 3.0.0
      shell-quote: 1.7.3
      string.prototype.padend: 3.1.3
    dev: true

  /npm-run-path/4.0.1:
    resolution: {integrity: sha512-S48WzZW777zhNIrn7gxOlISNAqi9ZC/uQFnRdbeIHhZhCA6UqpkOT8T1G7BvfdgP4Er8gF4sUbaS0i7QvIfCWw==}
    engines: {node: '>=8'}
    dependencies:
      path-key: 3.1.1
    dev: true

  /nth-check/1.0.2:
    resolution: {integrity: sha512-WeBOdju8SnzPN5vTUJYxYUxLeXpCaVP5i5e0LF8fg7WORF2Wd7wFX/pk0tYZk7s8T+J7VLy0Da6J1+wCT0AtHg==}
    dependencies:
      boolbase: 1.0.0
    dev: false

  /nullthrows/1.1.1:
    resolution: {integrity: sha512-2vPPEi+Z7WqML2jZYddDIfy5Dqb0r2fze2zTxNNknZaFpVHU3mFB3R+DWeJWGVx0ecvttSGlJTI+WG+8Z4cDWw==}
    dev: true

  /number-is-nan/1.0.1:
    resolution: {integrity: sha1-CXtgK1NCKlIsGvuHkDGDNpQaAR0=}
    engines: {node: '>=0.10.0'}
    dev: true

  /nwsapi/2.2.0:
    resolution: {integrity: sha512-h2AatdwYH+JHiZpv7pt/gSX1XoRGb7L/qSIeuqA6GwYoF9w1vP1cw42TO0aI2pNyshRK5893hNSl+1//vHK7hQ==}
    dev: true

  /oauth-sign/0.9.0:
    resolution: {integrity: sha512-fexhUFFPTGV8ybAtSIGbV6gOkSv8UtRbDBnAyLQw4QPKkgNlsH2ByPGtMUqdWkos6YCRmAqViwgZrJc/mRDzZQ==}
    dev: false

  /oauth/0.9.15:
    resolution: {integrity: sha512-a5ERWK1kh38ExDEfoO6qUHJb32rd7aYmPHuyCu3Fta/cnICvYmgd2uhuKXvPD+PXB+gCEYYEaQdIRAjCOwAKNA==}
    dev: false

  /object-assign/4.1.1:
    resolution: {integrity: sha1-IQmtx5ZYh8/AXLvUQsrIv7s2CGM=}
    engines: {node: '>=0.10.0'}

  /object-copy/0.1.0:
    resolution: {integrity: sha1-fn2Fi3gb18mRpBupde04EnVOmYw=}
    engines: {node: '>=0.10.0'}
    dependencies:
      copy-descriptor: 0.1.1
      define-property: 0.2.5
      kind-of: 3.2.2
    dev: true

  /object-inspect/1.12.0:
    resolution: {integrity: sha512-Ho2z80bVIvJloH+YzRmpZVQe87+qASmBUKZDWgx9cu+KDrX2ZDH/3tMy+gXbZETVGs2M8YdxObOh7XAtim9Y0g==}

  /object-keys/1.1.1:
    resolution: {integrity: sha512-NuAESUOUMrlIXOfHKzD6bpPu3tYt3xvjNdRIQ+FeT0lNb4K8WR70CaDxhuNguS2XG+GjkyMwOzsN5ZktImfhLA==}
    engines: {node: '>= 0.4'}

  /object-visit/1.0.1:
    resolution: {integrity: sha1-95xEk68MU3e1n+OdOV5BBC3QRbs=}
    engines: {node: '>=0.10.0'}
    dependencies:
      isobject: 3.0.1
    dev: true

  /object.assign/4.1.2:
    resolution: {integrity: sha512-ixT2L5THXsApyiUPYKmW+2EHpXXe5Ii3M+f4e+aJFAHao5amFRW6J0OO6c/LU8Be47utCx2GL89hxGB6XSmKuQ==}
    engines: {node: '>= 0.4'}
    dependencies:
      call-bind: 1.0.2
      define-properties: 1.1.3
      has-symbols: 1.0.3
      object-keys: 1.1.1

  /object.pick/1.3.0:
    resolution: {integrity: sha1-h6EKxMFpS9Lhy/U1kaZhQftd10c=}
    engines: {node: '>=0.10.0'}
    dependencies:
      isobject: 3.0.1
    dev: true

  /on-finished/2.3.0:
    resolution: {integrity: sha1-IPEzZIGwg811M3mSoWlxqi2QaUc=}
    engines: {node: '>= 0.8'}
    dependencies:
      ee-first: 1.1.1
    dev: false

  /once/1.4.0:
    resolution: {integrity: sha1-WDsap3WWHUsROsF9nFC6753Xa9E=}
    dependencies:
      wrappy: 1.0.2

  /onetime/2.0.1:
    resolution: {integrity: sha1-BnQoIw/WdEOyeUsiu6UotoZ5YtQ=}
    engines: {node: '>=4'}
    dependencies:
      mimic-fn: 1.2.0
    dev: true

  /onetime/5.1.2:
    resolution: {integrity: sha512-kbpaSSGJTWdAY5KPVeMOKXSrPtr8C8C7wodJbcsd51jRnmD+GZu8Y0VoU6Dm5Z4vWr0Ig/1NKuWRKf7j5aaYSg==}
    engines: {node: '>=6'}
    dependencies:
      mimic-fn: 2.1.0
    dev: true

  /open/6.4.0:
    resolution: {integrity: sha512-IFenVPgF70fSm1keSd2iDBIDIBZkroLeuffXq+wKTzTJlBpesFWojV9lb8mzOfaAzM1sr7HQHuO0vtV0zYekGg==}
    engines: {node: '>=8'}
    dependencies:
      is-wsl: 1.1.0
    dev: false

  /open/7.4.2:
    resolution: {integrity: sha512-MVHddDVweXZF3awtlAS+6pgKLlm/JgxZ90+/NBurBoQctVOOB/zDdVjcyPzQ+0laDGbsWgrRkflI65sQeOgT9Q==}
    engines: {node: '>=8'}
    dependencies:
      is-docker: 2.2.1
      is-wsl: 2.2.0

  /optionator/0.8.3:
    resolution: {integrity: sha512-+IW9pACdk3XWmmTXG8m3upGUJst5XRGzxMRjXzAuJ1XnIFNvfhjjIuYkDvysnPQ7qzqVzLt78BCruntqRhWQbA==}
    engines: {node: '>= 0.8.0'}
    dependencies:
      deep-is: 0.1.4
      fast-levenshtein: 2.0.6
      levn: 0.3.0
      prelude-ls: 1.1.2
      type-check: 0.3.2
      word-wrap: 1.2.3
    dev: true

  /ora/5.4.1:
    resolution: {integrity: sha512-5b6Y85tPxZZ7QytO+BQzysW31HJku27cRIlkbAXaNx+BdcVi+LlRFmVXzeF6a7JCwJpyw5c4b+YSVImQIrBpuQ==}
    engines: {node: '>=10'}
    dependencies:
      bl: 4.1.0
      chalk: 4.1.2
      cli-cursor: 3.1.0
      cli-spinners: 2.6.1
      is-interactive: 1.0.0
      is-unicode-supported: 0.1.0
      log-symbols: 4.1.0
      strip-ansi: 6.0.1
      wcwidth: 1.0.1
    dev: true

  /os-name/4.0.1:
    resolution: {integrity: sha512-xl9MAoU97MH1Xt5K9ERft2YfCAoaO6msy1OBA0ozxEC0x0TmIoE6K3QvgJMMZA9yKGLmHXNY/YZoDbiGDj4zYw==}
    engines: {node: '>=10'}
    dependencies:
      macos-release: 2.5.0
      windows-release: 4.0.0
    dev: true

  /os-tmpdir/1.0.2:
    resolution: {integrity: sha1-u+Z0BseaqFxc/sdm/lc0VV36EnQ=}
    engines: {node: '>=0.10.0'}

  /otplib/12.0.1:
    resolution: {integrity: sha512-xDGvUOQjop7RDgxTQ+o4pOol0/3xSZzawTiPKRrHnQWAy0WjhNs/5HdIDJCrqC4MBynmjXgULc6YfioaxZeFgg==}
    dependencies:
      '@otplib/core': 12.0.1
      '@otplib/preset-default': 12.0.1
      '@otplib/preset-v11': 12.0.1
    dev: false

  /p-cancelable/1.1.0:
    resolution: {integrity: sha512-s73XxOZ4zpt1edZYZzvhqFa6uvQc1vwUa0K0BdtIZgQMAJj9IbebH+JkgKZc9h+B05PKHLOTl4ajG1BmNrVZlw==}
    engines: {node: '>=6'}
    dev: true

  /p-cancelable/2.1.1:
    resolution: {integrity: sha512-BZOr3nRQHOntUjTrH8+Lh54smKHoHyur8We1V8DSMVrl5A2malOOwuJRnKRDjSnkoeBh4at6BwEnb5I7Jl31wg==}
    engines: {node: '>=8'}
    dev: true

  /p-finally/2.0.1:
    resolution: {integrity: sha512-vpm09aKwq6H9phqRQzecoDpD8TmVyGw70qmWlyq5onxY7tqyTTFVvxMykxQSQKILBSFlbXpypIw2T1Ml7+DDtw==}
    engines: {node: '>=8'}
    dev: true

  /p-limit/1.3.0:
    resolution: {integrity: sha512-vvcXsLAJ9Dr5rQOPk7toZQZJApBl2K4J6dANSsEuh6QI41JYcsS/qhTGa9ErIUUgK3WNQoJYvylxvjqmiqEA9Q==}
    engines: {node: '>=4'}
    dependencies:
      p-try: 1.0.0
    dev: true

  /p-limit/2.3.0:
    resolution: {integrity: sha512-//88mFWSJx8lxCzwdAABTJL2MyWB12+eIY7MDL2SqLmAkeKU9qxRvWuSyTjm3FUmpBEMuFfckAIqEaVGUDxb6w==}
    engines: {node: '>=6'}
    dependencies:
      p-try: 2.2.0

  /p-limit/3.1.0:
    resolution: {integrity: sha512-TYOanM3wGwNGsZN2cVTYPArw454xnXj5qmWF1bEoAc4+cU/ol7GVh7odevjp1FNHduHc3KZMcFduxU5Xc6uJRQ==}
    engines: {node: '>=10'}
    dependencies:
      yocto-queue: 0.1.0
    dev: true

  /p-locate/2.0.0:
    resolution: {integrity: sha1-IKAQOyIqcMj9OcwuWAaA893l7EM=}
    engines: {node: '>=4'}
    dependencies:
      p-limit: 1.3.0
    dev: true

  /p-locate/3.0.0:
    resolution: {integrity: sha512-x+12w/To+4GFfgJhBEpiDcLozRJGegY+Ei7/z0tSLkMmxGZNybVMSfWj9aJn8Z5Fc7dBUNJOOVgPv2H7IwulSQ==}
    engines: {node: '>=6'}
    dependencies:
      p-limit: 2.3.0
    dev: false

  /p-locate/4.1.0:
    resolution: {integrity: sha512-R79ZZ/0wAxKGu3oYMlz8jy/kbhsNrS7SKZ7PxEHBgJ5+F2mtFW2fK2cOtBh1cHYkQsbzFV7I+EoRKe6Yt0oK7A==}
    engines: {node: '>=8'}
    dependencies:
      p-limit: 2.3.0

  /p-locate/5.0.0:
    resolution: {integrity: sha512-LaNjtRWUBY++zB5nE/NwcaoMylSPk+S+ZHNB1TzdbMJMny6dynpAGt7X/tl/QYq3TIeE6nxHppbo2LGymrG5Pw==}
    engines: {node: '>=10'}
    dependencies:
      p-limit: 3.1.0
    dev: true

  /p-map/2.1.0:
    resolution: {integrity: sha512-y3b8Kpd8OAN444hxfBbFfj1FY/RjtTd8tzYwhUqNYXx0fXx2iX4maP4Qr6qhIKbQXI02wTLAda4fYUbDagTUFw==}
    engines: {node: '>=6'}
    dev: true

  /p-try/1.0.0:
    resolution: {integrity: sha1-y8ec26+P1CKOE/Yh8rGiN8GyB7M=}
    engines: {node: '>=4'}
    dev: true

  /p-try/2.2.0:
    resolution: {integrity: sha512-R4nPAVTAU0B9D35/Gk3uJf/7XYbQcyohSKdvAxIRSNghFl4e71hVoGnBNQz9cWaXxO2I10KTC+3jMdvvoKw6dQ==}
    engines: {node: '>=6'}

  /package-json/6.5.0:
    resolution: {integrity: sha512-k3bdm2n25tkyxcjSKzB5x8kfVxlMdgsbPr0GkZcwHsLpba6cBjqCt1KlcChKEvxHIcTB1FVMuwoijZ26xex5MQ==}
    engines: {node: '>=8'}
    dependencies:
      got: 9.6.0
      registry-auth-token: 4.2.1
      registry-url: 5.1.0
      semver: 6.3.0
    dev: true

  /packet-reader/1.0.0:
    resolution: {integrity: sha512-HAKu/fG3HpHFO0AA8WE8q2g+gBJaZ9MG7fcKk+IJPLTGAD6Psw4443l+9DGRbOIh3/aXr7Phy0TjilYivJo5XQ==}
    dev: false

  /param-case/3.0.4:
    resolution: {integrity: sha512-RXlj7zCYokReqWpOPH9oYivUzLYZ5vAPIfEmCTNViosC78F8F0H9y7T7gG2M39ymgutxF5gcFEsyZQSph9Bp3A==}
    dependencies:
      dot-case: 3.0.4
      tslib: 2.3.1
    dev: true

  /parent-module/1.0.1:
    resolution: {integrity: sha512-GQ2EWRpQV8/o+Aw8YqtfZZPfNRWZYkbidE9k5rpl/hC3vtHHBfGm2Ifi6qWV+coDGkrUKZAxE3Lot5kcsRlh+g==}
    engines: {node: '>=6'}
    dependencies:
      callsites: 3.1.0
    dev: true

  /parse-filepath/1.0.2:
    resolution: {integrity: sha1-pjISf1Oq89FYdvWHLz/6x2PWyJE=}
    engines: {node: '>=0.8'}
    dependencies:
      is-absolute: 1.0.0
      map-cache: 0.2.2
      path-root: 0.1.1
    dev: true

  /parse-json/4.0.0:
    resolution: {integrity: sha1-vjX1Qlvh9/bHRxhPmKeIy5lHfuA=}
    engines: {node: '>=4'}
    dependencies:
      error-ex: 1.3.2
      json-parse-better-errors: 1.0.2
    dev: true

  /parse-json/5.2.0:
    resolution: {integrity: sha512-ayCKvm/phCGxOkYRSCM82iDwct8/EonSEgCSxWxD7ve6jHggsFl4fZVQBPRNgQoKiuV/odhFrGzQXZwbifC8Rg==}
    engines: {node: '>=8'}
    dependencies:
      '@babel/code-frame': 7.16.7
      error-ex: 1.3.2
      json-parse-even-better-errors: 2.3.1
      lines-and-columns: 1.2.4
    dev: true

  /parse-passwd/1.0.0:
    resolution: {integrity: sha1-bVuTSkVpk7I9N/QKOC1vFmao5cY=}
    engines: {node: '>=0.10.0'}
    dev: true

  /parse-path/4.0.3:
    resolution: {integrity: sha512-9Cepbp2asKnWTJ9x2kpw6Fe8y9JDbqwahGCTvklzd/cEq5C5JC59x2Xb0Kx+x0QZ8bvNquGO8/BWP0cwBHzSAA==}
    dependencies:
      is-ssh: 1.3.3
      protocols: 1.4.8
      qs: 6.10.3
      query-string: 6.14.1
    dev: true

  /parse-url/6.0.0:
    resolution: {integrity: sha512-cYyojeX7yIIwuJzledIHeLUBVJ6COVLeT4eF+2P6aKVzwvgKQPndCBv3+yQ7pcWjqToYwaligxzSYNNmGoMAvw==}
    dependencies:
      is-ssh: 1.3.3
      normalize-url: 6.1.0
      parse-path: 4.0.3
      protocols: 1.4.8
    dev: true

  /parse5/6.0.1:
    resolution: {integrity: sha512-Ofn/CTFzRGTTxwpNEs9PP93gXShHcTq255nzRYSKe8AkVpZY7e1fpmTfOyoIvjP5HG7Z2ZM7VS9PPhQGW2pOpw==}
    dev: true

  /parseurl/1.3.3:
    resolution: {integrity: sha512-CiyeOxFT/JZyN5m0z9PfXw4SCBJ6Sygz1Dpl0wqjlhDEGGBP1GnsUVEL0p63hoG1fcj3fHynXi9NYO4nWOL+qQ==}
    engines: {node: '>= 0.8'}
    dev: false

  /pascal-case/3.1.2:
    resolution: {integrity: sha512-uWlGT3YSnK9x3BQJaOdcZwrnV6hPpd8jFH1/ucpiLRPh/2zCVJKS19E4GvYHvaCcACn3foXZ0cLB9Wrx1KGe5g==}
    dependencies:
      no-case: 3.0.4
      tslib: 2.3.1

  /pascalcase/0.1.1:
    resolution: {integrity: sha1-s2PlXoAGym/iF4TS2yK9FdeRfxQ=}
    engines: {node: '>=0.10.0'}
    dev: true

  /passport-apple/2.0.1:
    resolution: {integrity: sha512-+ssWcwgg/PWyHNSgNn4d1dbsgQeEb13Xgu7TRb+FlHggbCTDvCb2jzm+M+hQ0vmU9y2QOmiRPqD27b3TCRc6PQ==}
    dependencies:
      jsonwebtoken: 8.5.1
      passport-oauth2: 1.6.1
    dev: false

  /passport-bitbucket-oauth2/0.1.2:
    resolution: {integrity: sha1-6zr1zdDQaDCtxJt2rK5K2CKQaTs=}
    engines: {node: '>= 0.4.0'}
    dependencies:
      passport-oauth2: 1.6.1
      pkginfo: 0.2.3
    dev: false

  /passport-facebook/3.0.0:
    resolution: {integrity: sha512-K/qNzuFsFISYAyC1Nma4qgY/12V3RSLFdFVsPKXiKZt434wOvthFW1p7zKa1iQihQMRhaWorVE1o3Vi1o+ZgeQ==}
    engines: {node: '>= 0.4.0'}
    dependencies:
      passport-oauth2: 1.6.1
    dev: false

  /passport-github2/0.1.12:
    resolution: {integrity: sha512-3nPUCc7ttF/3HSP/k9sAXjz3SkGv5Nki84I05kSQPo01Jqq1NzJACgMblCK0fGcv9pKCG/KXU3AJRDGLqHLoIw==}
    engines: {node: '>= 0.8.0'}
    dependencies:
      passport-oauth2: 1.6.1
    dev: false

  /passport-gitlab2/5.0.0:
    resolution: {integrity: sha512-cXQMgM6JQx9wHVh7JLH30D8fplfwjsDwRz+zS0pqC8JS+4bNmc1J04NGp5g2M4yfwylH9kQRrMN98GxMw7q7cg==}
    engines: {node: '>= 6.0.0'}
    dependencies:
      passport-oauth2: 1.6.1
    dev: false

  /passport-google-oauth20/2.0.0:
    resolution: {integrity: sha512-KSk6IJ15RoxuGq7D1UKK/8qKhNfzbLeLrG3gkLZ7p4A6DBCcv7xpyQwuXtWdpyR0+E0mwkpjY1VfPOhxQrKzdQ==}
    engines: {node: '>= 0.4.0'}
    dependencies:
      passport-oauth2: 1.6.1
    dev: false

  /passport-linkedin-oauth2/2.0.0:
    resolution: {integrity: sha512-PnSeq2HzFQ/y1/p2RTF/kG2zhJ7kwGVg4xO3E+JNxz2aI0pFJGAqC503FVpUksYbhQdNhL6QYlK9qrEXD7ZYCg==}
    dependencies:
      passport-oauth2: 1.6.1
    dev: false

  /passport-oauth/1.0.0:
    resolution: {integrity: sha1-kK/2M4dUDwIImvKM2tOep/gNd98=}
    engines: {node: '>= 0.4.0'}
    dependencies:
      passport-oauth1: 1.2.0
      passport-oauth2: 1.6.1
    dev: false

  /passport-oauth1/1.2.0:
    resolution: {integrity: sha512-Sv2YWodC6jN12M/OXwmR4BIXeeIHjjbwYTQw4kS6tHK4zYzSEpxBgSJJnknBjICA5cj0ju3FSnG1XmHgIhYnLg==}
    engines: {node: '>= 0.4.0'}
    dependencies:
      oauth: 0.9.15
      passport-strategy: 1.0.0
      utils-merge: 1.0.1
    dev: false

  /passport-oauth2-refresh/2.1.0:
    resolution: {integrity: sha512-4ML7ooCESCqiTgdDBzNUFTBcPR8zQq9iM6eppEUGMMvLdsjqRL93jKwWm4Az3OJcI+Q2eIVyI8sVRcPFvxcF/A==}
    engines: {node: '>=10'}
    dev: false

  /passport-oauth2/1.6.1:
    resolution: {integrity: sha512-ZbV43Hq9d/SBSYQ22GOiglFsjsD1YY/qdiptA+8ej+9C1dL1TVB+mBE5kDH/D4AJo50+2i8f4bx0vg4/yDDZCQ==}
    engines: {node: '>= 0.4.0'}
    dependencies:
      base64url: 3.0.1
      oauth: 0.9.15
      passport-strategy: 1.0.0
      uid2: 0.0.4
      utils-merge: 1.0.1
    dev: false

  /passport-spotify/2.0.0:
    resolution: {integrity: sha512-iY1ZFP3m1iY/o4OehTfMHLfYl8HzCAhWJJXtNPQzCZuvuJnus5buvSAVLaa7UkFMalfmRKcHdVen9XMQ63bVcw==}
    engines: {node: '>= 0.8.0'}
    dependencies:
      passport-oauth: 1.0.0
      querystring: 0.2.1
      util: 0.12.4
    dev: false

  /passport-strategy/1.0.0:
    resolution: {integrity: sha512-CB97UUvDKJde2V0KDWWB3lyf6PC3FaZP7YxZ2G8OAtn9p4HI9j9JLP9qjOGZFvyl8uwNT8qM+hGnz/n16NI7oA==}
    engines: {node: '>= 0.4.0'}
    dev: false

  /passport-twitter/1.0.4:
    resolution: {integrity: sha1-AaeZ4fdgvy3knyul+6MigvGJMtc=}
    engines: {node: '>= 0.4.0'}
    dependencies:
      passport-oauth1: 1.2.0
      xtraverse: 0.1.0
    dev: false

  /passport-windowslive/1.0.2:
    resolution: {integrity: sha1-ODz+5lif+17MKtGcOkHvaRRipwU=}
    engines: {node: '>= 0.4.0'}
    dependencies:
      passport-oauth2: 1.6.1
    dev: false

  /passport/0.4.1:
    resolution: {integrity: sha512-IxXgZZs8d7uFSt3eqNjM9NQ3g3uQCW5avD8mRNoXV99Yig50vjuaez6dQK2qC0kVWPRTujxY0dWgGfT09adjYg==}
    engines: {node: '>= 0.4.0'}
    dependencies:
      passport-strategy: 1.0.0
      pause: 0.0.1
    dev: false

  /path-case/3.0.4:
    resolution: {integrity: sha512-qO4qCFjXqVTrcbPt/hQfhTQ+VhFsqNKOPtytgNKkKxSoEp3XPUQ8ObFuePylOIok5gjn69ry8XiULxCwot3Wfg==}
    dependencies:
      dot-case: 3.0.4
      tslib: 2.3.1
    dev: true

  /path-exists/3.0.0:
    resolution: {integrity: sha1-zg6+ql94yxiSXqfYENe1mwEP1RU=}
    engines: {node: '>=4'}

  /path-exists/4.0.0:
    resolution: {integrity: sha512-ak9Qy5Q7jYb2Wwcey5Fpvg2KoAc/ZIhLSLOSBmRmygPsGwkVVt0fZa0qrtMz+m6tJTAHfZQ8FnmB4MG4LWy7/w==}
    engines: {node: '>=8'}

  /path-is-absolute/1.0.1:
    resolution: {integrity: sha1-F0uSaHNVNP+8es5r9TpanhtcX18=}
    engines: {node: '>=0.10.0'}

  /path-key/2.0.1:
    resolution: {integrity: sha1-QRyttXTFoUDTpLGRDUDYDMn0C0A=}
    engines: {node: '>=4'}

  /path-key/3.1.1:
    resolution: {integrity: sha512-ojmeN0qd+y0jszEtoY48r0Peq5dwMEkIlCOu6Q5f41lfkswXuKtYrhgoTpLnyIcHm24Uhqx+5Tqm2InSwLhE6Q==}
    engines: {node: '>=8'}
    dev: true

  /path-parse/1.0.7:
    resolution: {integrity: sha512-LDJzPVEEEPR+y48z93A0Ed0yXb8pAByGWo/k5YYdYgpY2/2EsOsksJrq7lOHxryrVOn1ejG6oAp8ahvOIQD8sw==}

  /path-root-regex/0.1.2:
    resolution: {integrity: sha1-v8zcjfWxLcUsi0PsONGNcsBLqW0=}
    engines: {node: '>=0.10.0'}
    dev: true

  /path-root/0.1.1:
    resolution: {integrity: sha1-mkpoFMrBwM1zNgqV8yCDyOpHRbc=}
    engines: {node: '>=0.10.0'}
    dependencies:
      path-root-regex: 0.1.2
    dev: true

  /path-to-regexp/0.1.7:
    resolution: {integrity: sha1-32BBeABfUi8V60SQ5yR6G/qmf4w=}
    dev: false

  /path-type/3.0.0:
    resolution: {integrity: sha512-T2ZUsdZFHgA3u4e5PfPbjd7HDDpxPnQb5jN0SrDsjNSuVXHJqtwTnWqG0B1jZrgmJ/7lj1EmVIByWt1gxGkWvg==}
    engines: {node: '>=4'}
    dependencies:
      pify: 3.0.0
    dev: true

  /path-type/4.0.0:
    resolution: {integrity: sha512-gDKb8aZMDeD/tZWs9P6+q0J9Mwkdl6xMV8TjnGP3qJVJ06bdMgkbBlLU8IdfOsIsFz2BW1rNVT3XuNEl8zPAvw==}
    engines: {node: '>=8'}
    dev: true

  /pause/0.0.1:
    resolution: {integrity: sha1-HUCLP9t2kjuVQ9lvtMnf1TXZy10=}
    dev: false

  /performance-now/2.1.0:
    resolution: {integrity: sha1-Ywn04OX6kT7BxpMHrjZLSzd8nns=}
    dev: false

  /pg-connection-string/0.1.3:
    resolution: {integrity: sha1-2hhHsglA5C7hSSvq9l1J2RskXfc=}
    dev: false

  /pg-connection-string/2.5.0:
    resolution: {integrity: sha512-r5o/V/ORTA6TmUnyWZR9nCj1klXCO2CEKNRlVuJptZe85QuhFayC7WeMic7ndayT5IRIR0S0xFxFi2ousartlQ==}
    dev: false

  /pg-int8/1.0.1:
    resolution: {integrity: sha512-WCtabS6t3c8SkpDBUlb1kjOs7l66xsGdKpIPZsg4wR+B3+u9UAum2odSsF9tnvxg80h4ZxLWMy4pRjOsFIqQpw==}
    engines: {node: '>=4.0.0'}

  /pg-packet-stream/1.1.0:
    resolution: {integrity: sha512-kRBH0tDIW/8lfnnOyTwKD23ygJ/kexQVXZs7gEyBljw4FYqimZFxnMMx50ndZ8In77QgfGuItS5LLclC2TtjYg==}
    dev: false

  /pg-pool/2.0.10_pg@7.18.2:
    resolution: {integrity: sha512-qdwzY92bHf3nwzIUcj+zJ0Qo5lpG/YxchahxIN8+ZVmXqkahKXsnl2aiJPHLYN9o5mB/leG+Xh6XKxtP7e0sjg==}
    peerDependencies:
      pg: '>5.0'
    dependencies:
      pg: 7.18.2
    dev: false

  /pg-pool/3.5.1_pg@8.7.3:
    resolution: {integrity: sha512-6iCR0wVrro6OOHFsyavV+i6KYL4lVNyYAB9RD18w66xSzN+d8b66HiwuP30Gp1SH5O9T82fckkzsRjlrhD0ioQ==}
    peerDependencies:
      pg: '>=8.0'
    dependencies:
      pg: 8.7.3
    dev: false

  /pg-protocol/1.5.0:
    resolution: {integrity: sha512-muRttij7H8TqRNu/DxrAJQITO4Ac7RmX3Klyr/9mJEOBeIpgnF8f9jAfRz5d3XwQZl5qBjF9gLsUtMPJE0vezQ==}

  /pg-types/2.2.0:
    resolution: {integrity: sha512-qTAAlrEsl8s4OiEQY69wDvcMIdQN6wdz5ojQiOy6YRMuynxenON0O5oCpJI6lshc6scgAY8qvJ2On/p+CXY0GA==}
    engines: {node: '>=4'}
    dependencies:
      pg-int8: 1.0.1
      postgres-array: 2.0.0
      postgres-bytea: 1.0.0
      postgres-date: 1.0.7
      postgres-interval: 1.2.0

  /pg/7.18.2:
    resolution: {integrity: sha512-Mvt0dGYMwvEADNKy5PMQGlzPudKcKKzJds/VbOeZJpb6f/pI3mmoXX0JksPgI3l3JPP/2Apq7F36O63J7mgveA==}
    engines: {node: '>= 4.5.0'}
    dependencies:
      buffer-writer: 2.0.0
      packet-reader: 1.0.0
      pg-connection-string: 0.1.3
      pg-packet-stream: 1.1.0
      pg-pool: 2.0.10_pg@7.18.2
      pg-types: 2.2.0
      pgpass: 1.0.5
      semver: 4.3.2
    dev: false

  /pg/8.7.3:
    resolution: {integrity: sha512-HPmH4GH4H3AOprDJOazoIcpI49XFsHCe8xlrjHkWiapdbHK+HLtbm/GQzXYAZwmPju/kzKhjaSfMACG+8cgJcw==}
    engines: {node: '>= 8.0.0'}
    peerDependencies:
      pg-native: '>=2.0.0'
    peerDependenciesMeta:
      pg-native:
        optional: true
    dependencies:
      buffer-writer: 2.0.0
      packet-reader: 1.0.0
      pg-connection-string: 2.5.0
      pg-pool: 3.5.1_pg@8.7.3
      pg-protocol: 1.5.0
      pg-types: 2.2.0
      pgpass: 1.0.5
    dev: false

  /pgpass/1.0.5:
    resolution: {integrity: sha512-FdW9r/jQZhSeohs1Z3sI1yxFQNFvMcnmfuj4WBMUTxOrAyLMaTcE1aAMBiTlbMNaXvBCQuVi0R7hd8udDSP7ug==}
    dependencies:
      split2: 4.1.0
    dev: false

  /picocolors/1.0.0:
    resolution: {integrity: sha512-1fygroTLlHu66zi26VoTDv8yRgm0Fccecssto+MhsZ0D/DGW2sm8E8AjW7NU5VVTRt5GxbeZ5qBuJr+HyLYkjQ==}
    dev: true

  /picomatch/2.3.1:
    resolution: {integrity: sha512-JU3teHTNjmE2VCGFzuY8EXzCDVwEqB2a8fsIvwaStHhAWJEeVd1o1QD80CU6+ZdEXXSLbSsuLwJjkCBWqRQUVA==}
    engines: {node: '>=8.6'}

  /pidtree/0.3.1:
    resolution: {integrity: sha512-qQbW94hLHEqCg7nhby4yRC7G2+jYHY4Rguc2bjw7Uug4GIJuu1tvf2uHaZv5Q8zdt+WKJ6qK1FOI6amaWUo5FA==}
    engines: {node: '>=0.10'}
    hasBin: true
    dev: true

  /pify/2.3.0:
    resolution: {integrity: sha1-7RQaasBDqEnqWISY59yosVMw6Qw=}
    engines: {node: '>=0.10.0'}
    dev: true

  /pify/3.0.0:
    resolution: {integrity: sha1-5aSs0sEB/fPZpNB/DbxNtJ3SgXY=}
    engines: {node: '>=4'}
    dev: true

  /pify/4.0.1:
    resolution: {integrity: sha512-uB80kBFb/tfd68bVleG9T5GGsGPjJrLAUpR5PZIrhBnIaRTQRjqdJSsIKkOP6OAIFbj7GOrcudc5pNjZ+geV2g==}
    engines: {node: '>=6'}
    dev: false

  /pify/5.0.0:
    resolution: {integrity: sha512-eW/gHNMlxdSP6dmG6uJip6FXN0EQBwm2clYYd8Wul42Cwu/DK8HEftzsapcNdYe2MfLiIwZqsDk2RDEsTE79hA==}
    engines: {node: '>=10'}
    dev: false

  /pino-http/5.8.0:
    resolution: {integrity: sha512-YwXiyRb9y0WCD1P9PcxuJuh3Dc5qmXde/paJE86UGYRdiFOi828hR9iUGmk5gaw6NBT9gLtKANOHFimvh19U5w==}
    dependencies:
      fast-url-parser: 1.1.3
      pino: 6.14.0
      pino-std-serializers: 4.0.0
    dev: false

  /pino-std-serializers/3.2.0:
    resolution: {integrity: sha512-EqX4pwDPrt3MuOAAUBMU0Tk5kR/YcCM5fNPEzgCO2zJ5HfX0vbiH9HbJglnyeQsN96Kznae6MWD47pZB5avTrg==}
    dev: false

  /pino-std-serializers/4.0.0:
    resolution: {integrity: sha512-cK0pekc1Kjy5w9V2/n+8MkZwusa6EyyxfeQCB799CQRhRt/CqYKiWs5adeu8Shve2ZNffvfC/7J64A2PJo1W/Q==}
    dev: false

  /pino/6.14.0:
    resolution: {integrity: sha512-iuhEDel3Z3hF9Jfe44DPXR8l07bhjuFY3GMHIXbjnY9XcafbyDDwl2sN2vw2GjMPf5Nkoe+OFao7ffn9SXaKDg==}
    hasBin: true
    dependencies:
      fast-redact: 3.1.1
      fast-safe-stringify: 2.1.1
      flatstr: 1.0.12
      pino-std-serializers: 3.2.0
      process-warning: 1.0.0
      quick-format-unescaped: 4.0.4
      sonic-boom: 1.4.1
    dev: false

  /pirates/4.0.5:
    resolution: {integrity: sha512-8V9+HQPupnaXMA23c5hvl69zXvTwTzyAYasnkb0Tts4XvO4CliqONMOnvlq26rkhLC3nWDFBJf73LU1e1VZLaQ==}
    engines: {node: '>= 6'}
    dev: true

  /pkg-dir/4.2.0:
    resolution: {integrity: sha512-HRDzbaKjC+AOWVXxAU/x54COGeIv9eb+6CkDSQoNTt4XyWoIJvuPsXizxu/Fr23EiekbtZwmh1IcIG/l/a10GQ==}
    engines: {node: '>=8'}
    dependencies:
      find-up: 4.1.0
    dev: true

  /pkginfo/0.2.3:
    resolution: {integrity: sha1-cjnEKl72wwuPMoQ52bn/cQQkkPg=}
    engines: {node: '>= 0.4.0'}
    dev: false

  /please-upgrade-node/3.2.0:
    resolution: {integrity: sha512-gQR3WpIgNIKwBMVLkpMUeR3e1/E1y42bqDQZfql+kDeXd8COYfM8PQA4X6y7a8u9Ua9FHmsrrmirW2vHs45hWg==}
    dependencies:
      semver-compare: 1.0.0
    dev: true

  /pngjs/3.4.0:
    resolution: {integrity: sha512-NCrCHhWmnQklfH4MtJMRjZ2a8c80qXeMlQMv2uVp9ISJMTt562SbGd6n2oq0PaPgKm7Z6pL9E2UlLIhC+SHL3w==}
    engines: {node: '>=4.0.0'}
    dev: false

  /pop-iterate/1.0.1:
    resolution: {integrity: sha1-zqz9q0q/NT16DyqqLB/Hs/lBO6M=}
    dev: false

  /posix-character-classes/0.1.1:
    resolution: {integrity: sha1-AerA/jta9xoqbAL+q7jB/vfgDqs=}
    engines: {node: '>=0.10.0'}
    dev: true

  /postgres-array/2.0.0:
    resolution: {integrity: sha512-VpZrUqU5A69eQyW2c5CA1jtLecCsN2U/bD6VilrFDWq5+5UIEVO7nazS3TEcHf1zuPYO/sqGvUvW62g86RXZuA==}
    engines: {node: '>=4'}

  /postgres-bytea/1.0.0:
    resolution: {integrity: sha1-AntTPAqokOJtFy1Hz5zOzFIazTU=}
    engines: {node: '>=0.10.0'}

  /postgres-date/1.0.7:
    resolution: {integrity: sha512-suDmjLVQg78nMK2UZ454hAG+OAW+HQPZ6n++TNDUX+L0+uUlLywnoxJKDou51Zm+zTCjrCl0Nq6J9C5hP9vK/Q==}
    engines: {node: '>=0.10.0'}

  /postgres-interval/1.2.0:
    resolution: {integrity: sha512-9ZhXKM/rw350N1ovuWHbGxnGh/SNJ4cnxHiM0rxE4VN41wsg8P8zWn9hv/buK00RP4WvlOyr/RBDiptyxVbkZQ==}
    engines: {node: '>=0.10.0'}
    dependencies:
      xtend: 4.0.2

  /postinstall-postinstall/2.1.0:
    resolution: {integrity: sha512-7hQX6ZlZXIoRiWNrbMQaLzUUfH+sSx39u8EJ9HYuDc1kLo9IXKWjM5RSquZN1ad5GnH8CGFM78fsAAQi3OKEEQ==}
    requiresBuild: true
    dev: false

  /prelude-ls/1.1.2:
    resolution: {integrity: sha1-IZMqVJ9eUv/ZqCf1cOBL5iqX2lQ=}
    engines: {node: '>= 0.8.0'}
    dev: true

  /prepend-file/2.0.1:
    resolution: {integrity: sha512-0hXWjmOpz5YBIk6xujS0lYtCw6IAA0wCR3fw49UGTLc3E9BIhcxgqdMa8rzGvrtt2F8wFiGP42oEpQ8fo9zhRw==}
    engines: {node: ^10.17 || >=11.14}
    dependencies:
      temp-write: 4.0.0
    dev: true

  /prepend-http/2.0.0:
    resolution: {integrity: sha1-6SQ0v6XqjBn0HN/UAddBo8gZ2Jc=}
    engines: {node: '>=4'}

  /prettier-linter-helpers/1.0.0:
    resolution: {integrity: sha512-GbK2cP9nraSSUF9N2XwUwqfzlAFlMNYYl+ShE/V+H8a9uNl/oUqB1w2EL54Jh0OlyRSd8RfWYJ3coVS4TROP2w==}
    engines: {node: '>=6.0.0'}
    dependencies:
      fast-diff: 1.2.0
    dev: true

  /prettier/2.5.1:
    resolution: {integrity: sha512-vBZcPRUR5MZJwoyi3ZoyQlc1rXeEck8KgeC9AwwOn+exuxLxq5toTRDTSaVrXHxelDMHy9zlicw8u66yxoSUFg==}
    engines: {node: '>=10.13.0'}
    hasBin: true
    dev: true

  /pretty-format/22.4.3:
    resolution: {integrity: sha512-S4oT9/sT6MN7/3COoOy+ZJeA92VmOnveLHgrwBE3Z1W5N9S2A1QGNYiE1z75DAENbJrXXUb+OWXhpJcg05QKQQ==}
    dependencies:
      ansi-regex: 3.0.0
      ansi-styles: 3.2.1
    dev: true

  /pretty-format/24.9.0:
    resolution: {integrity: sha512-00ZMZUiHaJrNfk33guavqgvfJS30sLYf0f8+Srklv0AMPodGGHcoHgksZ3OThYnIvOd+8yMCn0YiEOogjlgsnA==}
    engines: {node: '>= 6'}
    dependencies:
      '@jest/types': 24.9.0
      ansi-regex: 4.1.0
      ansi-styles: 3.2.1
      react-is: 16.13.1
    dev: true

  /pretty-format/27.5.1:
    resolution: {integrity: sha512-Qb1gy5OrP5+zDf2Bvnzdl3jsTf1qXVMazbvCoKhtKqVs4/YK4ozX4gKQJJVyNe+cajNPn0KoC0MC3FUmaHWEmQ==}
    engines: {node: ^10.13.0 || ^12.13.0 || ^14.15.0 || >=15.0.0}
    dependencies:
      ansi-regex: 5.0.1
      ansi-styles: 5.2.0
      react-is: 17.0.2
    dev: true

  /preview-email/2.0.2:
    resolution: {integrity: sha512-FADpJ1p5VX0F/V57gcxc8IoxX63JuyDOOMN4Y7tJwil8K1/lvN0HtO7mZHIP2kgwhMMehjYTxqnjFtSGg1/LXw==}
    engines: {node: '>=8'}
    dependencies:
      '@babel/runtime': 7.17.2
      dayjs: 1.10.8
      debug: 4.3.3
      mailparser: 2.8.1
      nodemailer: 6.4.16
      open: 6.4.0
      pify: 4.0.1
      pug: 2.0.4
      uuid: 3.4.0
    transitivePeerDependencies:
      - supports-color
    dev: false

  /process-nextick-args/2.0.1:
    resolution: {integrity: sha512-3ouUOpQhtgrbOa17J7+uxOTpITYWaGP7/AhoR3+A+/1e9skrzelGi/dXzEYyvbxubEF6Wn2ypscTKiKJFFn1ag==}
    dev: true

  /process-warning/1.0.0:
    resolution: {integrity: sha512-du4wfLyj4yCZq1VupnVSZmRsPJsNuxoDQFdCFHLaYiEbFBD7QE0a+I4D7hOxrVnh78QE/YipFAj9lXHiXocV+Q==}
    dev: false

  /progress/2.0.3:
    resolution: {integrity: sha512-7PiHtLll5LdnKIMw100I+8xJXR5gW2QwWYkT6iJva0bXitZKa/XMrSbdmg3r2Xnaidz9Qumd0VPaMrZlF9V9sA==}
    engines: {node: '>=0.4.0'}
    dev: true

  /promise/7.3.1:
    resolution: {integrity: sha512-nolQXZ/4L+bP/UGlkfaIujX9BKxGwmQ9OT4mOt5yvy8iK1h3wqTEJCijzGANTCCl9nWjY41juyAn2K3Q1hLLTg==}
    dependencies:
      asap: 2.0.6

  /prompts/2.4.2:
    resolution: {integrity: sha512-NxNv/kLguCA7p3jE8oL2aEBsrJWgAakBpgmgK6lpPWV+WuOmY6r2/zbAVnP+T8bQlA0nzHXSJSJW0Hq7ylaD2Q==}
    engines: {node: '>= 6'}
    dependencies:
      kleur: 3.0.3
      sisteransi: 1.0.5
    dev: true

  /protocols/1.4.8:
    resolution: {integrity: sha512-IgjKyaUSjsROSO8/D49Ab7hP8mJgTYcqApOqdPhLoPxAplXmkp+zRvsrSQjFn5by0rhm4VH0GAUELIPpx7B1yg==}
    dev: true

  /proxy-addr/2.0.7:
    resolution: {integrity: sha512-llQsMLSUDUPT44jdrU/O37qlnifitDP+ZwrmmZcoSKyLKvtZxpyV0n2/bD/N4tBAAZ/gJEdZU7KMraoK1+XYAg==}
    engines: {node: '>= 0.10'}
    dependencies:
      forwarded: 0.2.0
      ipaddr.js: 1.9.1
    dev: false

  /psl/1.8.0:
    resolution: {integrity: sha512-RIdOzyoavK+hA18OGGWDqUTsCLhtA7IcZ/6NCs4fFJaHBDab+pDDmDIByWFRQJq2Cd7r1OoQxBGKOaztq+hjIQ==}

  /pug-attrs/2.0.4:
    resolution: {integrity: sha512-TaZ4Z2TWUPDJcV3wjU3RtUXMrd3kM4Wzjbe3EWnSsZPsJ3LDI0F3yCnf2/W7PPFF+edUFQ0HgDL1IoxSz5K8EQ==}
    dependencies:
      constantinople: 3.1.2
      js-stringify: 1.0.2
      pug-runtime: 2.0.5
    dev: false

  /pug-code-gen/2.0.3:
    resolution: {integrity: sha512-r9sezXdDuZJfW9J91TN/2LFbiqDhmltTFmGpHTsGdrNGp3p4SxAjjXEfnuK2e4ywYsRIVP0NeLbSAMHUcaX1EA==}
    dependencies:
      constantinople: 3.1.2
      doctypes: 1.1.0
      js-stringify: 1.0.2
      pug-attrs: 2.0.4
      pug-error: 1.3.3
      pug-runtime: 2.0.5
      void-elements: 2.0.1
      with: 5.1.1
    dev: false

  /pug-error/1.3.3:
    resolution: {integrity: sha512-qE3YhESP2mRAWMFJgKdtT5D7ckThRScXRwkfo+Erqga7dyJdY3ZquspprMCj/9sJ2ijm5hXFWQE/A3l4poMWiQ==}
    dev: false

  /pug-filters/3.1.1:
    resolution: {integrity: sha512-lFfjNyGEyVWC4BwX0WyvkoWLapI5xHSM3xZJFUhx4JM4XyyRdO8Aucc6pCygnqV2uSgJFaJWW3Ft1wCWSoQkQg==}
    dependencies:
      clean-css: 4.2.4
      constantinople: 3.1.2
      jstransformer: 1.0.0
      pug-error: 1.3.3
      pug-walk: 1.1.8
      resolve: 1.22.0
      uglify-js: 2.8.29
    dev: false

  /pug-lexer/4.1.0:
    resolution: {integrity: sha512-i55yzEBtjm0mlplW4LoANq7k3S8gDdfC6+LThGEvsK4FuobcKfDAwt6V4jKPH9RtiE3a2Akfg5UpafZ1OksaPA==}
    dependencies:
      character-parser: 2.2.0
      is-expression: 3.0.0
      pug-error: 1.3.3
    dev: false

  /pug-linker/3.0.6:
    resolution: {integrity: sha512-bagfuHttfQOpANGy1Y6NJ+0mNb7dD2MswFG2ZKj22s8g0wVsojpRlqveEQHmgXXcfROB2RT6oqbPYr9EN2ZWzg==}
    dependencies:
      pug-error: 1.3.3
      pug-walk: 1.1.8
    dev: false

  /pug-load/2.0.12:
    resolution: {integrity: sha512-UqpgGpyyXRYgJs/X60sE6SIf8UBsmcHYKNaOccyVLEuT6OPBIMo6xMPhoJnqtB3Q3BbO4Z3Bjz5qDsUWh4rXsg==}
    dependencies:
      object-assign: 4.1.1
      pug-walk: 1.1.8
    dev: false

  /pug-parser/5.0.1:
    resolution: {integrity: sha512-nGHqK+w07p5/PsPIyzkTQfzlYfuqoiGjaoqHv1LjOv2ZLXmGX1O+4Vcvps+P4LhxZ3drYSljjq4b+Naid126wA==}
    dependencies:
      pug-error: 1.3.3
      token-stream: 0.0.1
    dev: false

  /pug-runtime/2.0.5:
    resolution: {integrity: sha512-P+rXKn9un4fQY77wtpcuFyvFaBww7/91f3jHa154qU26qFAnOe6SW1CbIDcxiG5lLK9HazYrMCCuDvNgDQNptw==}
    dev: false

  /pug-strip-comments/1.0.4:
    resolution: {integrity: sha512-i5j/9CS4yFhSxHp5iKPHwigaig/VV9g+FgReLJWWHEHbvKsbqL0oP/K5ubuLco6Wu3Kan5p7u7qk8A4oLLh6vw==}
    dependencies:
      pug-error: 1.3.3
    dev: false

  /pug-walk/1.1.8:
    resolution: {integrity: sha512-GMu3M5nUL3fju4/egXwZO0XLi6fW/K3T3VTgFQ14GxNi8btlxgT5qZL//JwZFm/2Fa64J/PNS8AZeys3wiMkVA==}
    dev: false

  /pug/2.0.4:
    resolution: {integrity: sha512-XhoaDlvi6NIzL49nu094R2NA6P37ijtgMDuWE+ofekDChvfKnzFal60bhSdiy8y2PBO6fmz3oMEIcfpBVRUdvw==}
    dependencies:
      pug-code-gen: 2.0.3
      pug-filters: 3.1.1
      pug-lexer: 4.1.0
      pug-linker: 3.0.6
      pug-load: 2.0.12
      pug-parser: 5.0.1
      pug-runtime: 2.0.5
      pug-strip-comments: 1.0.4
    dev: false

  /pump/3.0.0:
    resolution: {integrity: sha512-LwZy+p3SFs1Pytd/jYct4wpv49HiYCqd9Rlc5ZVdk0V+8Yzv6jR5Blk3TRmPL1ft69TxP0IMZGJ+WPFU2BFhww==}
    dependencies:
      end-of-stream: 1.4.4
      once: 1.4.0
    dev: true

  /punycode/1.4.1:
    resolution: {integrity: sha1-wNWmOycYgArY4esPpSachN1BhF4=}

  /punycode/2.1.1:
    resolution: {integrity: sha512-XRsRjdf+j5ml+y/6GKHPZbrF/8p2Yga0JPtdqTIY2Xe5ohJPD9saDJJLPvp9+NSBprVvevdXZybnj2cv8OEd0A==}
    engines: {node: '>=6'}

  /pupa/2.1.1:
    resolution: {integrity: sha512-l1jNAspIBSFqbT+y+5FosojNpVpF94nlI+wDUpqP9enwOTfHx9f0gh5nB96vl+6yTpsJsypeNrwfzPrKuHB41A==}
    engines: {node: '>=8'}
    dependencies:
      escape-goat: 2.1.1
    dev: true

  /pvtsutils/1.3.2:
    resolution: {integrity: sha512-+Ipe2iNUyrZz+8K/2IOo+kKikdtfhRKzNpQbruF2URmqPtoqAs8g3xS7TJvFF2GcPXjh7DkqMnpVveRFq4PgEQ==}
    dependencies:
      tslib: 2.4.0
    dev: false

  /pvutils/1.1.3:
    resolution: {integrity: sha512-pMpnA0qRdFp32b1sJl1wOJNxZLQ2cbQx+k6tjNtZ8CpvVhNqEPRgivZ2WOUev2YMajecdH7ctUPDvEe87nariQ==}
    engines: {node: '>=6.0.0'}
    dev: false

  /q/1.5.1:
    resolution: {integrity: sha1-fjL3W0E4EpHQRhHxvxQQmsAGUdc=}
    engines: {node: '>=0.6.0', teleport: '>=0.2.0'}
    dev: true

  /q/2.0.3:
    resolution: {integrity: sha1-dbjbAlWhpa+C9Yw/Oqoe/sfQ0TQ=}
    dependencies:
      asap: 2.0.6
      pop-iterate: 1.0.1
      weak-map: 1.0.8
    dev: false

  /qrcode/1.4.4:
    resolution: {integrity: sha512-oLzEC5+NKFou9P0bMj5+v6Z40evexeE29Z9cummZXZ9QXyMr3lphkURzxjXgPJC5azpxcshoDWV1xE46z+/c3Q==}
    engines: {node: '>=4'}
    hasBin: true
    dependencies:
      buffer: 5.7.1
      buffer-alloc: 1.2.0
      buffer-from: 1.1.2
      dijkstrajs: 1.0.2
      isarray: 2.0.5
      pngjs: 3.4.0
      yargs: 13.3.2
    dev: false

  /qs/6.10.3:
    resolution: {integrity: sha512-wr7M2E0OFRfIfJZjKGieI8lBKb7fRCH4Fv5KNPEs7gJ8jadvotdsS08PzOKR7opXhZ/Xkjtt3WF9g38drmyRqQ==}
    engines: {node: '>=0.6'}
    dependencies:
      side-channel: 1.0.4

  /qs/6.5.3:
    resolution: {integrity: sha512-qxXIEh4pCGfHICj1mAJQ2/2XVZkjCDTcEgfoSQxc/fYivUZxTkk7L3bDBJSoNrEzXI17oUO5Dp07ktqE5KzczA==}
    engines: {node: '>=0.6'}
    dev: false

  /qs/6.7.0:
    resolution: {integrity: sha512-VCdBRNFTX1fyE7Nb6FYoURo/SPe62QCaAyzJvUjwRaIsc+NePBEniHlvxFmmX56+HZphIGtV0XeCirBtpDrTyQ==}
    engines: {node: '>=0.6'}
    dev: false

  /qs/6.9.3:
    resolution: {integrity: sha512-EbZYNarm6138UKKq46tdx08Yo/q9ZhFoAXAI1meAFd2GtbRDhbZY2WQSICskT0c5q99aFzLG1D4nvTk9tqfXIw==}
    engines: {node: '>=0.6'}
    dev: true

  /query-string/5.1.1:
    resolution: {integrity: sha512-gjWOsm2SoGlgLEdAGt7a6slVOk9mGiXmPFMqrEhLQ68rhQuBnpfs3+EmlvqKyxnCo9/PPlF+9MtY02S1aFg+Jw==}
    engines: {node: '>=0.10.0'}
    dependencies:
      decode-uri-component: 0.2.0
      object-assign: 4.1.1
      strict-uri-encode: 1.1.0
    dev: false

  /query-string/6.14.1:
    resolution: {integrity: sha512-XDxAeVmpfu1/6IjyT/gXHOl+S0vQ9owggJ30hhWKdHAsNPOcasn5o9BW0eejZqL2e4vMjhAxoW3jVHcD6mbcYw==}
    engines: {node: '>=6'}
    dependencies:
      decode-uri-component: 0.2.0
      filter-obj: 1.1.0
      split-on-first: 1.1.0
      strict-uri-encode: 2.0.0
    dev: true

  /querystring/0.2.0:
    resolution: {integrity: sha1-sgmEkgO7Jd+CDadW50cAWHhSFiA=}
    engines: {node: '>=0.4.x'}
    deprecated: The querystring API is considered Legacy. new code should use the URLSearchParams API instead.
    dev: false

  /querystring/0.2.1:
    resolution: {integrity: sha512-wkvS7mL/JMugcup3/rMitHmd9ecIGd2lhFhK9N3UUQ450h66d1r3Y9nvXzQAW1Lq+wyx61k/1pfKS5KuKiyEbg==}
    engines: {node: '>=0.4.x'}
    deprecated: The querystring API is considered Legacy. new code should use the URLSearchParams API instead.
    dev: false

  /querystringify/2.2.0:
    resolution: {integrity: sha512-FIqgj2EUvTa7R50u0rGsyTftzjYmv/a3hO345bZNrqabNqjtgiDMgmo4mkUjd+nzU5oF3dClKqFIPUKybUyqoQ==}
    dev: false

  /queue-microtask/1.2.3:
    resolution: {integrity: sha512-NuaNSa6flKT5JaSYQzJok04JzTL1CA6aGhv5rfLW3PgqA+M2ChpZQnAC8h8i4ZFkBS8X5RqkDBHA7r4hej3K9A==}
    dev: true

  /quick-format-unescaped/4.0.4:
    resolution: {integrity: sha512-tYC1Q1hgyRuHgloV/YXs2w15unPVh8qfu/qCTfhTYamaw7fyhumKa2yGpdSo87vY32rIclj+4fWYQXUMs9EHvg==}
    dev: false

  /quick-lru/4.0.1:
    resolution: {integrity: sha512-ARhCpm70fzdcvNQfPoy49IaanKkTlRWF2JMzqhcJbhSFRZv7nPTvZJdcY7301IPmvW+/p0RgIWnQDLJxifsQ7g==}
    engines: {node: '>=8'}
    dev: true

  /quick-lru/5.1.1:
    resolution: {integrity: sha512-WuyALRjWPDGtt/wzJiadO5AXY+8hZ80hVpe6MyivgraREW751X3SbhRvG3eLKOYN+8VEvqLcf3wdnt44Z4S4SA==}
    engines: {node: '>=10'}
    dev: true

  /random-number-csprng/1.0.2:
    resolution: {integrity: sha1-/NEg5i3/wsB2dMfD/gHhayX3OiY=}
    dependencies:
      bluebird: 3.7.2
      create-error: 0.3.1
    dev: false

  /range-parser/1.2.1:
    resolution: {integrity: sha512-Hrgsx+orqoygnmhFbKaHE6c296J+HTAQXoxEF6gNupROmmGJRoyzfG3ccAveqCBrwr/2yxQ5BVd/GTl5agOwSg==}
    engines: {node: '>= 0.6'}
    dev: false

  /raw-body/2.4.0:
    resolution: {integrity: sha512-4Oz8DUIwdvoa5qMJelxipzi/iJIi40O5cGV1wNYp5hvZP8ZN0T+jiNkL0QepXs+EsQ9XJ8ipEDoiH70ySUJP3Q==}
    engines: {node: '>= 0.8'}
    dependencies:
      bytes: 3.1.0
      http-errors: 1.7.2
      iconv-lite: 0.4.24
      unpipe: 1.0.0
    dev: false

  /rc/1.2.8:
    resolution: {integrity: sha512-y3bGgqKj3QBdxLbLkomlohkvsA8gdAiUQlSBJnBhfn+BPxg4bc62d8TcBW15wavDfgexCgccckhcZvywyQYPOw==}
    hasBin: true
    dependencies:
      deep-extend: 0.6.0
      ini: 1.3.8
      minimist: 1.2.5
      strip-json-comments: 2.0.1
    dev: true

  /react-is/16.13.1:
    resolution: {integrity: sha512-24e6ynE2H+OKt4kqsOvNd8kBpV65zoxbA4BVsEOB3ARVWQki/DHzaUoC5KuON/BiccDaCCTZBuOcfZs70kR8bQ==}
    dev: true

  /react-is/17.0.2:
    resolution: {integrity: sha512-w2GsyukL62IJnlaff/nRegPQR94C/XXamvMWmSHRJ4y7Ts/4ocGRmTHvOs8PSE6pB3dWOrD/nueuU5sduBsQ4w==}
    dev: true

  /read-pkg-up/3.0.0:
    resolution: {integrity: sha1-PtSWaF26D4/hGNBpHcUfSh/5bwc=}
    engines: {node: '>=4'}
    dependencies:
      find-up: 2.1.0
      read-pkg: 3.0.0
    dev: true

  /read-pkg-up/7.0.1:
    resolution: {integrity: sha512-zK0TB7Xd6JpCLmlLmufqykGE+/TlOePD6qKClNW7hHDKFh/J7/7gCWGR7joEQEW1bKq3a3yUZSObOoWLFQ4ohg==}
    engines: {node: '>=8'}
    dependencies:
      find-up: 4.1.0
      read-pkg: 5.2.0
      type-fest: 0.8.1
    dev: true

  /read-pkg/3.0.0:
    resolution: {integrity: sha1-nLxoaXj+5l0WwA4rGcI3/Pbjg4k=}
    engines: {node: '>=4'}
    dependencies:
      load-json-file: 4.0.0
      normalize-package-data: 2.5.0
      path-type: 3.0.0
    dev: true

  /read-pkg/5.2.0:
    resolution: {integrity: sha512-Ug69mNOpfvKDAc2Q8DRpMjjzdtrnv9HcSMX+4VsZxD1aZ6ZzrIE7rlzXBtWTyhULSMKg076AW6WR5iZpD0JiOg==}
    engines: {node: '>=8'}
    dependencies:
      '@types/normalize-package-data': 2.4.1
      normalize-package-data: 2.5.0
      parse-json: 5.2.0
      type-fest: 0.6.0
    dev: true

  /readable-stream/2.3.7:
    resolution: {integrity: sha512-Ebho8K4jIbHAxnuxi7o42OrZgF/ZTNcsZj6nRKyUmkhLFq8CHItp/fy6hQZuZmP/n3yZ9VBUbp4zz/mX8hmYPw==}
    dependencies:
      core-util-is: 1.0.3
      inherits: 2.0.4
      isarray: 1.0.0
      process-nextick-args: 2.0.1
      safe-buffer: 5.1.2
      string_decoder: 1.1.1
      util-deprecate: 1.0.2
    dev: true

  /readable-stream/3.6.0:
    resolution: {integrity: sha512-BViHy7LKeTz4oNnkcLJ+lVSL6vpiFeX6/d3oSH8zCW7UxP2onchk+vTGB143xuFjHS3deTgkKoXXymXqymiIdA==}
    engines: {node: '>= 6'}
    dependencies:
      inherits: 2.0.4
      string_decoder: 1.3.0
      util-deprecate: 1.0.2

  /readdirp/3.6.0:
    resolution: {integrity: sha512-hOS089on8RduqdbhvQ5Z37A0ESjsqz6qnRcffsMU3495FuTdqSm+7bhJ29JvIOsBDEEnan5DPu9t3To9VRlMzA==}
    engines: {node: '>=8.10.0'}
    dependencies:
      picomatch: 2.3.1
    dev: true

  /rechoir/0.6.2:
    resolution: {integrity: sha1-hSBLVNuoLVdC4oyWdW70OvUOM4Q=}
    engines: {node: '>= 0.10'}
    dependencies:
      resolve: 1.22.0
    dev: true

  /redent/3.0.0:
    resolution: {integrity: sha512-6tDA8g98We0zd0GvVeMT9arEOnTw9qM03L9cJXaCjrip1OO764RDBLBfrB4cwzNGDj5OA5ioymC9GkizgWJDUg==}
    engines: {node: '>=8'}
    dependencies:
      indent-string: 4.0.0
      strip-indent: 3.0.0
    dev: true

  /referrer-policy/1.2.0:
    resolution: {integrity: sha512-LgQJIuS6nAy1Jd88DCQRemyE3mS+ispwlqMk3b0yjZ257fI1v9c+/p6SD5gP5FGyXUIgrNOAfmyioHwZtYv2VA==}
    engines: {node: '>=4.0.0'}
    dev: false

  /regenerator-runtime/0.11.1:
    resolution: {integrity: sha512-MguG95oij0fC3QV3URf4V2SDYGJhJnJGqvIIgdECeODCT98wSWDAJ94SSuVpYQUoTcGUIL6L4yNB7j1DFFHSBg==}
    dev: false

  /regenerator-runtime/0.13.9:
    resolution: {integrity: sha512-p3VT+cOEgxFsRRA9X4lkI1E+k2/CtnKtU4gcxyaCUreilL/vqI6CdZ3wxVUx3UOUg+gnUOQQcRI7BmSI656MYA==}

  /regex-not/1.0.2:
    resolution: {integrity: sha512-J6SDjUgDxQj5NusnOtdFxDwN/+HWykR8GELwctJ7mdqhcyy1xEc4SRFHUXvxTp661YaVKAjfRLZ9cCqS6tn32A==}
    engines: {node: '>=0.10.0'}
    dependencies:
      extend-shallow: 3.0.2
      safe-regex: 1.1.0
    dev: true

  /regexpp/2.0.1:
    resolution: {integrity: sha512-lv0M6+TkDVniA3aD1Eg0DVpfU/booSu7Eev3TDO/mZKHBfVjgCGTV4t4buppESEYDtkArYFOxTJWv6S5C+iaNw==}
    engines: {node: '>=6.5.0'}
    dev: true

  /regexpp/3.2.0:
    resolution: {integrity: sha512-pq2bWo9mVD43nbts2wGv17XLiNLya+GklZ8kaDLV2Z08gDCsGpnKn9BFMepvWuHCbyVvY7J5o5+BVvoQbmlJLg==}
    engines: {node: '>=8'}
    dev: true

  /registry-auth-token/4.2.1:
    resolution: {integrity: sha512-6gkSb4U6aWJB4SF2ZvLb76yCBjcvufXBqvvEx1HbmKPkutswjW1xNVRY0+daljIYRbogN7O0etYSlbiaEQyMyw==}
    engines: {node: '>=6.0.0'}
    dependencies:
      rc: 1.2.8
    dev: true

  /registry-url/5.1.0:
    resolution: {integrity: sha512-8acYXXTI0AkQv6RAOjE3vOaIXZkT9wo4LOFbBKYQEEnnMNBpKqdUrI6S4NT0KPIo/WVvJ5tE/X5LF/TQUf0ekw==}
    engines: {node: '>=8'}
    dependencies:
      rc: 1.2.8
    dev: true

  /relay-compiler/12.0.0_graphql@16.2.0:
    resolution: {integrity: sha512-SWqeSQZ+AMU/Cr7iZsHi1e78Z7oh00I5SvR092iCJq79aupqJ6Ds+I1Pz/Vzo5uY5PY0jvC4rBJXzlIN5g9boQ==}
    hasBin: true
    peerDependencies:
      graphql: ^15.0.0
    dependencies:
      '@babel/core': 7.17.5
      '@babel/generator': 7.17.3
      '@babel/parser': 7.17.3
      '@babel/runtime': 7.17.2
      '@babel/traverse': 7.17.3
      '@babel/types': 7.17.0
      babel-preset-fbjs: 3.4.0_@babel+core@7.17.5
      chalk: 4.1.2
      fb-watchman: 2.0.1
      fbjs: 3.0.4
      glob: 7.2.0
      graphql: 16.2.0
      immutable: 3.7.6
      invariant: 2.2.4
      nullthrows: 1.1.1
      relay-runtime: 12.0.0
      signedsource: 1.0.0
      yargs: 15.4.1
    transitivePeerDependencies:
      - encoding
      - supports-color
    dev: true

  /relay-runtime/12.0.0:
    resolution: {integrity: sha512-QU6JKr1tMsry22DXNy9Whsq5rmvwr3LSZiiWV/9+DFpuTWvp+WFhobWMc8TC4OjKFfNhEZy7mOiqUAn5atQtug==}
    dependencies:
      '@babel/runtime': 7.17.2
      fbjs: 3.0.4
      invariant: 2.2.4
    transitivePeerDependencies:
      - encoding
    dev: true

  /release-it/14.12.5:
    resolution: {integrity: sha512-mGFbbX8eEKMOhfjq5mZAgGppT8CME1T+vj6xA5tAPYSCuPpcNEDjqiG1tJfPy/XImZI4uS3U6pNP5KyDpy9etg==}
    engines: {node: '>=10'}
    hasBin: true
    dependencies:
      '@iarna/toml': 2.2.5
      '@octokit/rest': 18.12.0
      async-retry: 1.3.3
      chalk: 4.1.2
      cosmiconfig: 7.0.1
      debug: 4.3.3
      execa: 5.1.1
      form-data: 4.0.0
      git-url-parse: 11.6.0
      globby: 11.0.4
      got: 11.8.3
      import-cwd: 3.0.0
      inquirer: 8.2.0
      is-ci: 3.0.1
      lodash: 4.17.21
      mime-types: 2.1.34
      new-github-release-url: 1.0.0
      open: 7.4.2
      ora: 5.4.1
      os-name: 4.0.1
      parse-json: 5.2.0
      semver: 7.3.5
      shelljs: 0.8.5
      update-notifier: 5.1.0
      url-join: 4.0.1
      uuid: 8.3.2
      yaml: 1.10.2
      yargs-parser: 20.2.9
    transitivePeerDependencies:
      - encoding
      - supports-color
    dev: true

  /remedial/1.0.8:
    resolution: {integrity: sha512-/62tYiOe6DzS5BqVsNpH/nkGlX45C/Sp6V+NtiN6JQNS1Viay7cWkazmRkrQrdFj2eshDe96SIQNIoMxqhzBOg==}
    dev: true

  /remove-trailing-separator/1.1.0:
    resolution: {integrity: sha1-wkvOKig62tW8P1jg1IJJuSN52O8=}
    dev: true

  /remove-trailing-spaces/1.0.8:
    resolution: {integrity: sha512-O3vsMYfWighyFbTd8hk8VaSj9UAGENxAtX+//ugIst2RMk5e03h6RoIS+0ylsFxY1gvmPuAY/PO4It+gPEeySA==}
    dev: true

  /repeat-element/1.1.4:
    resolution: {integrity: sha512-LFiNfRcSu7KK3evMyYOuCzv3L10TW7yC1G2/+StMjK8Y6Vqd2MG7r/Qjw4ghtuCOjFvlnms/iMmLqpvW/ES/WQ==}
    engines: {node: '>=0.10.0'}
    dev: true

  /repeat-string/1.6.1:
    resolution: {integrity: sha1-jcrkcOHIirwtYA//Sndihtp15jc=}
    engines: {node: '>=0.10'}

  /replaceall/0.1.6:
    resolution: {integrity: sha1-gdgax663LX9cSUKt8ml6MiBojY4=}
    engines: {node: '>= 0.8.x'}
    dev: true

  /request/2.88.2:
    resolution: {integrity: sha512-MsvtOrfG9ZcrOwAW+Qi+F6HbD0CWXEh9ou77uOb7FM2WPhwT7smM833PzanhJLsgXjN89Ir6V2PczXNnMpwKhw==}
    engines: {node: '>= 6'}
    deprecated: request has been deprecated, see https://github.com/request/request/issues/3142
    dependencies:
      aws-sign2: 0.7.0
      aws4: 1.11.0
      caseless: 0.12.0
      combined-stream: 1.0.8
      extend: 3.0.2
      forever-agent: 0.6.1
      form-data: 2.3.3
      har-validator: 5.1.5
      http-signature: 1.2.0
      is-typedarray: 1.0.0
      isstream: 0.1.2
      json-stringify-safe: 5.0.1
      mime-types: 2.1.34
      oauth-sign: 0.9.0
      performance-now: 2.1.0
      qs: 6.5.3
      safe-buffer: 5.2.1
      tough-cookie: 2.5.0
      tunnel-agent: 0.6.0
      uuid: 3.4.0
    dev: false

  /require-directory/2.1.1:
    resolution: {integrity: sha1-jGStX9MNqxyXbiNE/+f3kqam30I=}
    engines: {node: '>=0.10.0'}

  /require-main-filename/2.0.0:
    resolution: {integrity: sha512-NKN5kMDylKuldxYLSUfrbo5Tuzh4hd+2E8NPPX02mZtn1VuREQToYe/ZdlJy+J3uCpfaiGF05e7B8W0iXbQHmg==}

  /requires-port/1.0.0:
    resolution: {integrity: sha1-kl0mAdOaxIXgkc8NpcbmlNw9yv8=}
    dev: false

  /resolve-alpn/1.2.1:
    resolution: {integrity: sha512-0a1F4l73/ZFZOakJnQ3FvkJ2+gSTQWz/r2KE5OdDY0TxPm5h4GkqkWWfM47T7HsbnOtcJVEF4epCVy6u7Q3K+g==}
    dev: true

  /resolve-cwd/3.0.0:
    resolution: {integrity: sha512-OrZaX2Mb+rJCpH/6CpSqt9xFVpN++x01XnN2ie9g6P5/3xelLAkXWVADpdz1IHD/KFfEXyE6V0U01OQ3UO2rEg==}
    engines: {node: '>=8'}
    dependencies:
      resolve-from: 5.0.0
    dev: true

  /resolve-dir/1.0.1:
    resolution: {integrity: sha1-eaQGRMNivoLybv/nOcm7U4IEb0M=}
    engines: {node: '>=0.10.0'}
    dependencies:
      expand-tilde: 2.0.2
      global-modules: 1.0.0
    dev: true

  /resolve-from/4.0.0:
    resolution: {integrity: sha512-pb/MYmXstAkysRFx8piNI1tGFNQIFA3vkE3Gq4EuA1dF6gHp/+vgZqsCGJapvy8N3Q+4o7FwvquPJcnZ7RYy4g==}
    engines: {node: '>=4'}
    dev: true

  /resolve-from/5.0.0:
    resolution: {integrity: sha512-qYg9KP24dD5qka9J47d0aVky0N+b4fTU89LN9iDnjB5waksiC49rvMB0PrUJQGoTmH50XPiqOvAjDfaijGxYZw==}
    engines: {node: '>=8'}
    dev: true

  /resolve-global/1.0.0:
    resolution: {integrity: sha512-zFa12V4OLtT5XUX/Q4VLvTfBf+Ok0SPc1FNGM/z9ctUdiU618qwKpWnd0CHs3+RqROfyEg/DhuHbMWYqcgljEw==}
    engines: {node: '>=8'}
    dependencies:
      global-dirs: 0.1.1
    dev: true

  /resolve-url/0.2.1:
    resolution: {integrity: sha1-LGN/53yJOv0qZj/iGqkIAGjiBSo=}
    deprecated: https://github.com/lydell/resolve-url#deprecated
    dev: true

  /resolve.exports/1.1.0:
    resolution: {integrity: sha512-J1l+Zxxp4XK3LUDZ9m60LRJF/mAe4z6a4xyabPHk7pvK5t35dACV32iIjJDFeWZFfZlO29w6SZ67knR0tHzJtQ==}
    engines: {node: '>=10'}
    dev: true

  /resolve/1.22.0:
    resolution: {integrity: sha512-Hhtrw0nLeSrFQ7phPp4OOcVjLPIeMnRlr5mcnVuMe7M/7eBn98A3hmFRLoFo3DLZkivSYwhRUJTyPyWAk56WLw==}
    hasBin: true
    dependencies:
      is-core-module: 2.8.1
      path-parse: 1.0.7
      supports-preserve-symlinks-flag: 1.0.0

  /responselike/1.0.2:
    resolution: {integrity: sha1-kYcg7ztjHFZCvgaPFa3lpG9Loec=}
    dependencies:
      lowercase-keys: 1.0.1
    dev: true

  /responselike/2.0.0:
    resolution: {integrity: sha512-xH48u3FTB9VsZw7R+vvgaKeLKzT6jOogbQhEe/jewwnZgzPcnyWui2Av6JpoYZF/91uueC+lqhWqeURw5/qhCw==}
    dependencies:
      lowercase-keys: 2.0.0
    dev: true

  /restore-cursor/2.0.0:
    resolution: {integrity: sha1-n37ih/gv0ybU/RYpI9YhKe7g368=}
    engines: {node: '>=4'}
    dependencies:
      onetime: 2.0.1
      signal-exit: 3.0.7
    dev: true

  /restore-cursor/3.1.0:
    resolution: {integrity: sha512-l+sSefzHpj5qimhFSE5a8nufZYAM3sBSVMAPtYkmC+4EH2anSGaEMXSD0izRQbu9nfyQ9y5JrVmp7E8oZrUjvA==}
    engines: {node: '>=8'}
    dependencies:
      onetime: 5.1.2
      signal-exit: 3.0.7
    dev: true

  /ret/0.1.15:
    resolution: {integrity: sha512-TTlYpa+OL+vMMNG24xSlQGEJ3B/RzEfUlLct7b5G/ytav+wPrplCpVMFuwzXbkecJrb6IYo1iFb0S9v37754mg==}
    engines: {node: '>=0.12'}
    dev: true

  /retry/0.13.1:
    resolution: {integrity: sha512-XQBQ3I8W1Cge0Seh+6gjj03LbmRFWuoszgK9ooCpwYIrhhoO80pfq4cUkU5DkknwfOfFteRwlZ56PYOGYyFWdg==}
    engines: {node: '>= 4'}
    dev: true

  /reusify/1.0.4:
    resolution: {integrity: sha512-U9nH88a3fc/ekCF1l0/UP1IosiuIjyTh7hBvXVMHYgVcfGvt897Xguj2UOLDeI5BG2m7/uwyaLVT6fbtCwTyzw==}
    engines: {iojs: '>=1.0.0', node: '>=0.10.0'}
    dev: true

  /rfc2047/3.0.1:
    resolution: {integrity: sha512-XlPpflkoON+4884qmLzSBx7QKjw3XTncID8bPsFLv6Y7eXkrGweYRnWPz1i2UXwAxnnB1H40pqePoAp2bytC/w==}
    dependencies:
      iconv-lite: 0.4.5
    dev: true

  /right-align/0.1.3:
    resolution: {integrity: sha1-YTObci/mo1FWiSENJOFMlhSGE+8=}
    engines: {node: '>=0.10.0'}
    dependencies:
      align-text: 0.1.4
    dev: false

  /right-pad/1.0.1:
    resolution: {integrity: sha1-jKCMLLtbVedNr6lr9/0aJ9VoyNA=}
    engines: {node: '>= 0.10'}
    dev: true

  /rimraf/2.6.3:
    resolution: {integrity: sha512-mwqeW5XsA2qAejG46gYdENaxXjx9onRNCfn7L0duuP4hCuTIi/QO7PDK07KJfp1d+izWPrzEJDcSqBa0OZQriA==}
    hasBin: true
    dependencies:
      glob: 7.2.0
    dev: true

  /rimraf/2.7.1:
    resolution: {integrity: sha512-uWjbaKIK3T1OSVptzX7Nl6PvQ3qAGtKEtVRjRuazjfL3Bx5eI409VZSqgND+4UNnmzLVdPj9FqFJNPqBZFve4w==}
    hasBin: true
    dependencies:
      glob: 7.2.0

  /rimraf/3.0.2:
    resolution: {integrity: sha512-JZkJMZkAGFFPP2YqXZXPbMlMBgsxzE8ILs4lMIX/2o0L9UBw9O/Y3o6wFw/i9YLapcUJWwqbi3kdxIPdC62TIA==}
    hasBin: true
    dependencies:
      glob: 7.2.0
    dev: true

  /rootpath/0.1.2:
    resolution: {integrity: sha1-Wzeah9ypBum5HWkKWZQ5vvJn6ms=}
    dev: false

  /run-async/2.4.1:
    resolution: {integrity: sha512-tvVnVv01b8c1RrA6Ep7JkStj85Guv/YrMcwqYQnwjsAS2cTmmPGBBjAjpCW7RrSodNSoE2/qg9O4bceNvUuDgQ==}
    engines: {node: '>=0.12.0'}
    dev: true

  /run-parallel/1.2.0:
    resolution: {integrity: sha512-5l4VyZR86LZ/lDxZTR6jqL8AFE2S0IFLMP26AbjsLVADxHdhB/c0GUsH+y39UfCi3dzz8OlQuPmnaJOMoDHQBA==}
    dependencies:
      queue-microtask: 1.2.3
    dev: true

  /rxjs/6.6.7:
    resolution: {integrity: sha512-hTdwr+7yYNIT5n4AMYp85KA6yw2Va0FLa3Rguvbpa4W3I5xynaBZo41cM3XM+4Q6fRMj3sBYIR1VAmZMXYJvRQ==}
    engines: {npm: '>=2.0.0'}
    dependencies:
      tslib: 1.14.1
    dev: true

  /rxjs/7.5.5:
    resolution: {integrity: sha512-sy+H0pQofO95VDmFLzyaw9xNJU4KTRSwQIGM6+iG3SypAtCiLDzpeG8sJrNCWn2Up9km+KhkvTdbkrdy+yzZdw==}
    dependencies:
      tslib: 2.3.1
    dev: true

  /safe-buffer/5.1.2:
    resolution: {integrity: sha512-Gd2UZBJDkXlY7GbJxfsE8/nvKkUEU1G38c1siN6QP6a9PT9MmHB8GnpscSmMJSoF8LOIrt8ud/wPtojys4G6+g==}

  /safe-buffer/5.2.1:
    resolution: {integrity: sha512-rp3So07KcdmmKbGvgaNxQSJr7bGVSVk5S9Eq1F+ppbRo70+YeaDxkw5Dd8NPN+GD6bjnYm2VuPuCXmpuYvmCXQ==}

  /safe-regex/1.1.0:
    resolution: {integrity: sha1-QKNmnzsHfR6UPURinhV91IAjvy4=}
    dependencies:
      ret: 0.1.15
    dev: true

  /safer-buffer/2.1.2:
    resolution: {integrity: sha512-YZo3K82SD7Riyi0E1EQPojLz7kpepnSQI9IyPbHHg1XXXevb5dJI7tpyN2ADxGcQbHG7vcyRHk0cbwqcQriUtg==}

  /saxes/5.0.1:
    resolution: {integrity: sha512-5LBh1Tls8c9xgGjw3QrMwETmTMVk0oFgvrFSvWx62llR2hcEInrKNZ2GZCCuuy2lvWrdl5jhbpeqc5hRYKFOcw==}
    engines: {node: '>=10'}
    dependencies:
      xmlchars: 2.2.0
    dev: true

  /scmp/2.1.0:
    resolution: {integrity: sha512-o/mRQGk9Rcer/jEEw/yw4mwo3EU/NvYvp577/Btqrym9Qy5/MdWGBqipbALgd2lrdWTJ5/gqDusxfnQBxOxT2Q==}
    dev: false

  /scuid/1.1.0:
    resolution: {integrity: sha512-MuCAyrGZcTLfQoH2XoBlQ8C6bzwN88XT/0slOGz0pn8+gIP85BOAfYa44ZXQUTOwRwPU0QvgU+V+OSajl/59Xg==}
    dev: true

  /semver-compare/1.0.0:
    resolution: {integrity: sha1-De4hahyUGrN+nvsXiPavxf9VN/w=}
    dev: true

  /semver-diff/3.1.1:
    resolution: {integrity: sha512-GX0Ix/CJcHyB8c4ykpHGIAvLyOwOobtM/8d+TQkAd81/bEjgPHrfba41Vpesr7jX/t8Uh+R3EX9eAS5be+jQYg==}
    engines: {node: '>=8'}
    dependencies:
      semver: 6.3.0
    dev: true

  /semver/4.3.2:
    resolution: {integrity: sha512-VyFUffiBx8hABJ9HYSTXLRwyZtdDHMzMtFmID1aiNAD2BZppBmJm0Hqw3p2jkgxP9BNt1pQ9RnC49P0EcXf6cA==}
    hasBin: true
    dev: false

  /semver/5.7.1:
    resolution: {integrity: sha512-sauaDf/PZdVgrLTNYHRtpXa1iRiKcaebiKQ1BJdpQlWH2lCvexQdX55snPFyK7QzpudqbCI0qXFfOasHdyNDGQ==}
    hasBin: true

  /semver/6.3.0:
    resolution: {integrity: sha512-b39TBaTSfV6yBrapU89p5fKekE2m/NwnDocOVruQFS1/veMgdzuPcnOM34M6CwxW8jH/lxEa5rBoDeUwu5HHTw==}
    hasBin: true
    dev: true

  /semver/7.3.5:
    resolution: {integrity: sha512-PoeGJYh8HK4BTO/a9Tf6ZG3veo/A7ZVsYrSA6J8ny9nb3B1VrpkuN+z9OE5wfE5p6H4LchYZsegiQgbJD94ZFQ==}
    engines: {node: '>=10'}
    hasBin: true
    dependencies:
      lru-cache: 6.0.0
    dev: true

  /send/0.17.1:
    resolution: {integrity: sha512-BsVKsiGcQMFwT8UxypobUKyv7irCNRHk1T0G680vk88yf6LBByGcZJOTJCrTP2xVN6yI+XjPJcNuE3V4fT9sAg==}
    engines: {node: '>= 0.8.0'}
    dependencies:
      debug: 2.6.9
      depd: 1.1.2
      destroy: 1.0.4
      encodeurl: 1.0.2
      escape-html: 1.0.3
      etag: 1.8.1
      fresh: 0.5.2
      http-errors: 1.7.3
      mime: 1.6.0
      ms: 2.1.1
      on-finished: 2.3.0
      range-parser: 1.2.1
      statuses: 1.5.0
    transitivePeerDependencies:
      - supports-color
    dev: false

  /sentence-case/3.0.4:
    resolution: {integrity: sha512-8LS0JInaQMCRoQ7YUytAo/xUu5W2XnQxV2HI/6uM6U7CITS1RqPElr30V6uIqyMKM9lJGRVFy5/4CuzcixNYSg==}
    dependencies:
      no-case: 3.0.4
      tslib: 2.3.1
      upper-case-first: 2.0.2
    dev: true

  /serve-static/1.14.1:
    resolution: {integrity: sha512-JMrvUwE54emCYWlTI+hGrGv5I8dEwmco/00EvkzIIsR7MqrHonbD9pO2MOfFnpFntl7ecpZs+3mW+XbQZu9QCg==}
    engines: {node: '>= 0.8.0'}
    dependencies:
      encodeurl: 1.0.2
      escape-html: 1.0.3
      parseurl: 1.3.3
      send: 0.17.1
    transitivePeerDependencies:
      - supports-color
    dev: false

  /set-blocking/2.0.0:
    resolution: {integrity: sha1-BF+XgtARrppoA93TgrJDkrPYkPc=}

  /set-value/2.0.1:
    resolution: {integrity: sha512-JxHc1weCN68wRY0fhCoXpyK55m/XPHafOmK4UWD7m2CI14GMcFypt4w/0+NV5f/ZMby2F6S2wwA7fgynh9gWSw==}
    engines: {node: '>=0.10.0'}
    dependencies:
      extend-shallow: 2.0.1
      is-extendable: 0.1.1
      is-plain-object: 2.0.4
      split-string: 3.1.0
    dev: true

  /setimmediate/1.0.5:
    resolution: {integrity: sha1-KQy7Iy4waULX1+qbg3Mqt4VvgoU=}
    dev: true

  /setprototypeof/1.1.1:
    resolution: {integrity: sha512-JvdAWfbXeIGaZ9cILp38HntZSFSo3mWg6xGcJJsd+d4aRMOqauag1C63dJfDw7OaMYwEbHMOxEZ1lqVRYP2OAw==}
    dev: false

  /shebang-command/1.2.0:
    resolution: {integrity: sha1-RKrGW2lbAzmJaMOfNj/uXer98eo=}
    engines: {node: '>=0.10.0'}
    dependencies:
      shebang-regex: 1.0.0

  /shebang-command/2.0.0:
    resolution: {integrity: sha512-kHxr2zZpYtdmrN1qDjrrX/Z1rR1kG8Dx+gkpK1G4eXmvXswmcE1hTWBWYUzlraYw1/yZp6YuDY77YtvbN0dmDA==}
    engines: {node: '>=8'}
    dependencies:
      shebang-regex: 3.0.0
    dev: true

  /shebang-regex/1.0.0:
    resolution: {integrity: sha1-2kL0l0DAtC2yypcoVxyxkMmO/qM=}
    engines: {node: '>=0.10.0'}

  /shebang-regex/3.0.0:
    resolution: {integrity: sha512-7++dFhtcx3353uBaq8DDR4NuxBetBzC7ZQOhmTQInHEd6bSrXdiEyzCvG07Z44UYdLShWUyXt5M/yhz8ekcb1A==}
    engines: {node: '>=8'}
    dev: true

  /shell-quote/1.7.3:
    resolution: {integrity: sha512-Vpfqwm4EnqGdlsBFNmHhxhElJYrdfcxPThu+ryKS5J8L/fhAwLazFZtq+S+TWZ9ANj2piSQLGj6NQg+lKPmxrw==}
    dev: true

  /shelljs/0.8.5:
    resolution: {integrity: sha512-TiwcRcrkhHvbrZbnRcFYMLl30Dfov3HKqzp5tO5b4pt6G/SezKcYhmDg15zXVBswHmctSAQKznqNW2LO5tTDow==}
    engines: {node: '>=4'}
    hasBin: true
    dependencies:
      glob: 7.2.0
      interpret: 1.4.0
      rechoir: 0.6.2
    dev: true

  /shlex/2.1.0:
    resolution: {integrity: sha512-Tk8PjohJbWpGu2NtAlsEi/9AS4GU2zW2ZWLFrWRDskZpSJmyBIU3nTkBtocxD90r3w4BwRevsNtIqIP9HMuYiQ==}
    dev: false

  /side-channel/1.0.4:
    resolution: {integrity: sha512-q5XPytqFEIKHkGdiMIrY10mvLRvnQh42/+GoBlFW3b2LXLE2xxJpZFdm94we0BaoV3RwJyGqg5wS7epxTv0Zvw==}
    dependencies:
      call-bind: 1.0.2
      get-intrinsic: 1.1.1
      object-inspect: 1.12.0

  /signal-exit/3.0.7:
    resolution: {integrity: sha512-wnD2ZE+l+SPC/uoS0vXeE9L1+0wuaMqKlfz9AMUo38JsyLSBWSFcHR1Rri62LZc12vLr1gb3jl7iwQhgwpAbGQ==}
    dev: true

  /signedsource/1.0.0:
    resolution: {integrity: sha1-HdrOSYF5j5O9gzlzgD2A1S6TrWo=}
    dev: true

  /sisteransi/1.0.5:
    resolution: {integrity: sha512-bLGGlR1QxBcynn2d5YmDX4MGjlZvy2MRBDRNHLJ8VI6l6+9FUiyTFNJ0IveOSP0bcXgVDPRcfGqA0pjaqUpfVg==}
    dev: true

  /slash/2.0.0:
    resolution: {integrity: sha512-ZYKh3Wh2z1PpEXWr0MpSBZ0V6mZHAQfYevttO11c51CaWjGTaadiKZ+wVt1PbMlDV5qhMFslpZCemhwOK7C89A==}
    engines: {node: '>=6'}

  /slash/3.0.0:
    resolution: {integrity: sha512-g9Q1haeby36OSStwb4ntCGGGaKsaVSjQ68fBxoQcutl5fS1vuY18H3wSt3jFyFtrkx+Kz0V1G85A4MyAdDMi2Q==}
    engines: {node: '>=8'}
    dev: true

  /slice-ansi/0.0.4:
    resolution: {integrity: sha1-7b+JA/ZvfOL46v1s7tZeJkyDGzU=}
    engines: {node: '>=0.10.0'}
    dev: true

  /slice-ansi/2.1.0:
    resolution: {integrity: sha512-Qu+VC3EwYLldKa1fCxuuvULvSJOKEgk9pi8dZeCVK7TqBfUNTH4sFkk4joj8afVSfAYgJoSOetjx9QWOJ5mYoQ==}
    engines: {node: '>=6'}
    dependencies:
      ansi-styles: 3.2.1
      astral-regex: 1.0.0
      is-fullwidth-code-point: 2.0.0
    dev: true

  /slick/1.12.2:
    resolution: {integrity: sha1-vQSN23TefRymkV+qSldXCzVQwtc=}
    dev: false

  /snake-case/3.0.4:
    resolution: {integrity: sha512-LAOh4z89bGQvl9pFfNF8V146i7o7/CqFPbqzYgP+yYzDIDeS9HaNFtXABamRW+AQzEVODcvE79ljJ+8a9YSdMg==}
    dependencies:
      dot-case: 3.0.4
      tslib: 2.3.1
    dev: true

  /snapdragon-node/2.1.1:
    resolution: {integrity: sha512-O27l4xaMYt/RSQ5TR3vpWCAB5Kb/czIcqUFOM/C4fYcLnbZUc1PkjTAMjof2pBWaSTwOUd6qUHcFGVGj7aIwnw==}
    engines: {node: '>=0.10.0'}
    dependencies:
      define-property: 1.0.0
      isobject: 3.0.1
      snapdragon-util: 3.0.1
    dev: true

  /snapdragon-util/3.0.1:
    resolution: {integrity: sha512-mbKkMdQKsjX4BAL4bRYTj21edOf8cN7XHdYUJEe+Zn99hVEYcMvKPct1IqNe7+AZPirn8BCDOQBHQZknqmKlZQ==}
    engines: {node: '>=0.10.0'}
    dependencies:
      kind-of: 3.2.2
    dev: true

  /snapdragon/0.8.2:
    resolution: {integrity: sha512-FtyOnWN/wCHTVXOMwvSv26d+ko5vWlIDD6zoUJ7LW8vh+ZBC8QdljveRP+crNrtBwioEUWy/4dMtbBjA4ioNlg==}
    engines: {node: '>=0.10.0'}
    dependencies:
      base: 0.11.2
      debug: 2.6.9
      define-property: 0.2.5
      extend-shallow: 2.0.1
      map-cache: 0.2.2
      source-map: 0.5.7
      source-map-resolve: 0.5.3
      use: 3.1.1
    transitivePeerDependencies:
      - supports-color
    dev: true

  /sonic-boom/1.4.1:
    resolution: {integrity: sha512-LRHh/A8tpW7ru89lrlkU4AszXt1dbwSjVWguGrmlxE7tawVmDBlI1PILMkXAxJTwqhgsEeTHzj36D5CmHgQmNg==}
    dependencies:
      atomic-sleep: 1.0.0
      flatstr: 1.0.12
    dev: false

  /sonic-boom/2.6.0:
    resolution: {integrity: sha512-6xYZFRmDEtxGqfOKcDQ4cPLrNa0SPEDI+wlzDAHowXE6YV42NeXqg9mP2KkiM8JVu3lHfZ2iQKYlGOz+kTpphg==}
    dependencies:
      atomic-sleep: 1.0.0
    dev: true

  /sort-keys/2.0.0:
    resolution: {integrity: sha1-ZYU1WEhh7JfXMNbPQYIuH1ZoQSg=}
    engines: {node: '>=4'}
    dependencies:
      is-plain-obj: 1.1.0
    dev: false

  /source-map-resolve/0.5.3:
    resolution: {integrity: sha512-Htz+RnsXWk5+P2slx5Jh3Q66vhQj1Cllm0zvnaY98+NFx+Dv2CF/f5O/t8x+KaNdrdIAsruNzoh/KpialbqAnw==}
    deprecated: See https://github.com/lydell/source-map-resolve#deprecated
    dependencies:
      atob: 2.1.2
      decode-uri-component: 0.2.0
      resolve-url: 0.2.1
      source-map-url: 0.4.1
      urix: 0.1.0
    dev: true

  /source-map-support/0.5.21:
    resolution: {integrity: sha512-uBHU3L3czsIyYXKX88fdrGovxdSCoTGDRZ6SYXtSRxLZUzHg5P/66Ht6uoUlHu9EZod+inXhKo3qQgwXUT/y1w==}
    dependencies:
      buffer-from: 1.1.2
      source-map: 0.6.1
    dev: true

  /source-map-url/0.4.1:
    resolution: {integrity: sha512-cPiFOTLUKvJFIg4SKVScy4ilPPW6rFgMgfuZJPNoDuMs3nC1HbMUycBoJw77xFIp6z1UJQJOfx6C9GMH80DiTw==}
    deprecated: See https://github.com/lydell/source-map-url#deprecated
    dev: true

  /source-map/0.5.7:
    resolution: {integrity: sha1-igOdLRAh0i0eoUyA2OpGi6LvP8w=}
    engines: {node: '>=0.10.0'}

  /source-map/0.6.1:
    resolution: {integrity: sha512-UjgapumWlbMhkBgzT7Ykc5YXUT46F0iKu8SGXq0bcwP5dz/h0Plj6enJqjz1Zbq2l5WaqYnrVbwWOWMyF3F47g==}
    engines: {node: '>=0.10.0'}

  /source-map/0.7.3:
    resolution: {integrity: sha512-CkCj6giN3S+n9qrYiBTX5gystlENnRW5jZeNLHpe6aue+SrHcG5VYwujhW9s4dY31mEGsxBDrHR6oI69fTXsaQ==}
    engines: {node: '>= 8'}
    dev: true

  /spdx-correct/3.1.1:
    resolution: {integrity: sha512-cOYcUWwhCuHCXi49RhFRCyJEK3iPj1Ziz9DpViV3tbZOwXD49QzIN3MpOLJNxh2qwq2lJJZaKMVw9qNi4jTC0w==}
    dependencies:
      spdx-expression-parse: 3.0.1
      spdx-license-ids: 3.0.11
    dev: true

  /spdx-exceptions/2.3.0:
    resolution: {integrity: sha512-/tTrYOC7PPI1nUAgx34hUpqXuyJG+DTHJTnIULG4rDygi4xu/tfgmq1e1cIRwRzwZgo4NLySi+ricLkZkw4i5A==}
    dev: true

  /spdx-expression-parse/3.0.1:
    resolution: {integrity: sha512-cbqHunsQWnJNE6KhVSMsMeH5H/L9EpymbzqTQ3uLwNCLZ1Q481oWaofqH7nO6V07xlXwY6PhQdQ2IedWx/ZK4Q==}
    dependencies:
      spdx-exceptions: 2.3.0
      spdx-license-ids: 3.0.11
    dev: true

  /spdx-license-ids/3.0.11:
    resolution: {integrity: sha512-Ctl2BrFiM0X3MANYgj3CkygxhRmr9mi6xhejbdO960nF6EDJApTYpn0BQnDKlnNBULKiCN1n3w9EBkHK8ZWg+g==}
    dev: true

  /split-on-first/1.1.0:
    resolution: {integrity: sha512-43ZssAJaMusuKWL8sKUBQXHWOpq8d6CfN/u1p4gUzfJkM05C8rxTmYrkIPTXapZpORA6LkkzcUulJ8FqA7Uudw==}
    engines: {node: '>=6'}
    dev: true

  /split-string/3.1.0:
    resolution: {integrity: sha512-NzNVhJDYpwceVVii8/Hu6DKfD2G+NrQHlS/V/qgv763EYudVwEcMQNxd2lh+0VrUByXN/oJkl5grOhYWvQUYiw==}
    engines: {node: '>=0.10.0'}
    dependencies:
      extend-shallow: 3.0.2
    dev: true

  /split/1.0.1:
    resolution: {integrity: sha512-mTyOoPbrivtXnwnIxZRFYRrPNtEFKlpB2fvjSnCQUiAA6qAZzqwna5envK4uk6OIeP17CsdF3rSBGYVBsU0Tkg==}
    dependencies:
      through: 2.3.8
    dev: true

  /split2/3.2.2:
    resolution: {integrity: sha512-9NThjpgZnifTkJpzTZ7Eue85S49QwpNhZTq6GRJwObb6jnLFNGB7Qm73V5HewTROPyxD0C29xqmaI68bQtV+hg==}
    dependencies:
      readable-stream: 3.6.0
    dev: true

  /split2/4.1.0:
    resolution: {integrity: sha512-VBiJxFkxiXRlUIeyMQi8s4hgvKCSjtknJv/LVYbrgALPwf5zSKmEwV9Lst25AkvMDnvxODugjdl6KZgwKM1WYQ==}
    engines: {node: '>= 10.x'}
    dev: false

  /sponge-case/1.0.1:
    resolution: {integrity: sha512-dblb9Et4DAtiZ5YSUZHLl4XhH4uK80GhAZrVXdN4O2P4gQ40Wa5UIOPUHlA/nFd2PLblBZWUioLMMAVrgpoYcA==}
    dependencies:
      tslib: 2.3.1
    dev: true

  /sprintf-js/1.0.3:
    resolution: {integrity: sha1-BOaSb2YolTVPPdAVIDYzuFcpfiw=}

  /sprintf-js/1.1.2:
    resolution: {integrity: sha512-VE0SOVEHCk7Qc8ulkWw3ntAzXuqf7S2lvwQaDLRnUeIEaKNQJzV6BwmLKhOqT61aGhfUMrXeaBk+oDGCzvhcug==}
    dev: false

  /sql-template-strings/2.2.2:
    resolution: {integrity: sha1-PxFQiiWt384hejBCqdMAwxk7lv8=}
    engines: {node: '>=4.0.0'}
    dev: false

  /sshpk/1.17.0:
    resolution: {integrity: sha512-/9HIEs1ZXGhSPE8X6Ccm7Nam1z8KcoCqPdI7ecm1N33EzAetWahvQWVqLZtaZQ+IDKX4IyA2o0gBzqIMkAagHQ==}
    engines: {node: '>=0.10.0'}
    hasBin: true
    dependencies:
      asn1: 0.2.6
      assert-plus: 1.0.0
      bcrypt-pbkdf: 1.0.2
      dashdash: 1.14.1
      ecc-jsbn: 0.1.2
      getpass: 0.1.7
      jsbn: 0.1.1
      safer-buffer: 2.1.2
      tweetnacl: 0.14.5
    dev: false

  /stack-utils/1.0.5:
    resolution: {integrity: sha512-KZiTzuV3CnSnSvgMRrARVCj+Ht7rMbauGDK0LdVFRGyenwdylpajAp4Q0i6SX8rEmbTpMMf6ryq2gb8pPq2WgQ==}
    engines: {node: '>=8'}
    dependencies:
      escape-string-regexp: 2.0.0
    dev: true

  /stack-utils/2.0.5:
    resolution: {integrity: sha512-xrQcmYhOsn/1kX+Vraq+7j4oE2j/6BFscZ0etmYg81xuM8Gq0022Pxb8+IqgOFUIaxHs0KaSb7T1+OegiNrNFA==}
    engines: {node: '>=10'}
    dependencies:
      escape-string-regexp: 2.0.0
    dev: true

  /static-extend/0.1.2:
    resolution: {integrity: sha1-YICcOcv/VTNyJv1eC1IPNB8ftcY=}
    engines: {node: '>=0.10.0'}
    dependencies:
      define-property: 0.2.5
      object-copy: 0.1.0
    dev: true

  /statuses/1.5.0:
    resolution: {integrity: sha1-Fhx9rBd2Wf2YEfQ3cfqZOBR4Yow=}
    engines: {node: '>= 0.6'}
    dev: false

  /stream-events/1.0.5:
    resolution: {integrity: sha512-E1GUzBSgvct8Jsb3v2X15pjzN1tYebtbLaMg+eBOUOAxgbLoSbT2NS91ckc5lJD1KfLjId+jXJRgo0qnV5Nerg==}
    dependencies:
      stubs: 3.0.0
    dev: true

  /strict-uri-encode/1.1.0:
    resolution: {integrity: sha1-J5siXfHVgrH1TmWt3UNS4Y+qBxM=}
    engines: {node: '>=0.10.0'}
    dev: false

  /strict-uri-encode/2.0.0:
    resolution: {integrity: sha1-ucczDHBChi9rFC3CdLvMWGbONUY=}
    engines: {node: '>=4'}
    dev: true

  /string-argv/0.3.1:
    resolution: {integrity: sha512-a1uQGz7IyVy9YwhqjZIZu1c8JO8dNIe20xBmSS6qu9kv++k3JGzCVmprbNN5Kn+BgzD5E7YYwg1CcjuJMRNsvg==}
    engines: {node: '>=0.6.19'}
    dev: true

  /string-env-interpolation/1.0.1:
    resolution: {integrity: sha512-78lwMoCcn0nNu8LszbP1UA7g55OeE4v7rCeWnM5B453rnNr4aq+5it3FEYtZrSEiMvHZOZ9Jlqb0OD0M2VInqg==}
    dev: true

  /string-length/4.0.2:
    resolution: {integrity: sha512-+l6rNN5fYHNhZZy41RXsYptCjA2Igmq4EG7kZAYFQI1E1VTXarr6ZPXBg6eq7Y6eK4FEhY6AJlyuFIb/v/S0VQ==}
    engines: {node: '>=10'}
    dependencies:
      char-regex: 1.0.2
      strip-ansi: 6.0.1
    dev: true

  /string-width/1.0.2:
    resolution: {integrity: sha1-EYvfW4zcUaKn5w0hHgfisLmxB9M=}
    engines: {node: '>=0.10.0'}
    dependencies:
      code-point-at: 1.1.0
      is-fullwidth-code-point: 1.0.0
      strip-ansi: 3.0.1
    dev: true

  /string-width/2.1.1:
    resolution: {integrity: sha512-nOqH59deCq9SRHlxq1Aw85Jnt4w6KvLKqWVik6oA9ZklXLNIOlqg4F2yrT1MVaTjAqvVwdfeZ7w7aCvJD7ugkw==}
    engines: {node: '>=4'}
    dependencies:
      is-fullwidth-code-point: 2.0.0
      strip-ansi: 4.0.0
    dev: true

  /string-width/3.1.0:
    resolution: {integrity: sha512-vafcv6KjVZKSgz06oM/H6GDBrAtz8vdhQakGjFIvNrHA6y3HCF1CInLy+QLq8dTJPQ1b+KDUqDFctkdRW44e1w==}
    engines: {node: '>=6'}
    dependencies:
      emoji-regex: 7.0.3
      is-fullwidth-code-point: 2.0.0
      strip-ansi: 5.2.0

  /string-width/4.2.3:
    resolution: {integrity: sha512-wKyQRQpjJ0sIp62ErSZdGsjMJWsap5oRNihHhu6G7JVO/9jIB6UyevL+tXuOqrng8j/cxKTWyWUwvSTriiZz/g==}
    engines: {node: '>=8'}
    dependencies:
      emoji-regex: 8.0.0
      is-fullwidth-code-point: 3.0.0
      strip-ansi: 6.0.1

  /string.prototype.padend/3.1.3:
    resolution: {integrity: sha512-jNIIeokznm8SD/TZISQsZKYu7RJyheFNt84DUPrh482GC8RVp2MKqm2O5oBRdGxbDQoXrhhWtPIWQOiy20svUg==}
    engines: {node: '>= 0.4'}
    dependencies:
      call-bind: 1.0.2
      define-properties: 1.1.3
      es-abstract: 1.19.1
    dev: true

  /string.prototype.trimend/1.0.4:
    resolution: {integrity: sha512-y9xCjw1P23Awk8EvTpcyL2NIr1j7wJ39f+k6lvRnSMz+mz9CGz9NYPelDk42kOz6+ql8xjfK8oYzy3jAP5QU5A==}
    dependencies:
      call-bind: 1.0.2
      define-properties: 1.1.3

  /string.prototype.trimstart/1.0.4:
    resolution: {integrity: sha512-jh6e984OBfvxS50tdY2nRZnoC5/mLFKOREQfw8t5yytkoUsJRNxvI/E39qu1sD0OtWI3OC0XgKSmcWwziwYuZw==}
    dependencies:
      call-bind: 1.0.2
      define-properties: 1.1.3

  /string_decoder/1.1.1:
    resolution: {integrity: sha512-n/ShnvDi6FHbbVfviro+WojiFzv+s8MPMHBczVePfUpDJLwoLT0ht1l4YwBCbi8pJAveEEdnkHyPyTP/mzRfwg==}
    dependencies:
      safe-buffer: 5.1.2
    dev: true

  /string_decoder/1.3.0:
    resolution: {integrity: sha512-hkRX8U1WjJFd8LsDJ2yQ/wWWxaopEsABU1XfkM8A+j0+85JAGppt16cr1Whg6KIbb4okU6Mql6BOj+uup/wKeA==}
    dependencies:
      safe-buffer: 5.2.1

  /stringify-object/3.3.0:
    resolution: {integrity: sha512-rHqiFh1elqCQ9WPLIC8I0Q/g/wj5J1eMkyoiD6eoQApWHP0FtlK7rqnhmabL5VUY9JQCcqwwvlOaSuutekgyrw==}
    engines: {node: '>=4'}
    dependencies:
      get-own-enumerable-property-symbols: 3.0.2
      is-obj: 1.0.1
      is-regexp: 1.0.0
    dev: true

  /strip-ansi/3.0.1:
    resolution: {integrity: sha1-ajhfuIU9lS1f8F0Oiq+UJ43GPc8=}
    engines: {node: '>=0.10.0'}
    dependencies:
      ansi-regex: 2.1.1
    dev: true

  /strip-ansi/4.0.0:
    resolution: {integrity: sha1-qEeQIusaw2iocTibY1JixQXuNo8=}
    engines: {node: '>=4'}
    dependencies:
      ansi-regex: 3.0.0
    dev: true

  /strip-ansi/5.2.0:
    resolution: {integrity: sha512-DuRs1gKbBqsMKIZlrffwlug8MHkcnpjs5VPmL1PAh+mA30U0DTotfDZ0d2UUsXpPmPmMMJ6W773MaA3J+lbiWA==}
    engines: {node: '>=6'}
    dependencies:
      ansi-regex: 4.1.0

  /strip-ansi/6.0.1:
    resolution: {integrity: sha512-Y38VPSHcqkFrCpFnQ9vuSXmquuv5oXOKpGeT6aGrr3o3Gc9AlVa6JBfUSOCnbxGGZF+/0ooI7KrPuUSztUdU5A==}
    engines: {node: '>=8'}
    dependencies:
      ansi-regex: 5.0.1

  /strip-bom/3.0.0:
    resolution: {integrity: sha1-IzTBjpx1n3vdVv3vfprj1YjmjtM=}
    engines: {node: '>=4'}
    dev: true

  /strip-bom/4.0.0:
    resolution: {integrity: sha512-3xurFv5tEgii33Zi8Jtp55wEIILR9eh34FAW00PZf+JnSsTmV/ioewSgQl97JHvgjoRGwPShsWm+IdrxB35d0w==}
    engines: {node: '>=8'}
    dev: true

  /strip-final-newline/2.0.0:
    resolution: {integrity: sha512-BrpvfNAE3dcvq7ll3xVumzjKjZQ5tI1sEUIKr3Uoks0XUl45St3FlatVqef9prk4jRDzhW6WZg+3bk93y6pLjA==}
    engines: {node: '>=6'}
    dev: true

  /strip-indent/3.0.0:
    resolution: {integrity: sha512-laJTa3Jb+VQpaC6DseHhF7dXVqHTfJPCRDaEbid/drOhgitgYku/letMUqOXFoWV0zIIUbjpdH2t+tYj4bQMRQ==}
    engines: {node: '>=8'}
    dependencies:
      min-indent: 1.0.1
    dev: true

  /strip-json-comments/2.0.1:
    resolution: {integrity: sha1-PFMZQukIwml8DsNEhYwobHygpgo=}
    engines: {node: '>=0.10.0'}
    dev: true

  /strip-json-comments/3.0.1:
    resolution: {integrity: sha512-VTyMAUfdm047mwKl+u79WIdrZxtFtn+nBxHeb844XBQ9uMNTuTHdx2hc5RiAJYqwTj3wc/xe5HLSdJSkJ+WfZw==}
    engines: {node: '>=8'}
    dev: true

  /strip-json-comments/3.1.1:
    resolution: {integrity: sha512-6fPc+R4ihwqP6N/aIv2f1gMH8lOVtWQHoqC4yK6oSDVVocumAsfCqjkXnqiYMhmMwS/mEHLp7Vehlt3ql6lEig==}
    engines: {node: '>=8'}
    dev: true

  /stubs/3.0.0:
    resolution: {integrity: sha1-6NK6H6nJBXAwPAMLaQD31fiavls=}
    dev: true

  /subscriptions-transport-ws/0.11.0_graphql@16.2.0:
    resolution: {integrity: sha512-8D4C6DIH5tGiAIpp5I0wD/xRlNiZAPGHygzCe7VzyzUoxHtawzjNAY9SUTXU05/EY2NMY9/9GF0ycizkXr1CWQ==}
    deprecated: The `subscriptions-transport-ws` package is no longer maintained. We recommend you use `graphql-ws` instead. For help migrating Apollo software to `graphql-ws`, see https://www.apollographql.com/docs/apollo-server/data/subscriptions/#switching-from-subscriptions-transport-ws    For general help using `graphql-ws`, see https://github.com/enisdenjo/graphql-ws/blob/master/README.md
    peerDependencies:
      graphql: ^15.7.2 || ^16.0.0
    dependencies:
      backo2: 1.0.2
      eventemitter3: 3.1.2
      graphql: 16.2.0
      iterall: 1.3.0
      symbol-observable: 1.2.0
      ws: 7.5.7
    transitivePeerDependencies:
      - bufferutil
      - utf-8-validate
    dev: true

  /superagent/7.1.1:
    resolution: {integrity: sha512-CQ2weSS6M+doIwwYFoMatklhRbx6sVNdB99OEJ5czcP3cng76Ljqus694knFWgOj3RkrtxZqIgpe6vhe0J7QWQ==}
    engines: {node: '>=6.4.0 <13 || >=14'}
    dependencies:
      component-emitter: 1.3.0
      cookiejar: 2.1.3
      debug: 4.3.3
      fast-safe-stringify: 2.1.1
      form-data: 4.0.0
      formidable: 2.0.1
      methods: 1.1.2
      mime: 2.6.0
      qs: 6.10.3
      readable-stream: 3.6.0
      semver: 7.3.5
    transitivePeerDependencies:
      - supports-color
    dev: true

  /supertest/6.2.2:
    resolution: {integrity: sha512-wCw9WhAtKJsBvh07RaS+/By91NNE0Wh0DN19/hWPlBOU8tAfOtbZoVSV4xXeoKoxgPx0rx2y+y+8660XtE7jzg==}
    engines: {node: '>=6.0.0'}
    dependencies:
      methods: 1.1.2
      superagent: 7.1.1
    transitivePeerDependencies:
      - supports-color
    dev: true

  /supports-color/2.0.0:
    resolution: {integrity: sha1-U10EXOa2Nj+kARcIRimZXp3zJMc=}
    engines: {node: '>=0.8.0'}
    dev: true

  /supports-color/5.5.0:
    resolution: {integrity: sha512-QjVjwdXIt408MIiAqCX4oUKsgU2EqAGzs2Ppkm4aQYbjm+ZEWEcW4SfFNTr4uMNZma0ey4f5lgLrkB0aX0QMow==}
    engines: {node: '>=4'}
    dependencies:
      has-flag: 3.0.0

  /supports-color/7.2.0:
    resolution: {integrity: sha512-qpCAvRl9stuOHveKsn7HncJRvv501qIacKzQlO/+Lwxc9+0q2wLyv4Dfvt80/DPn2pqOBsJdDiogXGR9+OvwRw==}
    engines: {node: '>=8'}
    dependencies:
      has-flag: 4.0.0

  /supports-color/8.1.1:
    resolution: {integrity: sha512-MpUEN2OodtUzxvKQl72cUF7RQ5EiHsGvSsVG0ia9c5RbWGL2CI4C7EpPS8UTBIplnlzZiNuV56w+FuNxy3ty2Q==}
    engines: {node: '>=10'}
    dependencies:
      has-flag: 4.0.0
    dev: true

  /supports-hyperlinks/2.2.0:
    resolution: {integrity: sha512-6sXEzV5+I5j8Bmq9/vUphGRM/RJNT9SCURJLjwfOg51heRtguGWDzcaBlgAzKhQa0EVNpPEKzQuBwZ8S8WaCeQ==}
    engines: {node: '>=8'}
    dependencies:
      has-flag: 4.0.0
      supports-color: 7.2.0
    dev: true

  /supports-preserve-symlinks-flag/1.0.0:
    resolution: {integrity: sha512-ot0WnXS9fgdkgIcePe6RHNk1WA8+muPa6cSjeR3V8K27q9BB1rTE3R1p7Hv0z1ZyAc8s6Vvv8DIyWf681MAt0w==}
    engines: {node: '>= 0.4'}

  /swagger-ui-dist/4.6.1:
    resolution: {integrity: sha512-GyP8Hx9qGs7cN6gIK5rTG/NX9CmDDHjq1wzIYlRyJVWZir/D5xarkAroZDYTf4j13ontCQSUZ4Jw83XQoVbB+g==}
    dev: false

  /swagger-ui-express/4.3.0_express@4.17.1:
    resolution: {integrity: sha512-jN46SEEe9EoXa3ZgZoKgnSF6z0w3tnM1yqhO4Y+Q4iZVc8JOQB960EZpIAz6rNROrDApVDwcMHR0mhlnc/5Omw==}
    engines: {node: '>= v0.10.32'}
    peerDependencies:
      express: '>=4.0.0'
    dependencies:
      express: 4.17.1
      swagger-ui-dist: 4.6.1
    dev: false

  /swap-case/2.0.2:
    resolution: {integrity: sha512-kc6S2YS/2yXbtkSMunBtKdah4VFETZ8Oh6ONSmSd9bRxhqTrtARUCBUiWXH3xVPpvR7tz2CSnkuXVE42EcGnMw==}
    dependencies:
      tslib: 2.3.1
    dev: true

  /symbol-observable/1.2.0:
    resolution: {integrity: sha512-e900nM8RRtGhlV36KGEU9k65K3mPb1WV70OdjfxlG2EAuM1noi/E/BaW/uMhL7bPEssK8QV57vN3esixjUvcXQ==}
    engines: {node: '>=0.10.0'}
    dev: true

  /symbol-tree/3.2.4:
    resolution: {integrity: sha512-9QNk5KwDF+Bvz+PyObkmSYjI5ksVUYtjW7AU22r2NKcfLJcXp96hkDWU3+XndOsUb+AQ9QhfzfCT2O+CNWT5Tw==}
    dev: true

  /sync-fetch/0.3.1:
    resolution: {integrity: sha512-xj5qiCDap/03kpci5a+qc5wSJjc8ZSixgG2EUmH1B8Ea2sfWclQA7eH40hiHPCtkCn6MCk4Wb+dqcXdCy2PP3g==}
    engines: {node: '>=8'}
    dependencies:
      buffer: 5.7.1
      node-fetch: 2.6.7
    transitivePeerDependencies:
      - encoding
    dev: true

  /table/5.4.6:
    resolution: {integrity: sha512-wmEc8m4fjnob4gt5riFRtTu/6+4rSe12TpAELNSqHMfF3IqnA+CH37USM6/YR3qRZv7e56kAEAtd6nKZaxe0Ug==}
    engines: {node: '>=6.0.0'}
    dependencies:
      ajv: 6.12.6
      lodash: 4.17.21
      slice-ansi: 2.1.0
      string-width: 3.1.0
    dev: true

  /teeny-request/7.1.1:
    resolution: {integrity: sha512-iwY6rkW5DDGq8hE2YgNQlKbptYpY5Nn2xecjQiNjOXWbKzPGUfmeUBCSQbbr306d7Z7U2N0TPl+/SwYRfua1Dg==}
    engines: {node: '>=10'}
    dependencies:
      http-proxy-agent: 4.0.1
      https-proxy-agent: 5.0.0
      node-fetch: 2.6.7
      stream-events: 1.0.5
      uuid: 8.3.2
    transitivePeerDependencies:
      - encoding
      - supports-color
    dev: true

  /temp-dir/1.0.0:
    resolution: {integrity: sha1-CnwOom06Oa+n4OvqnB/AvE2qAR0=}
    engines: {node: '>=4'}
    dev: true

  /temp-write/4.0.0:
    resolution: {integrity: sha512-HIeWmj77uOOHb0QX7siN3OtwV3CTntquin6TNVg6SHOqCP3hYKmox90eeFOGaY1MqJ9WYDDjkyZrW6qS5AWpbw==}
    engines: {node: '>=8'}
    dependencies:
      graceful-fs: 4.2.9
      is-stream: 2.0.1
      make-dir: 3.1.0
      temp-dir: 1.0.0
      uuid: 3.4.0
    dev: true

  /terminal-link/2.1.1:
    resolution: {integrity: sha512-un0FmiRUQNr5PJqy9kP7c40F5BOfpGlYTrxonDChEZB7pzZxRNp/bt+ymiy9/npwXya9KH99nJ/GXFIiUkYGFQ==}
    engines: {node: '>=8'}
    dependencies:
      ansi-escapes: 4.3.2
      supports-hyperlinks: 2.2.0
    dev: true

  /test-exclude/6.0.0:
    resolution: {integrity: sha512-cAGWPIyOHU6zlmg88jwm7VRyXnMN7iV68OGAbYDk/Mh/xC/pzVPlQtY6ngoIH/5/tciuhGfvESU8GrHrcxD56w==}
    engines: {node: '>=8'}
    dependencies:
      '@istanbuljs/schema': 0.1.3
      glob: 7.2.0
      minimatch: 3.1.2
    dev: true

  /text-extensions/1.9.0:
    resolution: {integrity: sha512-wiBrwC1EhBelW12Zy26JeOUkQ5mRu+5o8rpsJk5+2t+Y5vE7e842qtZDQ2g1NpX/29HdyFeJ4nSIhI47ENSxlQ==}
    engines: {node: '>=0.10'}
    dev: true

  /text-table/0.2.0:
    resolution: {integrity: sha1-f17oI66AUgfACvLfSoTsP8+lcLQ=}
    dev: true

  /thirty-two/1.0.2:
    resolution: {integrity: sha1-TKL//AKlEpDSdEueP1V2k8prYno=}
    engines: {node: '>=0.2.6'}
    dev: false

  /throat/6.0.1:
    resolution: {integrity: sha512-8hmiGIJMDlwjg7dlJ4yKGLK8EsYqKgPWbG3b4wjJddKNwc7N7Dpn08Df4szr/sZdMVeOstrdYSsqzX6BYbcB+w==}
    dev: true

  /through/2.3.8:
    resolution: {integrity: sha1-DdTJ/6q8NXlgsbckEV1+Doai4fU=}
    dev: true

  /through2/2.0.5:
    resolution: {integrity: sha512-/mrRod8xqpA+IHSLyGCQ2s8SPHiCDEeQJSep1jqLYeEUClOFG2Qsh+4FU6G9VeqpZnGW/Su8LQGc4YKni5rYSQ==}
    dependencies:
      readable-stream: 2.3.7
      xtend: 4.0.2
    dev: true

  /through2/4.0.2:
    resolution: {integrity: sha512-iOqSav00cVxEEICeD7TjLB1sueEL+81Wpzp2bY17uZjZN0pWZPuo4suZ/61VujxmqSGFfgOcNuTZ85QJwNZQpw==}
    dependencies:
      readable-stream: 3.6.0
    dev: true

  /title-case/3.0.3:
    resolution: {integrity: sha512-e1zGYRvbffpcHIrnuqT0Dh+gEJtDaxDSoG4JAIpq4oDFyooziLBIiYQv0GBT4FUAnUop5uZ1hiIAj7oAF6sOCA==}
    dependencies:
      tslib: 2.3.1
    dev: true

  /titleize/2.1.0:
    resolution: {integrity: sha512-m+apkYlfiQTKLW+sI4vqUkwMEzfgEUEYSqljx1voUE3Wz/z1ZsxyzSxvH2X8uKVrOp7QkByWt0rA6+gvhCKy6g==}
    engines: {node: '>=6'}
    dev: false

  /tlds/1.208.0:
    resolution: {integrity: sha512-6kbY7GJpRQXwBddSOAbVUZXjObbCGFXliWWN+kOSEoRWIOyRWLB6zdeKC/Tguwwenl/KsUx016XR50EdHYsxZw==}
    hasBin: true
    dev: false

  /tmp/0.0.33:
    resolution: {integrity: sha512-jRCJlojKnZ3addtTOjdIqoRuPEKBvNXcGYqzO6zWZX8KfKEpnGY5jfggJQ3EjKuu8D4bJRr0y+cYJFmYbImXGw==}
    engines: {node: '>=0.6.0'}
    dependencies:
      os-tmpdir: 1.0.2

  /tmpl/1.0.5:
    resolution: {integrity: sha512-3f0uOEAQwIqGuWW2MVzYg8fV/QNnc/IpuJNG837rLuczAaLVHslWHZQj4IGiEl5Hs3kkbhwL9Ab7Hrsmuj+Smw==}
    dev: true

  /to-fast-properties/1.0.3:
    resolution: {integrity: sha1-uDVx+k2MJbguIxsG46MFXeTKGkc=}
    engines: {node: '>=0.10.0'}
    dev: false

  /to-fast-properties/2.0.0:
    resolution: {integrity: sha1-3F5pjL0HkmW8c+A3doGk5Og/YW4=}
    engines: {node: '>=4'}
    dev: true

  /to-object-path/0.3.0:
    resolution: {integrity: sha1-KXWIt7Dn4KwI4E5nL4XB9JmeF68=}
    engines: {node: '>=0.10.0'}
    dependencies:
      kind-of: 3.2.2
    dev: true

  /to-readable-stream/1.0.0:
    resolution: {integrity: sha512-Iq25XBt6zD5npPhlLVXGFN3/gyR2/qODcKNNyTMd4vbm39HUaOiAM4PMq0eMVC/Tkxz+Zjdsc55g9yyz+Yq00Q==}
    engines: {node: '>=6'}
    dev: true

  /to-regex-range/2.1.1:
    resolution: {integrity: sha1-fIDBe53+vlmeJzZ+DU3VWQFB2zg=}
    engines: {node: '>=0.10.0'}
    dependencies:
      is-number: 3.0.0
      repeat-string: 1.6.1
    dev: true

  /to-regex-range/5.0.1:
    resolution: {integrity: sha512-65P7iz6X5yEr1cwcgvQxbbIw7Uk3gOy5dIdtZ4rDveLqhrdJP+Li/Hx6tyK0NEb+2GCyneCMJiGqrADCSNk8sQ==}
    engines: {node: '>=8.0'}
    dependencies:
      is-number: 7.0.0

  /to-regex/3.0.2:
    resolution: {integrity: sha512-FWtleNAtZ/Ki2qtqej2CXTOayOH9bHDQF+Q48VpWyDXjbYxA4Yz8iDB31zXOBUlOHHKidDbqGVrTUvQMPmBGBw==}
    engines: {node: '>=0.10.0'}
    dependencies:
      define-property: 2.0.2
      extend-shallow: 3.0.2
      regex-not: 1.0.2
      safe-regex: 1.1.0
    dev: true

  /toidentifier/1.0.0:
    resolution: {integrity: sha512-yaOH/Pk/VEhBWWTlhI+qXxDFXlejDGcQipMlyxda9nthulaxLZUNcUqFxokp0vcYnvteJln5FNQDRrxj3YcbVw==}
    engines: {node: '>=0.6'}
    dev: false

  /token-stream/0.0.1:
    resolution: {integrity: sha1-zu78cXp2xDFvEm0LnbqlXX598Bo=}
    dev: false

  /tough-cookie/2.5.0:
    resolution: {integrity: sha512-nlLsUzgm1kfLXSXfRZMc1KLAugd4hqJHDTvc2hDIwS3mZAfMEuMbc03SujMF+GEcpaX/qboeycw6iO8JwVv2+g==}
    engines: {node: '>=0.8'}
    dependencies:
      psl: 1.8.0
      punycode: 2.1.1
    dev: false

  /tough-cookie/4.0.0:
    resolution: {integrity: sha512-tHdtEpQCMrc1YLrMaqXXcj6AxhYi/xgit6mZu1+EDWUn+qhUf8wMQoFIy9NXuq23zAwtcB0t/MjACGR18pcRbg==}
    engines: {node: '>=6'}
    dependencies:
      psl: 1.8.0
      punycode: 2.1.1
      universalify: 0.1.2
    dev: true

  /tr46/0.0.3:
    resolution: {integrity: sha1-gYT9NH2snNwYWZLzpmIuFLnZq2o=}

  /tr46/2.1.0:
    resolution: {integrity: sha512-15Ih7phfcdP5YxqiB+iDtLoaTz4Nd35+IiAv0kQ5FNKHzXgdWqPoTIqEDDJmXceQt4JZk6lVPT8lnDlPpGDppw==}
    engines: {node: '>=8'}
    dependencies:
      punycode: 2.1.1
    dev: true

  /tree-kill/1.2.2:
    resolution: {integrity: sha512-L0Orpi8qGpRG//Nd+H90vFB+3iHnue1zSSGmNOOCh1GLJ7rUKVwV2HvijphGQS2UmhUZewS9VgvxYIdgr+fG1A==}
    hasBin: true
    dev: true

  /trim-newlines/3.0.1:
    resolution: {integrity: sha512-c1PTsA3tYrIsLGkJkzHF+w9F2EyxfXGo4UyJc4pFL++FMjnq0HJS69T3M7d//gKrFKwy429bouPescbjecU+Zw==}
    engines: {node: '>=8'}
    dev: true

  /ts-jest/27.1.3_bv5xers4ouwfll2wtlnzpzuhre:
    resolution: {integrity: sha512-6Nlura7s6uM9BVUAoqLH7JHyMXjz8gluryjpPXxr3IxZdAXnU6FhjvVLHFtfd1vsE1p8zD1OJfskkc0jhTSnkA==}
    engines: {node: ^10.13.0 || ^12.13.0 || ^14.15.0 || >=15.0.0}
    hasBin: true
    peerDependencies:
      '@babel/core': '>=7.0.0-beta.0 <8'
      '@types/jest': ^27.0.0
      babel-jest: '>=27.0.0 <28'
      esbuild: ~0.14.0
      jest: ^27.0.0
      typescript: '>=3.8 <5.0'
    peerDependenciesMeta:
      '@babel/core':
        optional: true
      '@types/jest':
        optional: true
      babel-jest:
        optional: true
      esbuild:
        optional: true
    dependencies:
      '@types/jest': 27.4.1
      bs-logger: 0.2.6
      fast-json-stable-stringify: 2.1.0
      jest: 27.5.1
      jest-util: 27.5.1
      json5: 2.2.0
      lodash.memoize: 4.1.2
      make-error: 1.3.6
      semver: 7.3.5
      typescript: 4.5.4
      yargs-parser: 20.2.9
    dev: true

  /ts-log/2.2.4:
    resolution: {integrity: sha512-DEQrfv6l7IvN2jlzc/VTdZJYsWUnQNCsueYjMkC/iXoEoi5fNan6MjeDqkvhfzbmHgdz9UxDUluX3V5HdjTydQ==}
    dev: true

  /ts-node-dev/1.1.8_typescript@4.5.4:
    resolution: {integrity: sha512-Q/m3vEwzYwLZKmV6/0VlFxcZzVV/xcgOt+Tx/VjaaRHyiBcFlV0541yrT09QjzzCxlDZ34OzKjrFAynlmtflEg==}
    engines: {node: '>=0.8.0'}
    hasBin: true
    peerDependencies:
      node-notifier: '*'
      typescript: '*'
    peerDependenciesMeta:
      node-notifier:
        optional: true
    dependencies:
      chokidar: 3.5.3
      dynamic-dedupe: 0.3.0
      minimist: 1.2.5
      mkdirp: 1.0.4
      resolve: 1.22.0
      rimraf: 2.7.1
      source-map-support: 0.5.21
      tree-kill: 1.2.2
      ts-node: 9.1.1_typescript@4.5.4
      tsconfig: 7.0.0
      typescript: 4.5.4
    dev: true

  /ts-node/10.7.0_ixmoifmehxpnlqv3b56eukvkzm:
    resolution: {integrity: sha512-TbIGS4xgJoX2i3do417KSaep1uRAW/Lu+WAL2doDHC0D6ummjirVOXU5/7aiZotbQ5p1Zp9tP7U6cYhA0O7M8A==}
    hasBin: true
    peerDependencies:
      '@swc/core': '>=1.2.50'
      '@swc/wasm': '>=1.2.50'
      '@types/node': '*'
      typescript: '>=2.7'
    peerDependenciesMeta:
      '@swc/core':
        optional: true
      '@swc/wasm':
        optional: true
    dependencies:
      '@cspotcode/source-map-support': 0.7.0
      '@tsconfig/node10': 1.0.8
      '@tsconfig/node12': 1.0.9
      '@tsconfig/node14': 1.0.1
      '@tsconfig/node16': 1.0.2
      '@types/node': 17.0.21
      acorn: 8.7.0
      acorn-walk: 8.2.0
      arg: 4.1.3
      create-require: 1.1.1
      diff: 4.0.2
      make-error: 1.3.6
      typescript: 4.5.4
      v8-compile-cache-lib: 3.0.0
      yn: 3.1.1
    dev: true

  /ts-node/9.1.1_typescript@4.5.4:
    resolution: {integrity: sha512-hPlt7ZACERQGf03M253ytLY3dHbGNGrAq9qIHWUY9XHYl1z7wYngSr3OQ5xmui8o2AaxsONxIzjafLUiWBo1Fg==}
    engines: {node: '>=10.0.0'}
    hasBin: true
    peerDependencies:
      typescript: '>=2.7'
    dependencies:
      arg: 4.1.3
      create-require: 1.1.1
      diff: 4.0.2
      make-error: 1.3.6
      source-map-support: 0.5.21
      typescript: 4.5.4
      yn: 3.1.1
    dev: true

  /tsc-alias/1.6.4:
    resolution: {integrity: sha512-IXc4yh5onnSvocRU/US/TKm5L6/fh+PLsyFHKn/wI/rNs3GouiDngGgf/XIWo6z+HMR+Y0Pa0EwpZ7ZLR/c9sQ==}
    hasBin: true
    dependencies:
      chokidar: 3.5.3
      commander: 9.0.0
      globby: 11.1.0
      mylas: 2.1.9
      normalize-path: 3.0.0
    dev: true

  /tsconfig-paths/3.12.0:
    resolution: {integrity: sha512-e5adrnOYT6zqVnWqZu7i/BQ3BnhzvGbjEjejFXO20lKIKpwTaupkCPgEfv4GZK1IBciJUEhYs3J3p75FdaTFVg==}
    dependencies:
      '@types/json5': 0.0.29
      json5: 1.0.1
      minimist: 1.2.5
      strip-bom: 3.0.0
    dev: true

  /tsconfig/7.0.0:
    resolution: {integrity: sha512-vZXmzPrL+EmC4T/4rVlT2jNVMWCi/O4DIiSj3UHg1OE5kCKbk4mfrXc6dZksLgRM/TZlKnousKH9bbTazUWRRw==}
    dependencies:
      '@types/strip-bom': 3.0.0
      '@types/strip-json-comments': 0.0.30
      strip-bom: 3.0.0
      strip-json-comments: 2.0.1
    dev: true

  /tslib/1.14.1:
    resolution: {integrity: sha512-Xni35NKzjgMrwevysHTCArtLDpPvye8zV/0E4EyYn43P7/7qvQwPh9BGkHewbMulVntbigmcT7rdX3BNo9wRJg==}
    dev: true

  /tslib/2.3.1:
    resolution: {integrity: sha512-77EbyPPpMz+FRFRuAFlWMtmgUWGe9UOG2Z25NqCwiIjRhOf5iKGuzSe5P2w1laq+FkRy4p+PCuVkJSGkzTEKVw==}

  /tslib/2.4.0:
    resolution: {integrity: sha512-d6xOpEDfsi2CZVlPQzGeux8XMwLT9hssAsaPYExaQMuYskwb+x1x7J371tWlbBdWHroy99KnVB6qIkUbs5X3UQ==}
    dev: false

  /tsutils/3.21.0_typescript@4.5.4:
    resolution: {integrity: sha512-mHKK3iUXL+3UF6xL5k0PEhKRUBKPBCv/+RkEOpjRWxxx27KKRBmmA60A9pgOUvMi8GKhRMPEmjBRPzs2W7O1OA==}
    engines: {node: '>= 6'}
    peerDependencies:
      typescript: '>=2.8.0 || >= 3.2.0-dev || >= 3.3.0-dev || >= 3.4.0-dev || >= 3.5.0-dev || >= 3.6.0-dev || >= 3.6.0-beta || >= 3.7.0-dev || >= 3.7.0-beta'
    dependencies:
      tslib: 1.14.1
      typescript: 4.5.4
    dev: true

  /tunnel-agent/0.6.0:
    resolution: {integrity: sha1-J6XeoGs2sEoKmWZ3SykIaPD8QP0=}
    dependencies:
      safe-buffer: 5.2.1
    dev: false

  /tweetnacl/0.14.5:
    resolution: {integrity: sha1-WuaBd/GS1EViadEIr6k/+HQ/T2Q=}
    dev: false

  /twilio/3.75.0:
    resolution: {integrity: sha512-SpBWzxNrqU6lONILdpRyq2otlwpnQhzOE9Gnp/ZruPrncM2GWysTHPxk08RmEsShNsG7UxOQbdsRaIZq2fuPjw==}
    engines: {node: '>=6.0'}
    dependencies:
      axios: 0.25.0
      dayjs: 1.10.8
      https-proxy-agent: 5.0.0
      jsonwebtoken: 8.5.1
      lodash: 4.17.21
      q: 2.0.3
      qs: 6.10.3
      rootpath: 0.1.2
      scmp: 2.1.0
      url-parse: 1.5.10
      xmlbuilder: 13.0.2
    transitivePeerDependencies:
      - debug
      - supports-color
    dev: false

  /type-check/0.3.2:
    resolution: {integrity: sha1-WITKtRLPHTVeP7eE8wgEsrUg23I=}
    engines: {node: '>= 0.8.0'}
    dependencies:
      prelude-ls: 1.1.2
    dev: true

  /type-detect/4.0.8:
    resolution: {integrity: sha512-0fr/mIH1dlO+x7TlcMy+bIDqKPsw/70tVyeHW787goQjhmqaZe10uwLujubK9q9Lg6Fiho1KUKDYz0Z7k7g5/g==}
    engines: {node: '>=4'}
    dev: true

  /type-fest/0.18.1:
    resolution: {integrity: sha512-OIAYXk8+ISY+qTOwkHtKqzAuxchoMiD9Udx+FSGQDuiRR+PJKJHc2NJAXlbhkGwTt/4/nKZxELY1w3ReWOL8mw==}
    engines: {node: '>=10'}
    dev: true

  /type-fest/0.20.2:
    resolution: {integrity: sha512-Ne+eE4r0/iWnpAxD852z3A+N0Bt5RN//NjJwRd2VFHEmrywxf5vsZlh4R6lixl6B+wz/8d+maTSAkN1FIkI3LQ==}
    engines: {node: '>=10'}
    dev: true

  /type-fest/0.21.3:
    resolution: {integrity: sha512-t0rzBq87m3fVcduHDUFhKmyyX+9eo6WQjZvf51Ea/M0Q7+T374Jp1aUiyUl0GKxp8M/OETVHSDvmkyPgvX+X2w==}
    engines: {node: '>=10'}
    dev: true

  /type-fest/0.4.1:
    resolution: {integrity: sha512-IwzA/LSfD2vC1/YDYMv/zHP4rDF1usCwllsDpbolT3D4fUepIO7f9K70jjmUewU/LmGUKJcwcVtDCpnKk4BPMw==}
    engines: {node: '>=6'}
    dev: true

  /type-fest/0.6.0:
    resolution: {integrity: sha512-q+MB8nYR1KDLrgr4G5yemftpMC7/QLqVndBmEEdqzmNj5dcFOO4Oo8qlwZE3ULT3+Zim1F8Kq4cBnikNhlCMlg==}
    engines: {node: '>=8'}
    dev: true

  /type-fest/0.8.1:
    resolution: {integrity: sha512-4dbzIzqvjtgiM5rw1k5rEHtBANKmdudhGyBEajN01fEyhaAIhsoKNy6y7+IN93IfpFtwY9iqi7kD+xwKhQsNJA==}
    engines: {node: '>=8'}
    dev: true

  /type-is/1.6.18:
    resolution: {integrity: sha512-TkRKr9sUTxEH8MdfuCSP7VizJyzRNMjj2J2do2Jr3Kym598JVdEksuzPQCnlFPW4ky9Q+iA+ma9BGm06XQBy8g==}
    engines: {node: '>= 0.6'}
    dependencies:
      media-typer: 0.3.0
      mime-types: 2.1.34
    dev: false

  /typedarray-to-buffer/3.1.5:
    resolution: {integrity: sha512-zdu8XMNEDepKKR+XYOXAVPtWui0ly0NtohUscw+UmaHiAWT8hrV1rr//H6V+0DvJ3OQ19S979M0laLfX8rm82Q==}
    dependencies:
      is-typedarray: 1.0.0
    dev: true

  /typedarray/0.0.6:
    resolution: {integrity: sha1-hnrHTjhkGHsdPUfZlqeOxciDB3c=}
    dev: true

  /typescript/4.5.4:
    resolution: {integrity: sha512-VgYs2A2QIRuGphtzFV7aQJduJ2gyfTljngLzjpfW9FoYZF6xuw1W0vW9ghCKLfcWrCFxK81CSGRAvS1pn4fIUg==}
    engines: {node: '>=4.2.0'}
    hasBin: true
    dev: true

  /ua-parser-js/0.7.31:
    resolution: {integrity: sha512-qLK/Xe9E2uzmYI3qLeOmI0tEOt+TBBQyUIAh4aAgU05FVYzeZrKUdkAZfBNVGRaHVgV0TDkdEngJSw/SyQchkQ==}
    dev: true

  /uc.micro/1.0.6:
    resolution: {integrity: sha512-8Y75pvTYkLJW2hWQHXxoqRgV7qb9B+9vFEtidML+7koHUFapnVJAZ6cKs+Qjz5Aw3aZWHMC6u0wJE3At+nSGwA==}
    dev: false

  /uglify-js/2.8.29:
    resolution: {integrity: sha1-KcVzMUgFe7Th913zW3qcty5qWd0=}
    engines: {node: '>=0.8.0'}
    hasBin: true
    dependencies:
      source-map: 0.5.7
      yargs: 3.10.0
    optionalDependencies:
      uglify-to-browserify: 1.0.2
    dev: false

  /uglify-js/3.15.3:
    resolution: {integrity: sha512-6iCVm2omGJbsu3JWac+p6kUiOpg3wFO2f8lIXjfEb8RrmLjzog1wTPMmwKB7swfzzqxj9YM+sGUM++u1qN4qJg==}
    engines: {node: '>=0.8.0'}
    hasBin: true
    requiresBuild: true
    dev: true
    optional: true

  /uglify-to-browserify/1.0.2:
    resolution: {integrity: sha512-vb2s1lYx2xBtUgy+ta+b2J/GLVUR+wmpINwHePmPRhOsIVCG2wDzKJ0n14GslH1BifsqVzSOwQhRaCAsZ/nI4Q==}
    requiresBuild: true
    dev: false
    optional: true

  /uid2/0.0.4:
    resolution: {integrity: sha512-IevTus0SbGwQzYh3+fRsAMTVVPOoIVufzacXcHPmdlle1jUpq7BRL+mw3dgeLanvGZdwwbWhRV6XrcFNdBmjWA==}
    dev: false

  /unbox-primitive/1.0.1:
    resolution: {integrity: sha512-tZU/3NqK3dA5gpE1KtyiJUrEB0lxnGkMFHptJ7q6ewdZ8s12QrODwNbhIJStmJkd1QDXa1NRA8aF2A1zk/Ypyw==}
    dependencies:
      function-bind: 1.1.1
      has-bigints: 1.0.1
      has-symbols: 1.0.3
      which-boxed-primitive: 1.0.2

  /unc-path-regex/0.1.2:
    resolution: {integrity: sha1-5z3T17DXxe2G+6xrCufYxqadUPo=}
    engines: {node: '>=0.10.0'}
    dev: true

  /underscore.deep/0.5.1_underscore@1.7.0:
    resolution: {integrity: sha1-ByZx9I1oc1w0Ij/P72PmnlJ2zCs=}
    engines: {node: '>=0.10.x'}
    peerDependencies:
      underscore: 1.x
    dependencies:
      underscore: 1.7.0
    dev: false

  /underscore/1.7.0:
    resolution: {integrity: sha1-a7rwh3UA02vjTsqlhODbn+8DUgk=}
    dev: false

  /undici/4.15.1:
    resolution: {integrity: sha512-h8LJybhMKD09IyQZoQadNtIR/GmugVhTOVREunJrpV6RStriKBFdSVoFzEzTihwXi/27DIBO+Z0OGF+Mzfi0lA==}
    engines: {node: '>=12.18'}
    dev: true

  /unfetch/4.2.0:
    resolution: {integrity: sha512-F9p7yYCn6cIW9El1zi0HI6vqpeIvBsr3dSuRO6Xuppb1u5rXpCPmMvLSyECLhybr9isec8Ohl0hPekMVrEinDA==}
    dev: false

  /union-value/1.0.1:
    resolution: {integrity: sha512-tJfXmxMeWYnczCVs7XAEvIV7ieppALdyepWMkHkwciRpZraG/xwT+s2JN8+pr1+8jCRf80FFzvr+MpQeeoF4Xg==}
    engines: {node: '>=0.10.0'}
    dependencies:
      arr-union: 3.1.0
      get-value: 2.0.6
      is-extendable: 0.1.1
      set-value: 2.0.1
    dev: true

  /unique-string/2.0.0:
    resolution: {integrity: sha512-uNaeirEPvpZWSgzwsPGtU2zVSTrn/8L5q/IexZmH0eH6SA73CmAA5U4GwORTxQAZs95TAXLNqeLoPPNO5gZfWg==}
    engines: {node: '>=8'}
    dependencies:
      crypto-random-string: 2.0.0
    dev: true

  /universal-user-agent/6.0.0:
    resolution: {integrity: sha512-isyNax3wXoKaulPDZWHQqbmIx1k2tb9fb3GGDBRxCscfYV2Ch7WxPArBsFEG8s/safwXTT7H4QGhaIkTp9447w==}
    dev: true

  /universalify/0.1.2:
    resolution: {integrity: sha512-rBJeI5CXAlmy1pV+617WB9J63U6XcazHHF2f2dbJix4XzpUF0RS3Zbj0FGIOCAva5P/d/GBOYaACQ1w+0azUkg==}
    engines: {node: '>= 4.0.0'}

  /universalify/2.0.0:
    resolution: {integrity: sha512-hAZsKq7Yy11Zu1DE0OzWjw7nnLZmJZYTDZZyEFHZdUhV8FkH5MCfoU1XMaxXovpyW5nq5scPqq0ZDP9Zyl04oQ==}
    engines: {node: '>= 10.0.0'}
    dev: true

  /unixify/1.0.0:
    resolution: {integrity: sha1-OmQcjC/7zk2mg6XHDwOkYpQMIJA=}
    engines: {node: '>=0.10.0'}
    dependencies:
      normalize-path: 2.1.1
    dev: true

  /unpipe/1.0.0:
    resolution: {integrity: sha1-sr9O6FFKrmFltIF4KdIbLvSZBOw=}
    engines: {node: '>= 0.8'}
    dev: false

  /unset-value/1.0.0:
    resolution: {integrity: sha1-g3aHP30jNRef+x5vw6jtDfyKtVk=}
    engines: {node: '>=0.10.0'}
    dependencies:
      has-value: 0.3.1
      isobject: 3.0.1
    dev: true

  /update-notifier/5.1.0:
    resolution: {integrity: sha512-ItnICHbeMh9GqUy31hFPrD1kcuZ3rpxDZbf4KUDavXwS0bW5m7SLbDQpGX3UYr072cbrF5hFUs3r5tUsPwjfHw==}
    engines: {node: '>=10'}
    dependencies:
      boxen: 5.1.2
      chalk: 4.1.2
      configstore: 5.0.1
      has-yarn: 2.1.0
      import-lazy: 2.1.0
      is-ci: 2.0.0
      is-installed-globally: 0.4.0
      is-npm: 5.0.0
      is-yarn-global: 0.3.0
      latest-version: 5.1.0
      pupa: 2.1.1
      semver: 7.3.5
      semver-diff: 3.1.1
      xdg-basedir: 4.0.0
    dev: true

  /upper-case-first/2.0.2:
    resolution: {integrity: sha512-514ppYHBaKwfJRK/pNC6c/OxfGa0obSnAl106u97Ed0I625Nin96KAjttZF6ZL3e1XLtphxnqrOi9iWgm+u+bg==}
    dependencies:
      tslib: 2.3.1
    dev: true

  /upper-case/2.0.2:
    resolution: {integrity: sha512-KgdgDGJt2TpuwBUIjgG6lzw2GWFRCW9Qkfkiv0DxqHHLYJHmtmdUIKcZd8rHgFSjopVTlw6ggzCm1b8MFQwikg==}
    dependencies:
      tslib: 2.3.1
    dev: true

  /uri-js/4.4.1:
    resolution: {integrity: sha512-7rKUyy33Q1yc98pQ1DAmLtwX109F7TIfWlW1Ydo8Wl1ii1SeHieeh0HHfPeL2fMXK6z0s8ecKs9frCuLJvndBg==}
    dependencies:
      punycode: 2.1.1

  /urix/0.1.0:
    resolution: {integrity: sha1-2pN/emLiH+wf0Y1Js1wpNQZ6bHI=}
    deprecated: Please see https://github.com/lydell/urix#deprecated
    dev: true

  /url-join/4.0.1:
    resolution: {integrity: sha512-jk1+QP6ZJqyOiuEI9AEWQfju/nB2Pw466kbA0LEZljHwKeMgd9WrAEgEGxjPDD2+TNbbb37rTyhEfrCXfuKXnA==}

  /url-parse-lax/3.0.0:
    resolution: {integrity: sha1-FrXK/Afb42dsGxmZF3gj1lA6yww=}
    engines: {node: '>=4'}
    dependencies:
      prepend-http: 2.0.0
    dev: true

  /url-parse/1.5.10:
    resolution: {integrity: sha512-WypcfiRhfeUP9vvF0j6rw0J3hrWrw6iZv3+22h6iRMJ/8z1Tj6XfLP4DsUix5MhMPnXpiHDoKyoZ/bdCkwBCiQ==}
    dependencies:
      querystringify: 2.2.0
      requires-port: 1.0.0
    dev: false

  /urlgrey/1.0.0:
    resolution: {integrity: sha512-hJfIzMPJmI9IlLkby8QrsCykQ+SXDeO2W5Q9QTW3QpqZVTx4a/K7p8/5q+/isD8vsbVaFgql/gvAoQCRQ2Cb5w==}
    dependencies:
      fast-url-parser: 1.1.3
    dev: true

  /use/3.1.1:
    resolution: {integrity: sha512-cwESVXlO3url9YWlFW/TA9cshCEhtu7IKJ/p5soJ/gGpj7vbvFrAY/eIioQ6Dw23KjZhYgiIo8HOs1nQ2vr/oQ==}
    engines: {node: '>=0.10.0'}
    dev: true

  /util-deprecate/1.0.2:
    resolution: {integrity: sha1-RQ1Nyfpw3nMnYvvS1KKJgUGaDM8=}

  /util/0.12.4:
    resolution: {integrity: sha512-bxZ9qtSlGUWSOy9Qa9Xgk11kSslpuZwaxCg4sNIDj6FLucDab2JxnHwyNTCpHMtK1MjoQiWQ6DiUMZYbSrO+Sw==}
    dependencies:
      inherits: 2.0.4
      is-arguments: 1.1.1
      is-generator-function: 1.0.10
      is-typed-array: 1.1.8
      safe-buffer: 5.2.1
      which-typed-array: 1.1.7
    dev: false

  /utils-merge/1.0.1:
    resolution: {integrity: sha512-pMZTvIkT1d+TFGvDOqodOclx0QWkkgi6Tdoa8gC8ffGAAqz9pzPTZWAybbsHHoED/ztMtkv/VoYTYyShUn81hA==}
    engines: {node: '>= 0.4.0'}
    dev: false

  /uuid/3.4.0:
    resolution: {integrity: sha512-HjSDRw6gZE5JMggctHBcjVak08+KEVhSIiDzFnT9S9aegmp85S/bReBVTb4QTFaRNptJ9kuYaNhnbNEOkbKb/A==}
    deprecated: Please upgrade  to version 7 or higher.  Older versions may use Math.random() in certain circumstances, which is known to be problematic.  See https://v8.dev/blog/math-random for details.
    hasBin: true

  /uuid/7.0.3:
    resolution: {integrity: sha512-DPSke0pXhTZgoF/d+WSt2QaKMCFSfx7QegxEWT+JOuHF5aWrKEn0G+ztjuJg/gG8/ItK+rbPCD/yNv8yyih6Cg==}
    hasBin: true
    dev: false

  /uuid/8.3.2:
    resolution: {integrity: sha512-+NYs2QeMWy+GWFOEm9xnn6HCDp0l7QBD7ml8zLUmJ+93Q5NF0NocErnwkTkXVFNiX3/fpC6afS8Dhb/gz7R7eg==}
    hasBin: true
    dev: true

  /v8-compile-cache-lib/3.0.0:
    resolution: {integrity: sha512-mpSYqfsFvASnSn5qMiwrr4VKfumbPyONLCOPmsR3A6pTY/r0+tSaVbgPWSAIuzbk3lCTa+FForeTiO+wBQGkjA==}
    dev: true

  /v8-compile-cache/2.3.0:
    resolution: {integrity: sha512-l8lCEmLcLYZh4nbunNZvQCJc5pv7+RCwa8q/LdUx8u7lsWvPDKmpodJAJNwkAhJC//dFY48KuIEmjtd4RViDrA==}
    dev: true

  /v8-to-istanbul/8.1.1:
    resolution: {integrity: sha512-FGtKtv3xIpR6BYhvgH8MI/y78oT7d8Au3ww4QIxymrCtZEh5b8gCw2siywE+puhEmuWKDtmfrvF5UlB298ut3w==}
    engines: {node: '>=10.12.0'}
    dependencies:
      '@types/istanbul-lib-coverage': 2.0.4
      convert-source-map: 1.8.0
      source-map: 0.7.3
    dev: true

  /valid-data-url/2.0.0:
    resolution: {integrity: sha512-dyCZnv3aCey7yfTgIqdZanKl7xWAEEKCbgmR7SKqyK6QT/Z07ROactrgD1eA37C69ODRj7rNOjzKWVPh0EUjBA==}
    engines: {node: '>=6'}
    dev: false

  /valid-url/1.0.9:
    resolution: {integrity: sha1-HBRHm0DxOXp1eC8RXkCGRHQzogA=}
    dev: true

  /validate-npm-package-license/3.0.4:
    resolution: {integrity: sha512-DpKm2Ui/xN7/HQKCtpZxoRWBhZ9Z0kqtygG8XCgNQ8ZlDnxuQmWhj566j8fN4Cu3/JmbhsDo7fcAJq4s9h27Ew==}
    dependencies:
      spdx-correct: 3.1.1
      spdx-expression-parse: 3.0.1
    dev: true

  /value-or-promise/1.0.11:
    resolution: {integrity: sha512-41BrgH+dIbCFXClcSapVs5M6GkENd3gQOJpEfPDNa71LsUGMXDL0jMWpI/Rh7WhX+Aalfz2TTS3Zt5pUsbnhLg==}
    engines: {node: '>=12'}
    dev: true

  /vary/1.1.2:
    resolution: {integrity: sha1-IpnwLG3tMNSllhsLn3RSShj2NPw=}
    engines: {node: '>= 0.8'}
    dev: false

  /verror/1.10.0:
    resolution: {integrity: sha1-OhBcoXBTr1XW4nDB+CiGguGNpAA=}
    engines: {'0': node >=0.6.0}
    dependencies:
      assert-plus: 1.0.0
      core-util-is: 1.0.2
      extsprintf: 1.3.0
    dev: false

  /void-elements/2.0.1:
    resolution: {integrity: sha1-wGavtYK7HLQSjWDqkjkulNXp2+w=}
    engines: {node: '>=0.10.0'}
    dev: false

  /w3c-hr-time/1.0.2:
    resolution: {integrity: sha512-z8P5DvDNjKDoFIHK7q8r8lackT6l+jo/Ye3HOle7l9nICP9lf1Ci25fy9vHd0JOWewkIFzXIEig3TdKT7JQ5fQ==}
    dependencies:
      browser-process-hrtime: 1.0.0
    dev: true

  /w3c-xmlserializer/2.0.0:
    resolution: {integrity: sha512-4tzD0mF8iSiMiNs30BiLO3EpfGLZUT2MSX/G+o7ZywDzliWQ3OPtTZ0PTC3B3ca1UAf4cJMHB+2Bf56EriJuRA==}
    engines: {node: '>=10'}
    dependencies:
      xml-name-validator: 3.0.0
    dev: true

  /walker/1.0.8:
    resolution: {integrity: sha512-ts/8E8l5b7kY0vlWLewOkDXMmPdLcVV4GmOQLyxuSswIJsweeFZtAsMF7k1Nszz+TYBQrlYRmzOnr398y1JemQ==}
    dependencies:
      makeerror: 1.0.12
    dev: true

  /wcwidth/1.0.1:
    resolution: {integrity: sha1-8LDc+RW8X/FSivrbLA4XtTLaL+g=}
    dependencies:
      defaults: 1.0.3
    dev: true

  /weak-map/1.0.8:
    resolution: {integrity: sha512-lNR9aAefbGPpHO7AEnY0hCFjz1eTkWCXYvkTRrTHs9qv8zJp+SkVYpzfLIFXQQiG3tVvbNFQgVg2bQS8YGgxyw==}
    dev: false

  /web-resource-inliner/4.3.4:
    resolution: {integrity: sha512-agVAgRhOOi4GVlvKK34oM23tDgH8390HfLnZY2HZl8OFBwKNvUJkH7t89AT2iluQP8w9VHAAKX6Z8EN7/9tqKA==}
    engines: {node: '>=6.9.0'}
    dependencies:
      async: 3.2.3
      chalk: 2.4.2
      datauri: 2.0.0
      htmlparser2: 4.1.0
      lodash.unescape: 4.0.1
      request: 2.88.2
      safer-buffer: 2.1.2
      valid-data-url: 2.0.0
      xtend: 4.0.2
    dev: false

  /web-streams-polyfill/3.2.0:
    resolution: {integrity: sha512-EqPmREeOzttaLRm5HS7io98goBgZ7IVz79aDvqjD0kYXLtFZTc0T/U6wHTPKyIjb+MdN7DFIIX6hgdBEpWmfPA==}
    engines: {node: '>= 8'}
    dev: true

  /web-streams-polyfill/4.0.0-beta.1:
    resolution: {integrity: sha512-3ux37gEX670UUphBF9AMCq8XM6iQ8Ac6A+DSRRjDoRBm1ufCkaCDdNVbaqq60PsEkdNlLKrGtv/YBP4EJXqNtQ==}
    engines: {node: '>= 12'}
    dev: true

  /webidl-conversions/3.0.1:
    resolution: {integrity: sha1-JFNCdeKnvGvnvIZhHMFq4KVlSHE=}

  /webidl-conversions/5.0.0:
    resolution: {integrity: sha512-VlZwKPCkYKxQgeSbH5EyngOmRp7Ww7I9rQLERETtf5ofd9pGeswWiOtogpEO850jziPRarreGxn5QIiTqpb2wA==}
    engines: {node: '>=8'}
    dev: true

  /webidl-conversions/6.1.0:
    resolution: {integrity: sha512-qBIvFLGiBpLjfwmYAaHPXsn+ho5xZnGvyGvsarywGNc8VyQJUMHJ8OBKGGrPER0okBeMDaan4mNBlgBROxuI8w==}
    engines: {node: '>=10.4'}
    dev: true

  /whatwg-encoding/1.0.5:
    resolution: {integrity: sha512-b5lim54JOPN9HtzvK9HFXvBma/rnfFeqsic0hSpjtDbVxR3dJKLc+KB4V6GgiGOvl7CY/KNh8rxSo9DKQrnUEw==}
    dependencies:
      iconv-lite: 0.4.24
    dev: true

  /whatwg-fetch/3.6.2:
    resolution: {integrity: sha512-bJlen0FcuU/0EMLrdbJ7zOnW6ITZLrZMIarMUVmdKtsGvZna8vxKYaexICWPfZ8qwf9fzNq+UEIZrnSaApt6RA==}
    dev: true

  /whatwg-mimetype/2.3.0:
    resolution: {integrity: sha512-M4yMwr6mAnQz76TbJm914+gPpB/nCwvZbJU28cUD6dR004SAxDLOOSUaB1JDRqLtaOV/vi0IC5lEAGFgrjGv/g==}
    dev: true

  /whatwg-url/5.0.0:
    resolution: {integrity: sha1-lmRU6HZUYuN2RNNib2dCzotwll0=}
    dependencies:
      tr46: 0.0.3
      webidl-conversions: 3.0.1

  /whatwg-url/8.7.0:
    resolution: {integrity: sha512-gAojqb/m9Q8a5IV96E3fHJM70AzCkgt4uXYX2O7EmuyOnLrViCQlsEBmF9UQIu3/aeAIp2U17rtbpZWNntQqdg==}
    engines: {node: '>=10'}
    dependencies:
      lodash: 4.17.21
      tr46: 2.1.0
      webidl-conversions: 6.1.0
    dev: true

  /which-boxed-primitive/1.0.2:
    resolution: {integrity: sha512-bwZdv0AKLpplFY2KZRX6TvyuN7ojjr7lwkg6ml0roIy9YeuSr7JS372qlNW18UQYzgYK9ziGcerWqZOmEn9VNg==}
    dependencies:
      is-bigint: 1.0.4
      is-boolean-object: 1.1.2
      is-number-object: 1.0.6
      is-string: 1.0.7
      is-symbol: 1.0.4

  /which-module/2.0.0:
    resolution: {integrity: sha1-2e8H3Od7mQK4o6j6SzHD4/fm6Ho=}

  /which-typed-array/1.1.7:
    resolution: {integrity: sha512-vjxaB4nfDqwKI0ws7wZpxIlde1XrLX5uB0ZjpfshgmapJMD7jJWhZI+yToJTqaFByF0eNBcYxbjmCzoRP7CfEw==}
    engines: {node: '>= 0.4'}
    dependencies:
      available-typed-arrays: 1.0.5
      call-bind: 1.0.2
      es-abstract: 1.19.1
      foreach: 2.0.5
      has-tostringtag: 1.0.0
      is-typed-array: 1.1.8
    dev: false

  /which/1.3.1:
    resolution: {integrity: sha512-HxJdYWq1MTIQbJ3nw0cqssHoTNU267KlrDuGZ1WYlxDStUtKUhOaJmh112/TZmHxxUfuJqPXSOm7tDyas0OSIQ==}
    hasBin: true
    dependencies:
      isexe: 2.0.0

  /which/2.0.2:
    resolution: {integrity: sha512-BLI3Tl1TW3Pvl70l3yq3Y64i+awpwXqsGBYWkkqMtnbXgrMD+yj7rhW0kuEDxzJaYXGjEW5ogapKNMEKNMjibA==}
    engines: {node: '>= 8'}
    hasBin: true
    dependencies:
      isexe: 2.0.0
    dev: true

  /widest-line/3.1.0:
    resolution: {integrity: sha512-NsmoXalsWVDMGupxZ5R08ka9flZjjiLvHVAWYOKtiKM8ujtZWr9cRffak+uSE48+Ob8ObalXpwyeUiyDD6QFgg==}
    engines: {node: '>=8'}
    dependencies:
      string-width: 4.2.3
    dev: true

  /window-size/0.1.0:
    resolution: {integrity: sha1-VDjNLqk7IC76Ohn+iIeu58lPnJ0=}
    engines: {node: '>= 0.8.0'}
    dev: false

  /windows-release/4.0.0:
    resolution: {integrity: sha512-OxmV4wzDKB1x7AZaZgXMVsdJ1qER1ed83ZrTYd5Bwq2HfJVg3DJS8nqlAG4sMoJ7mu8cuRmLEYyU13BKwctRAg==}
    engines: {node: '>=10'}
    dependencies:
      execa: 4.1.0
    dev: true

  /with/5.1.1:
    resolution: {integrity: sha1-+k2qktrzLE6pTtRTyB8EaGtXXf4=}
    dependencies:
      acorn: 3.3.0
      acorn-globals: 3.1.0
    dev: false

  /word-wrap/1.2.3:
    resolution: {integrity: sha512-Hz/mrNwitNRh/HUAtM/VT/5VH+ygD6DV7mYKZAtHOrbs8U7lvPS6xf7EJKMF0uW1KJCl0H701g3ZGus+muE5vQ==}
    engines: {node: '>=0.10.0'}
    dev: true

  /wordwrap/0.0.2:
    resolution: {integrity: sha1-t5Zpu0LstAn4PVg8rVLKF+qhZD8=}
    engines: {node: '>=0.4.0'}
    dev: false

  /wordwrap/1.0.0:
    resolution: {integrity: sha1-J1hIEIkUVqQXHI0CJkQa3pDLyus=}
    dev: true

  /wrap-ansi/3.0.1:
    resolution: {integrity: sha1-KIoE2H7aXChuBg3+jxNc6NAH+Lo=}
    engines: {node: '>=4'}
    dependencies:
      string-width: 2.1.1
      strip-ansi: 4.0.0
    dev: true

  /wrap-ansi/5.1.0:
    resolution: {integrity: sha512-QC1/iN/2/RPVJ5jYK8BGttj5z83LmSKmvbvrXPNCLZSEb32KKVDJDl/MOt2N01qU2H/FkzEa9PKto1BqDjtd7Q==}
    engines: {node: '>=6'}
    dependencies:
      ansi-styles: 3.2.1
      string-width: 3.1.0
      strip-ansi: 5.2.0
    dev: false

  /wrap-ansi/6.2.0:
    resolution: {integrity: sha512-r6lPcBGxZXlIcymEu7InxDMhdW0KDxpLgoFLcguasxCaJ/SOIZwINatK9KY/tf+ZrlywOKU0UDj3ATXUBfxJXA==}
    engines: {node: '>=8'}
    dependencies:
      ansi-styles: 4.3.0
      string-width: 4.2.3
      strip-ansi: 6.0.1

  /wrap-ansi/7.0.0:
    resolution: {integrity: sha512-YVGIj2kamLSTxw6NsZjoBxfSwsn0ycdesmc4p+Q21c5zPuZ1pl+NfxVdxPtdHvmNVOQ6XSYG4AUtyt/Fi7D16Q==}
    engines: {node: '>=10'}
    dependencies:
      ansi-styles: 4.3.0
      string-width: 4.2.3
      strip-ansi: 6.0.1
    dev: true

  /wrappy/1.0.2:
    resolution: {integrity: sha1-tSQ9jz7BqjXxNkYFvA0QNuMKtp8=}

  /write-file-atomic/3.0.3:
    resolution: {integrity: sha512-AvHcyZ5JnSfq3ioSyjrBkH9yW4m7Ayk8/9My/DD9onKeu/94fwrMocemO2QAJFAlnnDN+ZDS+ZjAR5ua1/PV/Q==}
    dependencies:
      imurmurhash: 0.1.4
      is-typedarray: 1.0.0
      signal-exit: 3.0.7
      typedarray-to-buffer: 3.1.5
    dev: true

  /write/1.0.3:
    resolution: {integrity: sha512-/lg70HAjtkUgWPVZhZcm+T4hkL8Zbtp1nFNOn3lRrxnlv50SRBv7cR7RqR+GMsd3hUXy9hWBo4CHTbFTcOYwig==}
    engines: {node: '>=4'}
    dependencies:
      mkdirp: 0.5.5
    dev: true

  /ws/7.5.7:
    resolution: {integrity: sha512-KMvVuFzpKBuiIXW3E4u3mySRO2/mCHSyZDJQM5NQ9Q9KHWHWh0NHgfbRMLLrceUK5qAL4ytALJbpRMjixFZh8A==}
    engines: {node: '>=8.3.0'}
    peerDependencies:
      bufferutil: ^4.0.1
      utf-8-validate: ^5.0.2
    peerDependenciesMeta:
      bufferutil:
        optional: true
      utf-8-validate:
        optional: true
    dev: true

  /ws/8.5.0:
    resolution: {integrity: sha512-BWX0SWVgLPzYwF8lTzEy1egjhS4S4OEAHfsO8o65WOVsrnSRGaSiUaa9e0ggGlkMTtBlmOpEXiie9RUcBO86qg==}
    engines: {node: '>=10.0.0'}
    peerDependencies:
      bufferutil: ^4.0.1
      utf-8-validate: ^5.0.2
    peerDependenciesMeta:
      bufferutil:
        optional: true
      utf-8-validate:
        optional: true
    dev: true

  /x-xss-protection/1.3.0:
    resolution: {integrity: sha512-kpyBI9TlVipZO4diReZMAHWtS0MMa/7Kgx8hwG/EuZLiA6sg4Ah/4TRdASHhRRN3boobzcYgFRUFSgHRge6Qhg==}
    engines: {node: '>=4.0.0'}
    dev: false

  /xdg-basedir/4.0.0:
    resolution: {integrity: sha512-PSNhEJDejZYV7h50BohL09Er9VaIefr2LMAf3OEmpCkjOi34eYyQYAXUTjEQtZJTKcF0E2UKTh+osDLsgNim9Q==}
    engines: {node: '>=8'}
    dev: true

  /xml-name-validator/3.0.0:
    resolution: {integrity: sha512-A5CUptxDsvxKJEU3yO6DuWBSJz/qizqzJKOMIfUJHETbBw/sFaDxgd6fxm1ewUaM0jZ444Fc5vC5ROYurg/4Pw==}
    dev: true

  /xmlbuilder/13.0.2:
    resolution: {integrity: sha512-Eux0i2QdDYKbdbA6AM6xE4m6ZTZr4G4xF9kahI2ukSEMCzwce2eX9WlTI5J3s+NU7hpasFsr8hWIONae7LluAQ==}
    engines: {node: '>=6.0'}
    dev: false

  /xmlchars/2.2.0:
    resolution: {integrity: sha512-JZnDKK8B0RCDw84FNdDAIpZK+JuJw+s7Lz8nksI7SIuU3UXJJslUthsi+uWBUYOwPFwW7W7PRLRfUKpxjtjFCw==}
    dev: true

  /xmldom/0.1.31:
    resolution: {integrity: sha512-yS2uJflVQs6n+CyjHoaBmVSqIDevTAWrzMmjG1Gc7h1qQ7uVozNhEPJAwZXWyGQ/Gafo3fCwrcaokezLPupVyQ==}
    engines: {node: '>=0.1'}
    deprecated: Deprecated due to CVE-2021-21366 resolved in 0.5.0
    dev: false

  /xtend/4.0.2:
    resolution: {integrity: sha512-LKYU1iAXJXUgAXn9URjiu+MWhyUXHsvfp7mcuYm9dSUKK0/CjtrUwFAxD82/mCWbtLsGjFIad0wIsod4zrTAEQ==}
    engines: {node: '>=0.4'}

  /xtraverse/0.1.0:
    resolution: {integrity: sha1-t0G60BjveNip0ug63gB7P3lZxzI=}
    engines: {node: '>= 0.4.0'}
    dependencies:
      xmldom: 0.1.31
    dev: false

  /y18n/4.0.3:
    resolution: {integrity: sha512-JKhqTOwSrqNA1NY5lSztJ1GrBiUodLMmIZuLiDaMRJ+itFd+ABVE8XBjOvIWL+rSqNDC74LCSFmlb/U4UZ4hJQ==}

  /y18n/5.0.8:
    resolution: {integrity: sha512-0pfFzegeDWJHJIAmTLRP2DwHjdF5s7jo9tuztdQxAhINCdvS+3nGINqPd00AphqJR/0LhANUS6/+7SCb98YOfA==}
    engines: {node: '>=10'}
    dev: true

  /yallist/4.0.0:
    resolution: {integrity: sha512-3wdGidZyq5PB084XLES5TpOSRA3wjXAlIWMhum2kRcv/41Sn2emQ0dycQW4uZXLejwKvg6EsvbdlVL+FYEct7A==}
    dev: true

  /yaml-ast-parser/0.0.43:
    resolution: {integrity: sha512-2PTINUwsRqSd+s8XxKaJWQlUuEMHJQyEuh2edBbW8KNJz0SJPwUSD2zRWqezFEdN7IzAgeuYHFUCF7o8zRdZ0A==}
    dev: true

  /yaml/1.10.2:
    resolution: {integrity: sha512-r3vXyErRCYJ7wg28yvBY5VSoAF8ZvlcW9/BwUzEtUsjvX/DKs24dIkuwjtuprwJJHsbyUbLApepYTR1BN4uHrg==}
    engines: {node: '>= 6'}
    dev: true

  /yargs-parser/13.1.2:
    resolution: {integrity: sha512-3lbsNRf/j+A4QuSZfDRA7HRSfWrzO0YjqTJd5kjAq37Zep1CEgaYmrH9Q3GwPiB9cHyd1Y1UwggGhJGoxipbzg==}
    dependencies:
      camelcase: 5.3.1
      decamelize: 1.2.0
    dev: false

  /yargs-parser/18.1.3:
    resolution: {integrity: sha512-o50j0JeToy/4K6OZcaQmW6lyXXKhq7csREXcDwk2omFPJEwUNOVtJKvmDr9EI1fAJZUyZcRF7kxGBWmRXudrCQ==}
    engines: {node: '>=6'}
    dependencies:
      camelcase: 5.3.1
      decamelize: 1.2.0

  /yargs-parser/20.2.9:
    resolution: {integrity: sha512-y11nGElTIV+CT3Zv9t7VKl+Q3hTQoT9a1Qzezhhl6Rp21gJ/IVTW7Z3y9EWXhuUBC2Shnf+DX0antecpAwSP8w==}
    engines: {node: '>=10'}
    dev: true

  /yargs-parser/21.0.1:
    resolution: {integrity: sha512-9BK1jFpLzJROCI5TzwZL/TU4gqjK5xiHV/RfWLOahrjAko/e4DJkRDZQXfvqAsiZzzYhgAzbgz6lg48jcm4GLg==}
    engines: {node: '>=12'}
    dev: true

  /yargs/13.3.2:
    resolution: {integrity: sha512-AX3Zw5iPruN5ie6xGRIDgqkT+ZhnRlZMLMHAs8tg7nRruy2Nb+i5o9bwghAogtM08q1dpr2LVoS8KSTMYpWXUw==}
    dependencies:
      cliui: 5.0.0
      find-up: 3.0.0
      get-caller-file: 2.0.5
      require-directory: 2.1.1
      require-main-filename: 2.0.0
      set-blocking: 2.0.0
      string-width: 3.1.0
      which-module: 2.0.0
      y18n: 4.0.3
      yargs-parser: 13.1.2
    dev: false

  /yargs/15.4.1:
    resolution: {integrity: sha512-aePbxDmcYW++PaqBsJ+HYUFwCdv4LVvdnhBy78E57PIor8/OVvhMrADFFEDh8DHDFRv/O9i3lPhsENjO7QX0+A==}
    engines: {node: '>=8'}
    dependencies:
      cliui: 6.0.0
      decamelize: 1.2.0
      find-up: 4.1.0
      get-caller-file: 2.0.5
      require-directory: 2.1.1
      require-main-filename: 2.0.0
      set-blocking: 2.0.0
      string-width: 4.2.3
      which-module: 2.0.0
      y18n: 4.0.3
      yargs-parser: 18.1.3

  /yargs/16.2.0:
    resolution: {integrity: sha512-D1mvvtDG0L5ft/jGWkLpG1+m0eQxOfaBvTNELraWj22wSVUMWxZUvYgJYcKh6jGGIkJFhH4IZPQhR4TKpc8mBw==}
    engines: {node: '>=10'}
    dependencies:
      cliui: 7.0.4
      escalade: 3.1.1
      get-caller-file: 2.0.5
      require-directory: 2.1.1
      string-width: 4.2.3
      y18n: 5.0.8
      yargs-parser: 20.2.9
    dev: true

  /yargs/17.3.1:
    resolution: {integrity: sha512-WUANQeVgjLbNsEmGk20f+nlHgOqzRFpiGWVaBrYGYIGANIIu3lWjoyi0fNlFmJkvfhCZ6BXINe7/W2O2bV4iaA==}
    engines: {node: '>=12'}
    dependencies:
      cliui: 7.0.4
      escalade: 3.1.1
      get-caller-file: 2.0.5
      require-directory: 2.1.1
      string-width: 4.2.3
      y18n: 5.0.8
      yargs-parser: 21.0.1
    dev: true

  /yargs/3.10.0:
    resolution: {integrity: sha1-9+572FfdfB0tOMDnTvvWgdFDH9E=}
    dependencies:
      camelcase: 1.2.1
      cliui: 2.1.0
      decamelize: 1.2.0
      window-size: 0.1.0
    dev: false

  /yn/3.1.1:
    resolution: {integrity: sha512-Ux4ygGWsu2c7isFWe8Yu1YluJmqVhxqK2cLXNQA5AcC3QfbGNpM7fu0Y8b/z16pXLnFxZYvWhd3fhBY9DLmC6Q==}
    engines: {node: '>=6'}
    dev: true

  /yocto-queue/0.1.0:
    resolution: {integrity: sha512-rVksvsnNCdJ/ohGc6xgPwyN8eheCxsiLM8mxuE/t/mOVqJewPuO1miLpTHQiRgTKCLexL4MeAFVagts7HmNZ2Q==}
    engines: {node: '>=10'}
    dev: true<|MERGE_RESOLUTION|>--- conflicted
+++ resolved
@@ -136,11 +136,8 @@
   '@oauth-everything/passport-discord': 1.0.2
   '@oauth-everything/passport-twitch': 1.0.3
   '@riderize/passport-strava-oauth2': 1.1.1
-<<<<<<< HEAD
   '@simplewebauthn/server': 5.2.1
-=======
   '@types/passport-oauth2': 1.4.11
->>>>>>> d5ca328c
   axios: 0.21.1
   bcryptjs: 2.4.3
   body-parser: 1.19.0
@@ -4119,7 +4116,7 @@
       lodash: ^4.17.20
       marko: ^3.14.4
       mote: ^0.2.0
-      mustache: ^3.0.0
+      mustache: ^4.0.1
       nunjucks: ^3.2.2
       plates: ~0.4.11
       pug: ^3.0.0
@@ -9034,7 +9031,7 @@
     dev: false
 
   /ms/2.0.0:
-    resolution: {integrity: sha512-Tpp60P6IUJDTuOq/5Z8cdskzJujfwqfOTkrwIwj7IRISpnkJnT6SyJ4PCPnGMoFjC9ddhal5KVIYtAt97ix05A==}
+    resolution: {integrity: sha1-VgiurfwAvmwpAd9fmGF4jeDVl8g=}
 
   /ms/2.1.1:
     resolution: {integrity: sha512-tgp+dl5cGk28utYktBsrFqA7HKgrhgPsg6Z/EfhWI4gl1Hwq8B/GmY/0oXZ6nF8hDVesS/FpnYaD/kOWhYQvyg==}
@@ -10817,7 +10814,7 @@
     dev: true
 
   /semver/4.3.2:
-    resolution: {integrity: sha512-VyFUffiBx8hABJ9HYSTXLRwyZtdDHMzMtFmID1aiNAD2BZppBmJm0Hqw3p2jkgxP9BNt1pQ9RnC49P0EcXf6cA==}
+    resolution: {integrity: sha1-x6BxWKgL7dBSNVt3DYLWZA+AO+c=}
     hasBin: true
     dev: false
 
