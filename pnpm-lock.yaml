lockfileVersion: 5.3

overrides:
  graphql: 15.7.2

importers:

  .:
    specifiers:
      '@babel/core': ^7.17.5
      '@babel/eslint-parser': ^7.17.0
      '@babel/plugin-syntax-flow': ^7.16.7
      '@babel/plugin-transform-react-jsx': ^7.17.3
      '@changesets/cli': ^2.21.1
      '@faker-js/faker': ^6.0.0-beta.0
      '@types/jest': ^27.4.1
      '@types/node': ^17.0.21
      '@typescript-eslint/eslint-plugin': ^5.14.0
      '@typescript-eslint/parser': ^5.14.0
      '@vitejs/plugin-react': ^1.2.0
      esbuild: ^0.14.25
      esbuild-node-externals: ^1.4.1
      eslint: ^8.10.0
      eslint-config-react-app: ^7.0.0
      eslint-plugin-flowtype: ^8.0.3
      eslint-plugin-import: ^2.25.4
      eslint-plugin-jsx-a11y: ^6.5.1
      eslint-plugin-node: ^11.1.0
      eslint-plugin-promise: ^6.0.0
      eslint-plugin-react: ^7.29.3
      eslint-plugin-react-hooks: ^4.3.0
      eslint-plugin-simple-import-sort: ^7.0.0
      husky: ^7.0.4
      jest: ^27.5.1
      npm-run-all: ^4.1.5
      prettier: ^2.5.1
      ts-jest: ^27.1.3
      tsconfig-paths-jest: ^0.0.1
      turbo: 1.1.6
      typescript: 4.5.5
      vite: ^2.8.6
      vite-plugin-dts: ^0.9.9
      vite-tsconfig-paths: ^3.4.1
      wait-on: ^6.0.1
    devDependencies:
      '@babel/core': 7.17.5
      '@babel/eslint-parser': 7.17.0_@babel+core@7.17.5+eslint@8.10.0
      '@babel/plugin-syntax-flow': 7.16.7_@babel+core@7.17.5
      '@babel/plugin-transform-react-jsx': 7.17.3_@babel+core@7.17.5
      '@changesets/cli': 2.21.1
      '@faker-js/faker': 6.0.0-beta.0
      '@types/jest': 27.4.1
      '@types/node': 17.0.21
      '@typescript-eslint/eslint-plugin': 5.14.0_e74fb90c35f99587899145b1078aa5b4
      '@typescript-eslint/parser': 5.14.0_eslint@8.10.0+typescript@4.5.5
      '@vitejs/plugin-react': 1.2.0
      esbuild: 0.14.25
      esbuild-node-externals: 1.4.1_esbuild@0.14.25
      eslint: 8.10.0
      eslint-config-react-app: 7.0.0_ce285958eea7a65c5da3c8dcdd94c627
      eslint-plugin-flowtype: 8.0.3_5f4d6d498729065206f782722e4d1df2
      eslint-plugin-import: 2.25.4_eslint@8.10.0
      eslint-plugin-jsx-a11y: 6.5.1_eslint@8.10.0
      eslint-plugin-node: 11.1.0_eslint@8.10.0
      eslint-plugin-promise: 6.0.0_eslint@8.10.0
      eslint-plugin-react: 7.29.3_eslint@8.10.0
      eslint-plugin-react-hooks: 4.3.0_eslint@8.10.0
      eslint-plugin-simple-import-sort: 7.0.0_eslint@8.10.0
      husky: 7.0.4
      jest: 27.5.1
      npm-run-all: 4.1.5
      prettier: 2.5.1
      ts-jest: 27.1.3_49b449dd26253accc290251d7113e2ca
      tsconfig-paths-jest: 0.0.1
      turbo: 1.1.6
      typescript: 4.5.5
      vite: 2.8.6
      vite-plugin-dts: 0.9.9_vite@2.8.6
      vite-tsconfig-paths: 3.4.1_vite@2.8.6
      wait-on: 6.0.1

  docs:
    specifiers:
      '@heroicons/react': ^1.0.5
      '@mailchimp/mailchimp_marketing': ^3.0.74
      '@types/react': ^17.0.37
      autoprefixer: ^10.4.0
      axios: ^0.24.0
      classnames: ^2.3.1
      clsx: ^1.1.1
      eslint: 8.3.0
      eslint-config-next: ^12.0.4
      eslint-config-prettier: ^8.3.0
      eslint-plugin-import: ^2.25.3
      eslint-plugin-jsx-a11y: ^6.5.1
      framer-motion: ^5.3.3
      gray-matter: ^4.0.3
      mdx-mermaid: ^1.2.1
      mermaid: ^8.14.0
      next: ^12.0.8
      next-mdx-remote: ^3.0.8
      next-seo: ^4.28.1
      next-sitemap: ^1.6.203
      npm-run-all: ^4.1.5
      postcss: ^8.4.1
      prettier: ^2.5.0
      react: ^17.0.2
      react-dom: ^17.0.2
      react-merge-refs: ^1.1.0
      react-syntax-highlighter: ^15.4.5
      tailwindcss: ^2.2.19
      typescript: ^4.5.2
    dependencies:
      '@heroicons/react': 1.0.6_react@17.0.2
      '@mailchimp/mailchimp_marketing': 3.0.74
      axios: 0.24.0
      classnames: 2.3.1
      clsx: 1.1.1
      eslint: 8.3.0
      eslint-config-next: 12.1.0_af2bf89990c8b552eb861193bfa770f8
      eslint-config-prettier: 8.5.0_eslint@8.3.0
      eslint-plugin-import: 2.25.4_eslint@8.3.0
      eslint-plugin-jsx-a11y: 6.5.1_eslint@8.3.0
      framer-motion: 5.6.0_react-dom@17.0.2+react@17.0.2
      gray-matter: 4.0.3
      mdx-mermaid: 1.2.1_mermaid@8.14.0+react@17.0.2
      mermaid: 8.14.0
      next: 12.1.0_33bdac975a6e334c49640fab91e2abb4
      next-mdx-remote: 3.0.8_react-dom@17.0.2+react@17.0.2
      next-seo: 4.29.0_caa633a00319350dbda42996613fe26c
      react: 17.0.2
      react-dom: 17.0.2_react@17.0.2
      react-merge-refs: 1.1.0
      react-syntax-highlighter: 15.4.5_react@17.0.2
    devDependencies:
      '@types/react': 17.0.40
      autoprefixer: 10.4.2_postcss@8.4.8
      next-sitemap: 1.9.12_next@12.1.0
      npm-run-all: 4.1.5
      postcss: 8.4.8
      prettier: 2.5.1
      tailwindcss: 2.2.19_554c024960c0d85659bdf1e5e950b7f7
      typescript: 4.6.2

  packages/apollo:
    specifiers:
      '@apollo/client': ^3.5.8
      '@nhost/core': workspace:*
      graphql: 15.7.2
      subscriptions-transport-ws: ^0.11.0
      xstate: ^4.30.5
    dependencies:
<<<<<<< HEAD
      '@apollo/client': 3.5.8_f3f7eb5e21785ef7d5faca94c1a68824
      '@nhost/core': link:../core
=======
      '@apollo/client': 3.5.10_f3f7eb5e21785ef7d5faca94c1a68824
      '@nhost/client': link:../client
>>>>>>> 50b9d763
      graphql: 15.7.2
      subscriptions-transport-ws: 0.11.0_graphql@15.7.2
    devDependencies:
      xstate: 4.30.5

  packages/core:
    specifiers:
      axios: ^0.25.0
      broadcast-channel: ^4.10.0
      immer: ^9.0.12
      js-cookie: ^3.0.1
      xstate: ^4.30.5
    dependencies:
      axios: 0.25.0
      broadcast-channel: 4.10.0
      immer: 9.0.12
      js-cookie: 3.0.1
      xstate: 4.30.5

  packages/hasura-auth-js:
    specifiers:
      '@nhost/core': workspace:*
      '@types/faker': '5'
      axios: ^0.26.0
      faker: '5'
      html-urls: ^2.4.27
      mailhog: ^4.16.0
      xstate: ^4.30.5
    dependencies:
      '@nhost/core': link:../core
    devDependencies:
      '@types/faker': 5.5.9
      axios: 0.26.0
      faker: 5.5.3
      html-urls: 2.4.30
      mailhog: 4.16.0
      xstate: 4.30.5

  packages/hasura-storage-js:
    specifiers:
      axios: ^0.21.1
    dependencies:
      axios: 0.21.4

  packages/nextjs:
    specifiers:
      '@nhost/core': workspace:*
      '@nhost/react': workspace:*
      cookies: ^0.8.0
      next: 12.0.10
      react: ^17.0.2
      react-dom: ^17.0.2
      xstate: ^4.30.5
    dependencies:
      cookies: 0.8.0
    devDependencies:
      '@nhost/core': link:../core
      '@nhost/react': link:../react
      next: 12.0.10_33bdac975a6e334c49640fab91e2abb4
      react: 17.0.2
      react-dom: 17.0.2_react@17.0.2
      xstate: 4.30.5

  packages/nhost-js:
    specifiers:
      '@nhost/hasura-auth-js': workspace:*
      '@nhost/hasura-storage-js': workspace:*
      axios: ^0.23.0
      jwt-decode: ^3.1.2
      query-string: ^7.0.1
    dependencies:
      '@nhost/hasura-auth-js': link:../hasura-auth-js
      '@nhost/hasura-storage-js': link:../hasura-storage-js
      axios: 0.23.0
      jwt-decode: 3.1.2
      query-string: 7.1.1

  packages/react:
    specifiers:
      '@nhost/core': workspace:*
      '@xstate/inspect': ^0.6.2
      '@xstate/react': ^2.0.1
      immer: ^9.0.12
      react: ^17.0.2
      ws: ^8.4.2
      xstate: ^4.30.5
    dependencies:
      '@nhost/core': link:../core
      '@xstate/react': 2.0.1_react@17.0.2+xstate@4.30.5
      immer: 9.0.12
    devDependencies:
      '@xstate/inspect': 0.6.3_ws@8.5.0
      react: 17.0.2
      ws: 8.5.0
      xstate: 4.30.5

  packages/react-apollo:
    specifiers:
      '@apollo/client': ^3.5.8
      '@nhost/apollo': workspace:*
      '@nhost/core': workspace:*
      '@nhost/react': workspace:*
      '@types/react': ^17.0.39
      '@types/ws': ^8.2.2
      graphql: 15.7.2
      react: ^17.0.2
      react-dom: ^17.0.2
    dependencies:
      '@apollo/client': 3.5.10_graphql@15.7.2+react@17.0.2
      '@nhost/apollo': link:../apollo
    devDependencies:
      '@nhost/core': link:../core
      '@nhost/react': link:../react
      '@types/react': 17.0.40
      '@types/ws': 8.5.2
      graphql: 15.7.2
      react: 17.0.2
      react-dom: 17.0.2_react@17.0.2

  packages/react-auth:
    specifiers:
      '@nhost/hasura-auth-js': workspace:*
      '@nhost/nhost-js': workspace:*
      '@types/react': ^17.0.38
      react: ^17.0.2
      react-dom: ^17.0.2
    dependencies:
      '@nhost/nhost-js': link:../nhost-js
    devDependencies:
      '@nhost/hasura-auth-js': link:../hasura-auth-js
      '@types/react': 17.0.40
      react: 17.0.2
      react-dom: 17.0.2_react@17.0.2

packages:

  /@ampproject/remapping/2.1.2:
    resolution: {integrity: sha512-hoyByceqwKirw7w3Z7gnIIZC3Wx3J484Y3L/cMpXFbr7d9ZQj2mODrirNzcJa+SM3UlpWXYvKV4RlRpFXlWgXg==}
    engines: {node: '>=6.0.0'}
    dependencies:
      '@jridgewell/trace-mapping': 0.3.4
    dev: true

  /@apollo/client/3.5.10_f3f7eb5e21785ef7d5faca94c1a68824:
    resolution: {integrity: sha512-tL3iSpFe9Oldq7gYikZK1dcYxp1c01nlSwtsMz75382HcI6fvQXyFXUCJTTK3wgO2/ckaBvRGw7VqjFREdVoRw==}
    peerDependencies:
      graphql: ^14.0.0 || ^15.0.0 || ^16.0.0
      graphql-ws: ^5.5.5
      react: ^16.8.0 || ^17.0.0
      subscriptions-transport-ws: ^0.9.0 || ^0.11.0
    peerDependenciesMeta:
      graphql-ws:
        optional: true
      react:
        optional: true
      subscriptions-transport-ws:
        optional: true
    dependencies:
      '@graphql-typed-document-node/core': 3.1.1_graphql@15.7.2
      '@wry/context': 0.6.1
      '@wry/equality': 0.5.2
      '@wry/trie': 0.3.1
      graphql: 15.7.2
      graphql-tag: 2.12.6_graphql@15.7.2
      hoist-non-react-statics: 3.3.2
      optimism: 0.16.1
      prop-types: 15.8.1
      subscriptions-transport-ws: 0.11.0_graphql@15.7.2
      symbol-observable: 4.0.0
      ts-invariant: 0.9.4
      tslib: 2.3.1
      zen-observable-ts: 1.2.3
    dev: false

  /@apollo/client/3.5.10_graphql@15.7.2+react@17.0.2:
    resolution: {integrity: sha512-tL3iSpFe9Oldq7gYikZK1dcYxp1c01nlSwtsMz75382HcI6fvQXyFXUCJTTK3wgO2/ckaBvRGw7VqjFREdVoRw==}
    peerDependencies:
      graphql: ^14.0.0 || ^15.0.0 || ^16.0.0
      graphql-ws: ^5.5.5
      react: ^16.8.0 || ^17.0.0
      subscriptions-transport-ws: ^0.9.0 || ^0.11.0
    peerDependenciesMeta:
      graphql-ws:
        optional: true
      react:
        optional: true
      subscriptions-transport-ws:
        optional: true
    dependencies:
      '@graphql-typed-document-node/core': 3.1.1_graphql@15.7.2
      '@wry/context': 0.6.1
      '@wry/equality': 0.5.2
      '@wry/trie': 0.3.1
      graphql: 15.7.2
      graphql-tag: 2.12.6_graphql@15.7.2
      hoist-non-react-statics: 3.3.2
      optimism: 0.16.1
      prop-types: 15.8.1
      react: 17.0.2
      symbol-observable: 4.0.0
      ts-invariant: 0.9.4
      tslib: 2.3.1
      zen-observable-ts: 1.2.3
    dev: false

  /@babel/code-frame/7.16.7:
    resolution: {integrity: sha512-iAXqUn8IIeBTNd72xsFlgaXHkMBMt6y4HJp1tIaK465CWLT/fG1aqB7ykr95gHHmlBdGbFeWWfyB4NJJ0nmeIg==}
    engines: {node: '>=6.9.0'}
    dependencies:
      '@babel/highlight': 7.16.10

  /@babel/compat-data/7.17.0:
    resolution: {integrity: sha512-392byTlpGWXMv4FbyWw3sAZ/FrW/DrwqLGXpy0mbyNe9Taqv1mg9yON5/o0cnr8XYCkFTZbC1eV+c+LAROgrng==}
    engines: {node: '>=6.9.0'}
    dev: true

  /@babel/core/7.12.9:
    resolution: {integrity: sha512-gTXYh3M5wb7FRXQy+FErKFAv90BnlOuNn1QkCK2lREoPAjrQCO49+HVSrFoe5uakFAF5eenS75KbO2vQiLrTMQ==}
    engines: {node: '>=6.9.0'}
    dependencies:
      '@babel/code-frame': 7.16.7
      '@babel/generator': 7.17.3
      '@babel/helper-module-transforms': 7.17.6
      '@babel/helpers': 7.17.2
      '@babel/parser': 7.17.3
      '@babel/template': 7.16.7
      '@babel/traverse': 7.17.3
      '@babel/types': 7.17.0
      convert-source-map: 1.8.0
      debug: 4.3.3
      gensync: 1.0.0-beta.2
      json5: 2.2.0
      lodash: 4.17.21
      resolve: 1.22.0
      semver: 5.7.1
      source-map: 0.5.7
    transitivePeerDependencies:
      - supports-color
    dev: false

  /@babel/core/7.17.5:
    resolution: {integrity: sha512-/BBMw4EvjmyquN5O+t5eh0+YqB3XXJkYD2cjKpYtWOfFy4lQ4UozNSmxAcWT8r2XtZs0ewG+zrfsqeR15i1ajA==}
    engines: {node: '>=6.9.0'}
    dependencies:
      '@ampproject/remapping': 2.1.2
      '@babel/code-frame': 7.16.7
      '@babel/generator': 7.17.3
      '@babel/helper-compilation-targets': 7.16.7_@babel+core@7.17.5
      '@babel/helper-module-transforms': 7.17.6
      '@babel/helpers': 7.17.2
      '@babel/parser': 7.17.3
      '@babel/template': 7.16.7
      '@babel/traverse': 7.17.3
      '@babel/types': 7.17.0
      convert-source-map: 1.8.0
      debug: 4.3.3
      gensync: 1.0.0-beta.2
      json5: 2.2.0
      semver: 6.3.0
    transitivePeerDependencies:
      - supports-color
    dev: true

  /@babel/eslint-parser/7.17.0_@babel+core@7.17.5+eslint@8.10.0:
    resolution: {integrity: sha512-PUEJ7ZBXbRkbq3qqM/jZ2nIuakUBqCYc7Qf52Lj7dlZ6zERnqisdHioL0l4wwQZnmskMeasqUNzLBFKs3nylXA==}
    engines: {node: ^10.13.0 || ^12.13.0 || >=14.0.0}
    peerDependencies:
      '@babel/core': '>=7.11.0'
      eslint: ^7.5.0 || ^8.0.0
    dependencies:
      '@babel/core': 7.17.5
      eslint: 8.10.0
      eslint-scope: 5.1.1
      eslint-visitor-keys: 2.1.0
      semver: 6.3.0
    dev: true

  /@babel/generator/7.17.3:
    resolution: {integrity: sha512-+R6Dctil/MgUsZsZAkYgK+ADNSZzJRRy0TvY65T71z/CR854xHQ1EweBYXdfT+HNeN7w0cSJJEzgxZMv40pxsg==}
    engines: {node: '>=6.9.0'}
    dependencies:
      '@babel/types': 7.17.0
      jsesc: 2.5.2
      source-map: 0.5.7

  /@babel/helper-annotate-as-pure/7.16.7:
    resolution: {integrity: sha512-s6t2w/IPQVTAET1HitoowRGXooX8mCgtuP5195wD/QJPV6wYjpujCGF7JuMODVX2ZAJOf1GT6DT9MHEZvLOFSw==}
    engines: {node: '>=6.9.0'}
    dependencies:
      '@babel/types': 7.17.0
    dev: true

  /@babel/helper-builder-binary-assignment-operator-visitor/7.16.7:
    resolution: {integrity: sha512-C6FdbRaxYjwVu/geKW4ZeQ0Q31AftgRcdSnZ5/jsH6BzCJbtvXvhpfkbkThYSuutZA7nCXpPR6AD9zd1dprMkA==}
    engines: {node: '>=6.9.0'}
    dependencies:
      '@babel/helper-explode-assignable-expression': 7.16.7
      '@babel/types': 7.17.0
    dev: true

  /@babel/helper-compilation-targets/7.16.7_@babel+core@7.17.5:
    resolution: {integrity: sha512-mGojBwIWcwGD6rfqgRXVlVYmPAv7eOpIemUG3dGnDdCY4Pae70ROij3XmfrH6Fa1h1aiDylpglbZyktfzyo/hA==}
    engines: {node: '>=6.9.0'}
    peerDependencies:
      '@babel/core': ^7.0.0
    dependencies:
      '@babel/compat-data': 7.17.0
      '@babel/core': 7.17.5
      '@babel/helper-validator-option': 7.16.7
      browserslist: 4.20.0
      semver: 6.3.0
    dev: true

  /@babel/helper-create-class-features-plugin/7.17.6_@babel+core@7.17.5:
    resolution: {integrity: sha512-SogLLSxXm2OkBbSsHZMM4tUi8fUzjs63AT/d0YQIzr6GSd8Hxsbk2KYDX0k0DweAzGMj/YWeiCsorIdtdcW8Eg==}
    engines: {node: '>=6.9.0'}
    peerDependencies:
      '@babel/core': ^7.0.0
    dependencies:
      '@babel/core': 7.17.5
      '@babel/helper-annotate-as-pure': 7.16.7
      '@babel/helper-environment-visitor': 7.16.7
      '@babel/helper-function-name': 7.16.7
      '@babel/helper-member-expression-to-functions': 7.16.7
      '@babel/helper-optimise-call-expression': 7.16.7
      '@babel/helper-replace-supers': 7.16.7
      '@babel/helper-split-export-declaration': 7.16.7
    transitivePeerDependencies:
      - supports-color
    dev: true

  /@babel/helper-create-regexp-features-plugin/7.17.0_@babel+core@7.17.5:
    resolution: {integrity: sha512-awO2So99wG6KnlE+TPs6rn83gCz5WlEePJDTnLEqbchMVrBeAujURVphRdigsk094VhvZehFoNOihSlcBjwsXA==}
    engines: {node: '>=6.9.0'}
    peerDependencies:
      '@babel/core': ^7.0.0
    dependencies:
      '@babel/core': 7.17.5
      '@babel/helper-annotate-as-pure': 7.16.7
      regexpu-core: 5.0.1
    dev: true

  /@babel/helper-define-polyfill-provider/0.3.1_@babel+core@7.17.5:
    resolution: {integrity: sha512-J9hGMpJQmtWmj46B3kBHmL38UhJGhYX7eqkcq+2gsstyYt341HmPeWspihX43yVRA0mS+8GGk2Gckc7bY/HCmA==}
    peerDependencies:
      '@babel/core': ^7.4.0-0
    dependencies:
      '@babel/core': 7.17.5
      '@babel/helper-compilation-targets': 7.16.7_@babel+core@7.17.5
      '@babel/helper-module-imports': 7.16.7
      '@babel/helper-plugin-utils': 7.16.7
      '@babel/traverse': 7.17.3
      debug: 4.3.3
      lodash.debounce: 4.0.8
      resolve: 1.22.0
      semver: 6.3.0
    transitivePeerDependencies:
      - supports-color
    dev: true

  /@babel/helper-environment-visitor/7.16.7:
    resolution: {integrity: sha512-SLLb0AAn6PkUeAfKJCCOl9e1R53pQlGAfc4y4XuMRZfqeMYLE0dM1LMhqbGAlGQY0lfw5/ohoYWAe9V1yibRag==}
    engines: {node: '>=6.9.0'}
    dependencies:
      '@babel/types': 7.17.0

  /@babel/helper-explode-assignable-expression/7.16.7:
    resolution: {integrity: sha512-KyUenhWMC8VrxzkGP0Jizjo4/Zx+1nNZhgocs+gLzyZyB8SHidhoq9KK/8Ato4anhwsivfkBLftky7gvzbZMtQ==}
    engines: {node: '>=6.9.0'}
    dependencies:
      '@babel/types': 7.17.0
    dev: true

  /@babel/helper-function-name/7.16.7:
    resolution: {integrity: sha512-QfDfEnIUyyBSR3HtrtGECuZ6DAyCkYFp7GHl75vFtTnn6pjKeK0T1DB5lLkFvBea8MdaiUABx3osbgLyInoejA==}
    engines: {node: '>=6.9.0'}
    dependencies:
      '@babel/helper-get-function-arity': 7.16.7
      '@babel/template': 7.16.7
      '@babel/types': 7.17.0

  /@babel/helper-get-function-arity/7.16.7:
    resolution: {integrity: sha512-flc+RLSOBXzNzVhcLu6ujeHUrD6tANAOU5ojrRx/as+tbzf8+stUCj7+IfRRoAbEZqj/ahXEMsjhOhgeZsrnTw==}
    engines: {node: '>=6.9.0'}
    dependencies:
      '@babel/types': 7.17.0

  /@babel/helper-hoist-variables/7.16.7:
    resolution: {integrity: sha512-m04d/0Op34H5v7pbZw6pSKP7weA6lsMvfiIAMeIvkY/R4xQtBSMFEigu9QTZ2qB/9l22vsxtM8a+Q8CzD255fg==}
    engines: {node: '>=6.9.0'}
    dependencies:
      '@babel/types': 7.17.0

  /@babel/helper-member-expression-to-functions/7.16.7:
    resolution: {integrity: sha512-VtJ/65tYiU/6AbMTDwyoXGPKHgTsfRarivm+YbB5uAzKUyuPjgZSgAFeG87FCigc7KNHu2Pegh1XIT3lXjvz3Q==}
    engines: {node: '>=6.9.0'}
    dependencies:
      '@babel/types': 7.17.0
    dev: true

  /@babel/helper-module-imports/7.16.7:
    resolution: {integrity: sha512-LVtS6TqjJHFc+nYeITRo6VLXve70xmq7wPhWTqDJusJEgGmkAACWwMiTNrvfoQo6hEhFwAIixNkvB0jPXDL8Wg==}
    engines: {node: '>=6.9.0'}
    dependencies:
      '@babel/types': 7.17.0

  /@babel/helper-module-transforms/7.17.6:
    resolution: {integrity: sha512-2ULmRdqoOMpdvkbT8jONrZML/XALfzxlb052bldftkicAUy8AxSCkD5trDPQcwHNmolcl7wP6ehNqMlyUw6AaA==}
    engines: {node: '>=6.9.0'}
    dependencies:
      '@babel/helper-environment-visitor': 7.16.7
      '@babel/helper-module-imports': 7.16.7
      '@babel/helper-simple-access': 7.16.7
      '@babel/helper-split-export-declaration': 7.16.7
      '@babel/helper-validator-identifier': 7.16.7
      '@babel/template': 7.16.7
      '@babel/traverse': 7.17.3
      '@babel/types': 7.17.0
    transitivePeerDependencies:
      - supports-color

  /@babel/helper-optimise-call-expression/7.16.7:
    resolution: {integrity: sha512-EtgBhg7rd/JcnpZFXpBy0ze1YRfdm7BnBX4uKMBd3ixa3RGAE002JZB66FJyNH7g0F38U05pXmA5P8cBh7z+1w==}
    engines: {node: '>=6.9.0'}
    dependencies:
      '@babel/types': 7.17.0
    dev: true

  /@babel/helper-plugin-utils/7.10.4:
    resolution: {integrity: sha512-O4KCvQA6lLiMU9l2eawBPMf1xPP8xPfB3iEQw150hOVTqj/rfXz0ThTb4HEzqQfs2Bmo5Ay8BzxfzVtBrr9dVg==}
    dev: false

  /@babel/helper-plugin-utils/7.16.7:
    resolution: {integrity: sha512-Qg3Nk7ZxpgMrsox6HreY1ZNKdBq7K72tDSliA6dCl5f007jR4ne8iD5UzuNnCJH2xBf2BEEVGr+/OL6Gdp7RxA==}
    engines: {node: '>=6.9.0'}

  /@babel/helper-remap-async-to-generator/7.16.8:
    resolution: {integrity: sha512-fm0gH7Flb8H51LqJHy3HJ3wnE1+qtYR2A99K06ahwrawLdOFsCEWjZOrYricXJHoPSudNKxrMBUPEIPxiIIvBw==}
    engines: {node: '>=6.9.0'}
    dependencies:
      '@babel/helper-annotate-as-pure': 7.16.7
      '@babel/helper-wrap-function': 7.16.8
      '@babel/types': 7.17.0
    transitivePeerDependencies:
      - supports-color
    dev: true

  /@babel/helper-replace-supers/7.16.7:
    resolution: {integrity: sha512-y9vsWilTNaVnVh6xiJfABzsNpgDPKev9HnAgz6Gb1p6UUwf9NepdlsV7VXGCftJM+jqD5f7JIEubcpLjZj5dBw==}
    engines: {node: '>=6.9.0'}
    dependencies:
      '@babel/helper-environment-visitor': 7.16.7
      '@babel/helper-member-expression-to-functions': 7.16.7
      '@babel/helper-optimise-call-expression': 7.16.7
      '@babel/traverse': 7.17.3
      '@babel/types': 7.17.0
    transitivePeerDependencies:
      - supports-color
    dev: true

  /@babel/helper-simple-access/7.16.7:
    resolution: {integrity: sha512-ZIzHVyoeLMvXMN/vok/a4LWRy8G2v205mNP0XOuf9XRLyX5/u9CnVulUtDgUTama3lT+bf/UqucuZjqiGuTS1g==}
    engines: {node: '>=6.9.0'}
    dependencies:
      '@babel/types': 7.17.0

  /@babel/helper-skip-transparent-expression-wrappers/7.16.0:
    resolution: {integrity: sha512-+il1gTy0oHwUsBQZyJvukbB4vPMdcYBrFHa0Uc4AizLxbq6BOYC51Rv4tWocX9BLBDLZ4kc6qUFpQ6HRgL+3zw==}
    engines: {node: '>=6.9.0'}
    dependencies:
      '@babel/types': 7.17.0
    dev: true

  /@babel/helper-split-export-declaration/7.16.7:
    resolution: {integrity: sha512-xbWoy/PFoxSWazIToT9Sif+jJTlrMcndIsaOKvTA6u7QEo7ilkRZpjew18/W3c7nm8fXdUDXh02VXTbZ0pGDNw==}
    engines: {node: '>=6.9.0'}
    dependencies:
      '@babel/types': 7.17.0

  /@babel/helper-validator-identifier/7.16.7:
    resolution: {integrity: sha512-hsEnFemeiW4D08A5gUAZxLBTXpZ39P+a+DGDsHw1yxqyQ/jzFEnxf5uTEGp+3bzAbNOxU1paTgYS4ECU/IgfDw==}
    engines: {node: '>=6.9.0'}

  /@babel/helper-validator-option/7.16.7:
    resolution: {integrity: sha512-TRtenOuRUVo9oIQGPC5G9DgK4743cdxvtOw0weQNpZXaS16SCBi5MNjZF8vba3ETURjZpTbVn7Vvcf2eAwFozQ==}
    engines: {node: '>=6.9.0'}
    dev: true

  /@babel/helper-wrap-function/7.16.8:
    resolution: {integrity: sha512-8RpyRVIAW1RcDDGTA+GpPAwV22wXCfKOoM9bet6TLkGIFTkRQSkH1nMQ5Yet4MpoXe1ZwHPVtNasc2w0uZMqnw==}
    engines: {node: '>=6.9.0'}
    dependencies:
      '@babel/helper-function-name': 7.16.7
      '@babel/template': 7.16.7
      '@babel/traverse': 7.17.3
      '@babel/types': 7.17.0
    transitivePeerDependencies:
      - supports-color
    dev: true

  /@babel/helpers/7.17.2:
    resolution: {integrity: sha512-0Qu7RLR1dILozr/6M0xgj+DFPmi6Bnulgm9M8BVa9ZCWxDqlSnqt3cf8IDPB5m45sVXUZ0kuQAgUrdSFFH79fQ==}
    engines: {node: '>=6.9.0'}
    dependencies:
      '@babel/template': 7.16.7
      '@babel/traverse': 7.17.3
      '@babel/types': 7.17.0
    transitivePeerDependencies:
      - supports-color

  /@babel/highlight/7.16.10:
    resolution: {integrity: sha512-5FnTQLSLswEj6IkgVw5KusNUUFY9ZGqe/TRFnP/BKYHYgfh7tc+C7mwiy95/yNP7Dh9x580Vv8r7u7ZfTBFxdw==}
    engines: {node: '>=6.9.0'}
    dependencies:
      '@babel/helper-validator-identifier': 7.16.7
      chalk: 2.4.2
      js-tokens: 4.0.0

  /@babel/parser/7.17.3:
    resolution: {integrity: sha512-7yJPvPV+ESz2IUTPbOL+YkIGyCqOyNIzdguKQuJGnH7bg1WTIifuM21YqokFt/THWh1AkCRn9IgoykTRCBVpzA==}
    engines: {node: '>=6.0.0'}
    hasBin: true

  /@babel/plugin-bugfix-safari-id-destructuring-collision-in-function-expression/7.16.7_@babel+core@7.17.5:
    resolution: {integrity: sha512-anv/DObl7waiGEnC24O9zqL0pSuI9hljihqiDuFHC8d7/bjr/4RLGPWuc8rYOff/QPzbEPSkzG8wGG9aDuhHRg==}
    engines: {node: '>=6.9.0'}
    peerDependencies:
      '@babel/core': ^7.0.0
    dependencies:
      '@babel/core': 7.17.5
      '@babel/helper-plugin-utils': 7.16.7
    dev: true

  /@babel/plugin-bugfix-v8-spread-parameters-in-optional-chaining/7.16.7_@babel+core@7.17.5:
    resolution: {integrity: sha512-di8vUHRdf+4aJ7ltXhaDbPoszdkh59AQtJM5soLsuHpQJdFQZOA4uGj0V2u/CZ8bJ/u8ULDL5yq6FO/bCXnKHw==}
    engines: {node: '>=6.9.0'}
    peerDependencies:
      '@babel/core': ^7.13.0
    dependencies:
      '@babel/core': 7.17.5
      '@babel/helper-plugin-utils': 7.16.7
      '@babel/helper-skip-transparent-expression-wrappers': 7.16.0
      '@babel/plugin-proposal-optional-chaining': 7.16.7_@babel+core@7.17.5
    dev: true

  /@babel/plugin-proposal-async-generator-functions/7.16.8_@babel+core@7.17.5:
    resolution: {integrity: sha512-71YHIvMuiuqWJQkebWJtdhQTfd4Q4mF76q2IX37uZPkG9+olBxsX+rH1vkhFto4UeJZ9dPY2s+mDvhDm1u2BGQ==}
    engines: {node: '>=6.9.0'}
    peerDependencies:
      '@babel/core': ^7.0.0-0
    dependencies:
      '@babel/core': 7.17.5
      '@babel/helper-plugin-utils': 7.16.7
      '@babel/helper-remap-async-to-generator': 7.16.8
      '@babel/plugin-syntax-async-generators': 7.8.4_@babel+core@7.17.5
    transitivePeerDependencies:
      - supports-color
    dev: true

  /@babel/plugin-proposal-class-properties/7.16.7_@babel+core@7.17.5:
    resolution: {integrity: sha512-IobU0Xme31ewjYOShSIqd/ZGM/r/cuOz2z0MDbNrhF5FW+ZVgi0f2lyeoj9KFPDOAqsYxmLWZte1WOwlvY9aww==}
    engines: {node: '>=6.9.0'}
    peerDependencies:
      '@babel/core': ^7.0.0-0
    dependencies:
      '@babel/core': 7.17.5
      '@babel/helper-create-class-features-plugin': 7.17.6_@babel+core@7.17.5
      '@babel/helper-plugin-utils': 7.16.7
    transitivePeerDependencies:
      - supports-color
    dev: true

  /@babel/plugin-proposal-class-static-block/7.17.6_@babel+core@7.17.5:
    resolution: {integrity: sha512-X/tididvL2zbs7jZCeeRJ8167U/+Ac135AM6jCAx6gYXDUviZV5Ku9UDvWS2NCuWlFjIRXklYhwo6HhAC7ETnA==}
    engines: {node: '>=6.9.0'}
    peerDependencies:
      '@babel/core': ^7.12.0
    dependencies:
      '@babel/core': 7.17.5
      '@babel/helper-create-class-features-plugin': 7.17.6_@babel+core@7.17.5
      '@babel/helper-plugin-utils': 7.16.7
      '@babel/plugin-syntax-class-static-block': 7.14.5_@babel+core@7.17.5
    transitivePeerDependencies:
      - supports-color
    dev: true

  /@babel/plugin-proposal-decorators/7.17.2_@babel+core@7.17.5:
    resolution: {integrity: sha512-WH8Z95CwTq/W8rFbMqb9p3hicpt4RX4f0K659ax2VHxgOyT6qQmUaEVEjIh4WR9Eh9NymkVn5vwsrE68fAQNUw==}
    engines: {node: '>=6.9.0'}
    peerDependencies:
      '@babel/core': ^7.0.0-0
    dependencies:
      '@babel/core': 7.17.5
      '@babel/helper-create-class-features-plugin': 7.17.6_@babel+core@7.17.5
      '@babel/helper-plugin-utils': 7.16.7
      '@babel/helper-replace-supers': 7.16.7
      '@babel/plugin-syntax-decorators': 7.17.0_@babel+core@7.17.5
      charcodes: 0.2.0
    transitivePeerDependencies:
      - supports-color
    dev: true

  /@babel/plugin-proposal-dynamic-import/7.16.7_@babel+core@7.17.5:
    resolution: {integrity: sha512-I8SW9Ho3/8DRSdmDdH3gORdyUuYnk1m4cMxUAdu5oy4n3OfN8flDEH+d60iG7dUfi0KkYwSvoalHzzdRzpWHTg==}
    engines: {node: '>=6.9.0'}
    peerDependencies:
      '@babel/core': ^7.0.0-0
    dependencies:
      '@babel/core': 7.17.5
      '@babel/helper-plugin-utils': 7.16.7
      '@babel/plugin-syntax-dynamic-import': 7.8.3_@babel+core@7.17.5
    dev: true

  /@babel/plugin-proposal-export-namespace-from/7.16.7_@babel+core@7.17.5:
    resolution: {integrity: sha512-ZxdtqDXLRGBL64ocZcs7ovt71L3jhC1RGSyR996svrCi3PYqHNkb3SwPJCs8RIzD86s+WPpt2S73+EHCGO+NUA==}
    engines: {node: '>=6.9.0'}
    peerDependencies:
      '@babel/core': ^7.0.0-0
    dependencies:
      '@babel/core': 7.17.5
      '@babel/helper-plugin-utils': 7.16.7
      '@babel/plugin-syntax-export-namespace-from': 7.8.3_@babel+core@7.17.5
    dev: true

  /@babel/plugin-proposal-json-strings/7.16.7_@babel+core@7.17.5:
    resolution: {integrity: sha512-lNZ3EEggsGY78JavgbHsK9u5P3pQaW7k4axlgFLYkMd7UBsiNahCITShLjNQschPyjtO6dADrL24757IdhBrsQ==}
    engines: {node: '>=6.9.0'}
    peerDependencies:
      '@babel/core': ^7.0.0-0
    dependencies:
      '@babel/core': 7.17.5
      '@babel/helper-plugin-utils': 7.16.7
      '@babel/plugin-syntax-json-strings': 7.8.3_@babel+core@7.17.5
    dev: true

  /@babel/plugin-proposal-logical-assignment-operators/7.16.7_@babel+core@7.17.5:
    resolution: {integrity: sha512-K3XzyZJGQCr00+EtYtrDjmwX7o7PLK6U9bi1nCwkQioRFVUv6dJoxbQjtWVtP+bCPy82bONBKG8NPyQ4+i6yjg==}
    engines: {node: '>=6.9.0'}
    peerDependencies:
      '@babel/core': ^7.0.0-0
    dependencies:
      '@babel/core': 7.17.5
      '@babel/helper-plugin-utils': 7.16.7
      '@babel/plugin-syntax-logical-assignment-operators': 7.10.4_@babel+core@7.17.5
    dev: true

  /@babel/plugin-proposal-nullish-coalescing-operator/7.16.7_@babel+core@7.17.5:
    resolution: {integrity: sha512-aUOrYU3EVtjf62jQrCj63pYZ7k6vns2h/DQvHPWGmsJRYzWXZ6/AsfgpiRy6XiuIDADhJzP2Q9MwSMKauBQ+UQ==}
    engines: {node: '>=6.9.0'}
    peerDependencies:
      '@babel/core': ^7.0.0-0
    dependencies:
      '@babel/core': 7.17.5
      '@babel/helper-plugin-utils': 7.16.7
      '@babel/plugin-syntax-nullish-coalescing-operator': 7.8.3_@babel+core@7.17.5
    dev: true

  /@babel/plugin-proposal-numeric-separator/7.16.7_@babel+core@7.17.5:
    resolution: {integrity: sha512-vQgPMknOIgiuVqbokToyXbkY/OmmjAzr/0lhSIbG/KmnzXPGwW/AdhdKpi+O4X/VkWiWjnkKOBiqJrTaC98VKw==}
    engines: {node: '>=6.9.0'}
    peerDependencies:
      '@babel/core': ^7.0.0-0
    dependencies:
      '@babel/core': 7.17.5
      '@babel/helper-plugin-utils': 7.16.7
      '@babel/plugin-syntax-numeric-separator': 7.10.4_@babel+core@7.17.5
    dev: true

  /@babel/plugin-proposal-object-rest-spread/7.12.1_@babel+core@7.12.9:
    resolution: {integrity: sha512-s6SowJIjzlhx8o7lsFx5zmY4At6CTtDvgNQDdPzkBQucle58A6b/TTeEBYtyDgmcXjUTM+vE8YOGHZzzbc/ioA==}
    peerDependencies:
      '@babel/core': ^7.0.0-0
    dependencies:
      '@babel/core': 7.12.9
      '@babel/helper-plugin-utils': 7.10.4
      '@babel/plugin-syntax-object-rest-spread': 7.8.3_@babel+core@7.12.9
      '@babel/plugin-transform-parameters': 7.16.7_@babel+core@7.12.9
    dev: false

  /@babel/plugin-proposal-object-rest-spread/7.17.3_@babel+core@7.17.5:
    resolution: {integrity: sha512-yuL5iQA/TbZn+RGAfxQXfi7CNLmKi1f8zInn4IgobuCWcAb7i+zj4TYzQ9l8cEzVyJ89PDGuqxK1xZpUDISesw==}
    engines: {node: '>=6.9.0'}
    peerDependencies:
      '@babel/core': ^7.0.0-0
    dependencies:
      '@babel/compat-data': 7.17.0
      '@babel/core': 7.17.5
      '@babel/helper-compilation-targets': 7.16.7_@babel+core@7.17.5
      '@babel/helper-plugin-utils': 7.16.7
      '@babel/plugin-syntax-object-rest-spread': 7.8.3_@babel+core@7.17.5
      '@babel/plugin-transform-parameters': 7.16.7_@babel+core@7.17.5
    dev: true

  /@babel/plugin-proposal-optional-catch-binding/7.16.7_@babel+core@7.17.5:
    resolution: {integrity: sha512-eMOH/L4OvWSZAE1VkHbr1vckLG1WUcHGJSLqqQwl2GaUqG6QjddvrOaTUMNYiv77H5IKPMZ9U9P7EaHwvAShfA==}
    engines: {node: '>=6.9.0'}
    peerDependencies:
      '@babel/core': ^7.0.0-0
    dependencies:
      '@babel/core': 7.17.5
      '@babel/helper-plugin-utils': 7.16.7
      '@babel/plugin-syntax-optional-catch-binding': 7.8.3_@babel+core@7.17.5
    dev: true

  /@babel/plugin-proposal-optional-chaining/7.16.7_@babel+core@7.17.5:
    resolution: {integrity: sha512-eC3xy+ZrUcBtP7x+sq62Q/HYd674pPTb/77XZMb5wbDPGWIdUbSr4Agr052+zaUPSb+gGRnjxXfKFvx5iMJ+DA==}
    engines: {node: '>=6.9.0'}
    peerDependencies:
      '@babel/core': ^7.0.0-0
    dependencies:
      '@babel/core': 7.17.5
      '@babel/helper-plugin-utils': 7.16.7
      '@babel/helper-skip-transparent-expression-wrappers': 7.16.0
      '@babel/plugin-syntax-optional-chaining': 7.8.3_@babel+core@7.17.5
    dev: true

  /@babel/plugin-proposal-private-methods/7.16.11_@babel+core@7.17.5:
    resolution: {integrity: sha512-F/2uAkPlXDr8+BHpZvo19w3hLFKge+k75XUprE6jaqKxjGkSYcK+4c+bup5PdW/7W/Rpjwql7FTVEDW+fRAQsw==}
    engines: {node: '>=6.9.0'}
    peerDependencies:
      '@babel/core': ^7.0.0-0
    dependencies:
      '@babel/core': 7.17.5
      '@babel/helper-create-class-features-plugin': 7.17.6_@babel+core@7.17.5
      '@babel/helper-plugin-utils': 7.16.7
    transitivePeerDependencies:
      - supports-color
    dev: true

  /@babel/plugin-proposal-private-property-in-object/7.16.7_@babel+core@7.17.5:
    resolution: {integrity: sha512-rMQkjcOFbm+ufe3bTZLyOfsOUOxyvLXZJCTARhJr+8UMSoZmqTe1K1BgkFcrW37rAchWg57yI69ORxiWvUINuQ==}
    engines: {node: '>=6.9.0'}
    peerDependencies:
      '@babel/core': ^7.0.0-0
    dependencies:
      '@babel/core': 7.17.5
      '@babel/helper-annotate-as-pure': 7.16.7
      '@babel/helper-create-class-features-plugin': 7.17.6_@babel+core@7.17.5
      '@babel/helper-plugin-utils': 7.16.7
      '@babel/plugin-syntax-private-property-in-object': 7.14.5_@babel+core@7.17.5
    transitivePeerDependencies:
      - supports-color
    dev: true

  /@babel/plugin-proposal-unicode-property-regex/7.16.7_@babel+core@7.17.5:
    resolution: {integrity: sha512-QRK0YI/40VLhNVGIjRNAAQkEHws0cswSdFFjpFyt943YmJIU1da9uW63Iu6NFV6CxTZW5eTDCrwZUstBWgp/Rg==}
    engines: {node: '>=4'}
    peerDependencies:
      '@babel/core': ^7.0.0-0
    dependencies:
      '@babel/core': 7.17.5
      '@babel/helper-create-regexp-features-plugin': 7.17.0_@babel+core@7.17.5
      '@babel/helper-plugin-utils': 7.16.7
    dev: true

  /@babel/plugin-syntax-async-generators/7.8.4_@babel+core@7.17.5:
    resolution: {integrity: sha512-tycmZxkGfZaxhMRbXlPXuVFpdWlXpir2W4AMhSJgRKzk/eDlIXOhb2LHWoLpDF7TEHylV5zNhykX6KAgHJmTNw==}
    peerDependencies:
      '@babel/core': ^7.0.0-0
    dependencies:
      '@babel/core': 7.17.5
      '@babel/helper-plugin-utils': 7.16.7
    dev: true

  /@babel/plugin-syntax-bigint/7.8.3_@babel+core@7.17.5:
    resolution: {integrity: sha512-wnTnFlG+YxQm3vDxpGE57Pj0srRU4sHE/mDkt1qv2YJJSeUAec2ma4WLUnUPeKjyrfntVwe/N6dCXpU+zL3Npg==}
    peerDependencies:
      '@babel/core': ^7.0.0-0
    dependencies:
      '@babel/core': 7.17.5
      '@babel/helper-plugin-utils': 7.16.7
    dev: true

  /@babel/plugin-syntax-class-properties/7.12.13_@babel+core@7.17.5:
    resolution: {integrity: sha512-fm4idjKla0YahUNgFNLCB0qySdsoPiZP3iQE3rky0mBUtMZ23yDJ9SJdg6dXTSDnulOVqiF3Hgr9nbXvXTQZYA==}
    peerDependencies:
      '@babel/core': ^7.0.0-0
    dependencies:
      '@babel/core': 7.17.5
      '@babel/helper-plugin-utils': 7.16.7
    dev: true

  /@babel/plugin-syntax-class-static-block/7.14.5_@babel+core@7.17.5:
    resolution: {integrity: sha512-b+YyPmr6ldyNnM6sqYeMWE+bgJcJpO6yS4QD7ymxgH34GBPNDM/THBh8iunyvKIZztiwLH4CJZ0RxTk9emgpjw==}
    engines: {node: '>=6.9.0'}
    peerDependencies:
      '@babel/core': ^7.0.0-0
    dependencies:
      '@babel/core': 7.17.5
      '@babel/helper-plugin-utils': 7.16.7
    dev: true

  /@babel/plugin-syntax-decorators/7.17.0_@babel+core@7.17.5:
    resolution: {integrity: sha512-qWe85yCXsvDEluNP0OyeQjH63DlhAR3W7K9BxxU1MvbDb48tgBG+Ao6IJJ6smPDrrVzSQZrbF6donpkFBMcs3A==}
    engines: {node: '>=6.9.0'}
    peerDependencies:
      '@babel/core': ^7.0.0-0
    dependencies:
      '@babel/core': 7.17.5
      '@babel/helper-plugin-utils': 7.16.7
    dev: true

  /@babel/plugin-syntax-dynamic-import/7.8.3_@babel+core@7.17.5:
    resolution: {integrity: sha512-5gdGbFon+PszYzqs83S3E5mpi7/y/8M9eC90MRTZfduQOYW76ig6SOSPNe41IG5LoP3FGBn2N0RjVDSQiS94kQ==}
    peerDependencies:
      '@babel/core': ^7.0.0-0
    dependencies:
      '@babel/core': 7.17.5
      '@babel/helper-plugin-utils': 7.16.7
    dev: true

  /@babel/plugin-syntax-export-namespace-from/7.8.3_@babel+core@7.17.5:
    resolution: {integrity: sha512-MXf5laXo6c1IbEbegDmzGPwGNTsHZmEy6QGznu5Sh2UCWvueywb2ee+CCE4zQiZstxU9BMoQO9i6zUFSY0Kj0Q==}
    peerDependencies:
      '@babel/core': ^7.0.0-0
    dependencies:
      '@babel/core': 7.17.5
      '@babel/helper-plugin-utils': 7.16.7
    dev: true

  /@babel/plugin-syntax-flow/7.16.7_@babel+core@7.17.5:
    resolution: {integrity: sha512-UDo3YGQO0jH6ytzVwgSLv9i/CzMcUjbKenL67dTrAZPPv6GFAtDhe6jqnvmoKzC/7htNTohhos+onPtDMqJwaQ==}
    engines: {node: '>=6.9.0'}
    peerDependencies:
      '@babel/core': ^7.0.0-0
    dependencies:
      '@babel/core': 7.17.5
      '@babel/helper-plugin-utils': 7.16.7
    dev: true

  /@babel/plugin-syntax-import-meta/7.10.4_@babel+core@7.17.5:
    resolution: {integrity: sha512-Yqfm+XDx0+Prh3VSeEQCPU81yC+JWZ2pDPFSS4ZdpfZhp4MkFMaDC1UqseovEKwSUpnIL7+vK+Clp7bfh0iD7g==}
    peerDependencies:
      '@babel/core': ^7.0.0-0
    dependencies:
      '@babel/core': 7.17.5
      '@babel/helper-plugin-utils': 7.16.7
    dev: true

  /@babel/plugin-syntax-json-strings/7.8.3_@babel+core@7.17.5:
    resolution: {integrity: sha512-lY6kdGpWHvjoe2vk4WrAapEuBR69EMxZl+RoGRhrFGNYVK8mOPAW8VfbT/ZgrFbXlDNiiaxQnAtgVCZ6jv30EA==}
    peerDependencies:
      '@babel/core': ^7.0.0-0
    dependencies:
      '@babel/core': 7.17.5
      '@babel/helper-plugin-utils': 7.16.7
    dev: true

  /@babel/plugin-syntax-jsx/7.12.1_@babel+core@7.12.9:
    resolution: {integrity: sha512-1yRi7yAtB0ETgxdY9ti/p2TivUxJkTdhu/ZbF9MshVGqOx1TdB3b7xCXs49Fupgg50N45KcAsRP/ZqWjs9SRjg==}
    peerDependencies:
      '@babel/core': ^7.0.0-0
    dependencies:
      '@babel/core': 7.12.9
      '@babel/helper-plugin-utils': 7.16.7
    dev: false

  /@babel/plugin-syntax-jsx/7.16.7_@babel+core@7.17.5:
    resolution: {integrity: sha512-Esxmk7YjA8QysKeT3VhTXvF6y77f/a91SIs4pWb4H2eWGQkCKFgQaG6hdoEVZtGsrAcb2K5BW66XsOErD4WU3Q==}
    engines: {node: '>=6.9.0'}
    peerDependencies:
      '@babel/core': ^7.0.0-0
    dependencies:
      '@babel/core': 7.17.5
      '@babel/helper-plugin-utils': 7.16.7
    dev: true

  /@babel/plugin-syntax-logical-assignment-operators/7.10.4_@babel+core@7.17.5:
    resolution: {integrity: sha512-d8waShlpFDinQ5MtvGU9xDAOzKH47+FFoney2baFIoMr952hKOLp1HR7VszoZvOsV/4+RRszNY7D17ba0te0ig==}
    peerDependencies:
      '@babel/core': ^7.0.0-0
    dependencies:
      '@babel/core': 7.17.5
      '@babel/helper-plugin-utils': 7.16.7
    dev: true

  /@babel/plugin-syntax-nullish-coalescing-operator/7.8.3_@babel+core@7.17.5:
    resolution: {integrity: sha512-aSff4zPII1u2QD7y+F8oDsz19ew4IGEJg9SVW+bqwpwtfFleiQDMdzA/R+UlWDzfnHFCxxleFT0PMIrR36XLNQ==}
    peerDependencies:
      '@babel/core': ^7.0.0-0
    dependencies:
      '@babel/core': 7.17.5
      '@babel/helper-plugin-utils': 7.16.7
    dev: true

  /@babel/plugin-syntax-numeric-separator/7.10.4_@babel+core@7.17.5:
    resolution: {integrity: sha512-9H6YdfkcK/uOnY/K7/aA2xpzaAgkQn37yzWUMRK7OaPOqOpGS1+n0H5hxT9AUw9EsSjPW8SVyMJwYRtWs3X3ug==}
    peerDependencies:
      '@babel/core': ^7.0.0-0
    dependencies:
      '@babel/core': 7.17.5
      '@babel/helper-plugin-utils': 7.16.7
    dev: true

  /@babel/plugin-syntax-object-rest-spread/7.8.3_@babel+core@7.12.9:
    resolution: {integrity: sha512-XoqMijGZb9y3y2XskN+P1wUGiVwWZ5JmoDRwx5+3GmEplNyVM2s2Dg8ILFQm8rWM48orGy5YpI5Bl8U1y7ydlA==}
    peerDependencies:
      '@babel/core': ^7.0.0-0
    dependencies:
      '@babel/core': 7.12.9
      '@babel/helper-plugin-utils': 7.16.7
    dev: false

  /@babel/plugin-syntax-object-rest-spread/7.8.3_@babel+core@7.17.5:
    resolution: {integrity: sha512-XoqMijGZb9y3y2XskN+P1wUGiVwWZ5JmoDRwx5+3GmEplNyVM2s2Dg8ILFQm8rWM48orGy5YpI5Bl8U1y7ydlA==}
    peerDependencies:
      '@babel/core': ^7.0.0-0
    dependencies:
      '@babel/core': 7.17.5
      '@babel/helper-plugin-utils': 7.16.7
    dev: true

  /@babel/plugin-syntax-optional-catch-binding/7.8.3_@babel+core@7.17.5:
    resolution: {integrity: sha512-6VPD0Pc1lpTqw0aKoeRTMiB+kWhAoT24PA+ksWSBrFtl5SIRVpZlwN3NNPQjehA2E/91FV3RjLWoVTglWcSV3Q==}
    peerDependencies:
      '@babel/core': ^7.0.0-0
    dependencies:
      '@babel/core': 7.17.5
      '@babel/helper-plugin-utils': 7.16.7
    dev: true

  /@babel/plugin-syntax-optional-chaining/7.8.3_@babel+core@7.17.5:
    resolution: {integrity: sha512-KoK9ErH1MBlCPxV0VANkXW2/dw4vlbGDrFgz8bmUsBGYkFRcbRwMh6cIJubdPrkxRwuGdtCk0v/wPTKbQgBjkg==}
    peerDependencies:
      '@babel/core': ^7.0.0-0
    dependencies:
      '@babel/core': 7.17.5
      '@babel/helper-plugin-utils': 7.16.7
    dev: true

  /@babel/plugin-syntax-private-property-in-object/7.14.5_@babel+core@7.17.5:
    resolution: {integrity: sha512-0wVnp9dxJ72ZUJDV27ZfbSj6iHLoytYZmh3rFcxNnvsJF3ktkzLDZPy/mA17HGsaQT3/DQsWYX1f1QGWkCoVUg==}
    engines: {node: '>=6.9.0'}
    peerDependencies:
      '@babel/core': ^7.0.0-0
    dependencies:
      '@babel/core': 7.17.5
      '@babel/helper-plugin-utils': 7.16.7
    dev: true

  /@babel/plugin-syntax-top-level-await/7.14.5_@babel+core@7.17.5:
    resolution: {integrity: sha512-hx++upLv5U1rgYfwe1xBQUhRmU41NEvpUvrp8jkrSCdvGSnM5/qdRMtylJ6PG5OFkBaHkbTAKTnd3/YyESRHFw==}
    engines: {node: '>=6.9.0'}
    peerDependencies:
      '@babel/core': ^7.0.0-0
    dependencies:
      '@babel/core': 7.17.5
      '@babel/helper-plugin-utils': 7.16.7
    dev: true

  /@babel/plugin-syntax-typescript/7.16.7_@babel+core@7.17.5:
    resolution: {integrity: sha512-YhUIJHHGkqPgEcMYkPCKTyGUdoGKWtopIycQyjJH8OjvRgOYsXsaKehLVPScKJWAULPxMa4N1vCe6szREFlZ7A==}
    engines: {node: '>=6.9.0'}
    peerDependencies:
      '@babel/core': ^7.0.0-0
    dependencies:
      '@babel/core': 7.17.5
      '@babel/helper-plugin-utils': 7.16.7
    dev: true

  /@babel/plugin-transform-arrow-functions/7.16.7_@babel+core@7.17.5:
    resolution: {integrity: sha512-9ffkFFMbvzTvv+7dTp/66xvZAWASuPD5Tl9LK3Z9vhOmANo6j94rik+5YMBt4CwHVMWLWpMsriIc2zsa3WW3xQ==}
    engines: {node: '>=6.9.0'}
    peerDependencies:
      '@babel/core': ^7.0.0-0
    dependencies:
      '@babel/core': 7.17.5
      '@babel/helper-plugin-utils': 7.16.7
    dev: true

  /@babel/plugin-transform-async-to-generator/7.16.8_@babel+core@7.17.5:
    resolution: {integrity: sha512-MtmUmTJQHCnyJVrScNzNlofQJ3dLFuobYn3mwOTKHnSCMtbNsqvF71GQmJfFjdrXSsAA7iysFmYWw4bXZ20hOg==}
    engines: {node: '>=6.9.0'}
    peerDependencies:
      '@babel/core': ^7.0.0-0
    dependencies:
      '@babel/core': 7.17.5
      '@babel/helper-module-imports': 7.16.7
      '@babel/helper-plugin-utils': 7.16.7
      '@babel/helper-remap-async-to-generator': 7.16.8
    transitivePeerDependencies:
      - supports-color
    dev: true

  /@babel/plugin-transform-block-scoped-functions/7.16.7_@babel+core@7.17.5:
    resolution: {integrity: sha512-JUuzlzmF40Z9cXyytcbZEZKckgrQzChbQJw/5PuEHYeqzCsvebDx0K0jWnIIVcmmDOAVctCgnYs0pMcrYj2zJg==}
    engines: {node: '>=6.9.0'}
    peerDependencies:
      '@babel/core': ^7.0.0-0
    dependencies:
      '@babel/core': 7.17.5
      '@babel/helper-plugin-utils': 7.16.7
    dev: true

  /@babel/plugin-transform-block-scoping/7.16.7_@babel+core@7.17.5:
    resolution: {integrity: sha512-ObZev2nxVAYA4bhyusELdo9hb3H+A56bxH3FZMbEImZFiEDYVHXQSJ1hQKFlDnlt8G9bBrCZ5ZpURZUrV4G5qQ==}
    engines: {node: '>=6.9.0'}
    peerDependencies:
      '@babel/core': ^7.0.0-0
    dependencies:
      '@babel/core': 7.17.5
      '@babel/helper-plugin-utils': 7.16.7
    dev: true

  /@babel/plugin-transform-classes/7.16.7_@babel+core@7.17.5:
    resolution: {integrity: sha512-WY7og38SFAGYRe64BrjKf8OrE6ulEHtr5jEYaZMwox9KebgqPi67Zqz8K53EKk1fFEJgm96r32rkKZ3qA2nCWQ==}
    engines: {node: '>=6.9.0'}
    peerDependencies:
      '@babel/core': ^7.0.0-0
    dependencies:
      '@babel/core': 7.17.5
      '@babel/helper-annotate-as-pure': 7.16.7
      '@babel/helper-environment-visitor': 7.16.7
      '@babel/helper-function-name': 7.16.7
      '@babel/helper-optimise-call-expression': 7.16.7
      '@babel/helper-plugin-utils': 7.16.7
      '@babel/helper-replace-supers': 7.16.7
      '@babel/helper-split-export-declaration': 7.16.7
      globals: 11.12.0
    transitivePeerDependencies:
      - supports-color
    dev: true

  /@babel/plugin-transform-computed-properties/7.16.7_@babel+core@7.17.5:
    resolution: {integrity: sha512-gN72G9bcmenVILj//sv1zLNaPyYcOzUho2lIJBMh/iakJ9ygCo/hEF9cpGb61SCMEDxbbyBoVQxrt+bWKu5KGw==}
    engines: {node: '>=6.9.0'}
    peerDependencies:
      '@babel/core': ^7.0.0-0
    dependencies:
      '@babel/core': 7.17.5
      '@babel/helper-plugin-utils': 7.16.7
    dev: true

  /@babel/plugin-transform-destructuring/7.17.3_@babel+core@7.17.5:
    resolution: {integrity: sha512-dDFzegDYKlPqa72xIlbmSkly5MluLoaC1JswABGktyt6NTXSBcUuse/kWE/wvKFWJHPETpi158qJZFS3JmykJg==}
    engines: {node: '>=6.9.0'}
    peerDependencies:
      '@babel/core': ^7.0.0-0
    dependencies:
      '@babel/core': 7.17.5
      '@babel/helper-plugin-utils': 7.16.7
    dev: true

  /@babel/plugin-transform-dotall-regex/7.16.7_@babel+core@7.17.5:
    resolution: {integrity: sha512-Lyttaao2SjZF6Pf4vk1dVKv8YypMpomAbygW+mU5cYP3S5cWTfCJjG8xV6CFdzGFlfWK81IjL9viiTvpb6G7gQ==}
    engines: {node: '>=6.9.0'}
    peerDependencies:
      '@babel/core': ^7.0.0-0
    dependencies:
      '@babel/core': 7.17.5
      '@babel/helper-create-regexp-features-plugin': 7.17.0_@babel+core@7.17.5
      '@babel/helper-plugin-utils': 7.16.7
    dev: true

  /@babel/plugin-transform-duplicate-keys/7.16.7_@babel+core@7.17.5:
    resolution: {integrity: sha512-03DvpbRfvWIXyK0/6QiR1KMTWeT6OcQ7tbhjrXyFS02kjuX/mu5Bvnh5SDSWHxyawit2g5aWhKwI86EE7GUnTw==}
    engines: {node: '>=6.9.0'}
    peerDependencies:
      '@babel/core': ^7.0.0-0
    dependencies:
      '@babel/core': 7.17.5
      '@babel/helper-plugin-utils': 7.16.7
    dev: true

  /@babel/plugin-transform-exponentiation-operator/7.16.7_@babel+core@7.17.5:
    resolution: {integrity: sha512-8UYLSlyLgRixQvlYH3J2ekXFHDFLQutdy7FfFAMm3CPZ6q9wHCwnUyiXpQCe3gVVnQlHc5nsuiEVziteRNTXEA==}
    engines: {node: '>=6.9.0'}
    peerDependencies:
      '@babel/core': ^7.0.0-0
    dependencies:
      '@babel/core': 7.17.5
      '@babel/helper-builder-binary-assignment-operator-visitor': 7.16.7
      '@babel/helper-plugin-utils': 7.16.7
    dev: true

  /@babel/plugin-transform-flow-strip-types/7.16.7_@babel+core@7.17.5:
    resolution: {integrity: sha512-mzmCq3cNsDpZZu9FADYYyfZJIOrSONmHcop2XEKPdBNMa4PDC4eEvcOvzZaCNcjKu72v0XQlA5y1g58aLRXdYg==}
    engines: {node: '>=6.9.0'}
    peerDependencies:
      '@babel/core': ^7.0.0-0
    dependencies:
      '@babel/core': 7.17.5
      '@babel/helper-plugin-utils': 7.16.7
      '@babel/plugin-syntax-flow': 7.16.7_@babel+core@7.17.5
    dev: true

  /@babel/plugin-transform-for-of/7.16.7_@babel+core@7.17.5:
    resolution: {integrity: sha512-/QZm9W92Ptpw7sjI9Nx1mbcsWz33+l8kuMIQnDwgQBG5s3fAfQvkRjQ7NqXhtNcKOnPkdICmUHyCaWW06HCsqg==}
    engines: {node: '>=6.9.0'}
    peerDependencies:
      '@babel/core': ^7.0.0-0
    dependencies:
      '@babel/core': 7.17.5
      '@babel/helper-plugin-utils': 7.16.7
    dev: true

  /@babel/plugin-transform-function-name/7.16.7_@babel+core@7.17.5:
    resolution: {integrity: sha512-SU/C68YVwTRxqWj5kgsbKINakGag0KTgq9f2iZEXdStoAbOzLHEBRYzImmA6yFo8YZhJVflvXmIHUO7GWHmxxA==}
    engines: {node: '>=6.9.0'}
    peerDependencies:
      '@babel/core': ^7.0.0-0
    dependencies:
      '@babel/core': 7.17.5
      '@babel/helper-compilation-targets': 7.16.7_@babel+core@7.17.5
      '@babel/helper-function-name': 7.16.7
      '@babel/helper-plugin-utils': 7.16.7
    dev: true

  /@babel/plugin-transform-literals/7.16.7_@babel+core@7.17.5:
    resolution: {integrity: sha512-6tH8RTpTWI0s2sV6uq3e/C9wPo4PTqqZps4uF0kzQ9/xPLFQtipynvmT1g/dOfEJ+0EQsHhkQ/zyRId8J2b8zQ==}
    engines: {node: '>=6.9.0'}
    peerDependencies:
      '@babel/core': ^7.0.0-0
    dependencies:
      '@babel/core': 7.17.5
      '@babel/helper-plugin-utils': 7.16.7
    dev: true

  /@babel/plugin-transform-member-expression-literals/7.16.7_@babel+core@7.17.5:
    resolution: {integrity: sha512-mBruRMbktKQwbxaJof32LT9KLy2f3gH+27a5XSuXo6h7R3vqltl0PgZ80C8ZMKw98Bf8bqt6BEVi3svOh2PzMw==}
    engines: {node: '>=6.9.0'}
    peerDependencies:
      '@babel/core': ^7.0.0-0
    dependencies:
      '@babel/core': 7.17.5
      '@babel/helper-plugin-utils': 7.16.7
    dev: true

  /@babel/plugin-transform-modules-amd/7.16.7_@babel+core@7.17.5:
    resolution: {integrity: sha512-KaaEtgBL7FKYwjJ/teH63oAmE3lP34N3kshz8mm4VMAw7U3PxjVwwUmxEFksbgsNUaO3wId9R2AVQYSEGRa2+g==}
    engines: {node: '>=6.9.0'}
    peerDependencies:
      '@babel/core': ^7.0.0-0
    dependencies:
      '@babel/core': 7.17.5
      '@babel/helper-module-transforms': 7.17.6
      '@babel/helper-plugin-utils': 7.16.7
      babel-plugin-dynamic-import-node: 2.3.3
    transitivePeerDependencies:
      - supports-color
    dev: true

  /@babel/plugin-transform-modules-commonjs/7.16.8_@babel+core@7.17.5:
    resolution: {integrity: sha512-oflKPvsLT2+uKQopesJt3ApiaIS2HW+hzHFcwRNtyDGieAeC/dIHZX8buJQ2J2X1rxGPy4eRcUijm3qcSPjYcA==}
    engines: {node: '>=6.9.0'}
    peerDependencies:
      '@babel/core': ^7.0.0-0
    dependencies:
      '@babel/core': 7.17.5
      '@babel/helper-module-transforms': 7.17.6
      '@babel/helper-plugin-utils': 7.16.7
      '@babel/helper-simple-access': 7.16.7
      babel-plugin-dynamic-import-node: 2.3.3
    transitivePeerDependencies:
      - supports-color
    dev: true

  /@babel/plugin-transform-modules-systemjs/7.16.7_@babel+core@7.17.5:
    resolution: {integrity: sha512-DuK5E3k+QQmnOqBR9UkusByy5WZWGRxfzV529s9nPra1GE7olmxfqO2FHobEOYSPIjPBTr4p66YDcjQnt8cBmw==}
    engines: {node: '>=6.9.0'}
    peerDependencies:
      '@babel/core': ^7.0.0-0
    dependencies:
      '@babel/core': 7.17.5
      '@babel/helper-hoist-variables': 7.16.7
      '@babel/helper-module-transforms': 7.17.6
      '@babel/helper-plugin-utils': 7.16.7
      '@babel/helper-validator-identifier': 7.16.7
      babel-plugin-dynamic-import-node: 2.3.3
    transitivePeerDependencies:
      - supports-color
    dev: true

  /@babel/plugin-transform-modules-umd/7.16.7_@babel+core@7.17.5:
    resolution: {integrity: sha512-EMh7uolsC8O4xhudF2F6wedbSHm1HHZ0C6aJ7K67zcDNidMzVcxWdGr+htW9n21klm+bOn+Rx4CBsAntZd3rEQ==}
    engines: {node: '>=6.9.0'}
    peerDependencies:
      '@babel/core': ^7.0.0-0
    dependencies:
      '@babel/core': 7.17.5
      '@babel/helper-module-transforms': 7.17.6
      '@babel/helper-plugin-utils': 7.16.7
    transitivePeerDependencies:
      - supports-color
    dev: true

  /@babel/plugin-transform-named-capturing-groups-regex/7.16.8_@babel+core@7.17.5:
    resolution: {integrity: sha512-j3Jw+n5PvpmhRR+mrgIh04puSANCk/T/UA3m3P1MjJkhlK906+ApHhDIqBQDdOgL/r1UYpz4GNclTXxyZrYGSw==}
    engines: {node: '>=6.9.0'}
    peerDependencies:
      '@babel/core': ^7.0.0
    dependencies:
      '@babel/core': 7.17.5
      '@babel/helper-create-regexp-features-plugin': 7.17.0_@babel+core@7.17.5
    dev: true

  /@babel/plugin-transform-new-target/7.16.7_@babel+core@7.17.5:
    resolution: {integrity: sha512-xiLDzWNMfKoGOpc6t3U+etCE2yRnn3SM09BXqWPIZOBpL2gvVrBWUKnsJx0K/ADi5F5YC5f8APFfWrz25TdlGg==}
    engines: {node: '>=6.9.0'}
    peerDependencies:
      '@babel/core': ^7.0.0-0
    dependencies:
      '@babel/core': 7.17.5
      '@babel/helper-plugin-utils': 7.16.7
    dev: true

  /@babel/plugin-transform-object-super/7.16.7_@babel+core@7.17.5:
    resolution: {integrity: sha512-14J1feiQVWaGvRxj2WjyMuXS2jsBkgB3MdSN5HuC2G5nRspa5RK9COcs82Pwy5BuGcjb+fYaUj94mYcOj7rCvw==}
    engines: {node: '>=6.9.0'}
    peerDependencies:
      '@babel/core': ^7.0.0-0
    dependencies:
      '@babel/core': 7.17.5
      '@babel/helper-plugin-utils': 7.16.7
      '@babel/helper-replace-supers': 7.16.7
    transitivePeerDependencies:
      - supports-color
    dev: true

  /@babel/plugin-transform-parameters/7.16.7_@babel+core@7.12.9:
    resolution: {integrity: sha512-AT3MufQ7zZEhU2hwOA11axBnExW0Lszu4RL/tAlUJBuNoRak+wehQW8h6KcXOcgjY42fHtDxswuMhMjFEuv/aw==}
    engines: {node: '>=6.9.0'}
    peerDependencies:
      '@babel/core': ^7.0.0-0
    dependencies:
      '@babel/core': 7.12.9
      '@babel/helper-plugin-utils': 7.16.7
    dev: false

  /@babel/plugin-transform-parameters/7.16.7_@babel+core@7.17.5:
    resolution: {integrity: sha512-AT3MufQ7zZEhU2hwOA11axBnExW0Lszu4RL/tAlUJBuNoRak+wehQW8h6KcXOcgjY42fHtDxswuMhMjFEuv/aw==}
    engines: {node: '>=6.9.0'}
    peerDependencies:
      '@babel/core': ^7.0.0-0
    dependencies:
      '@babel/core': 7.17.5
      '@babel/helper-plugin-utils': 7.16.7
    dev: true

  /@babel/plugin-transform-property-literals/7.16.7_@babel+core@7.17.5:
    resolution: {integrity: sha512-z4FGr9NMGdoIl1RqavCqGG+ZuYjfZ/hkCIeuH6Do7tXmSm0ls11nYVSJqFEUOSJbDab5wC6lRE/w6YjVcr6Hqw==}
    engines: {node: '>=6.9.0'}
    peerDependencies:
      '@babel/core': ^7.0.0-0
    dependencies:
      '@babel/core': 7.17.5
      '@babel/helper-plugin-utils': 7.16.7
    dev: true

  /@babel/plugin-transform-react-display-name/7.16.7_@babel+core@7.17.5:
    resolution: {integrity: sha512-qgIg8BcZgd0G/Cz916D5+9kqX0c7nPZyXaP8R2tLNN5tkyIZdG5fEwBrxwplzSnjC1jvQmyMNVwUCZPcbGY7Pg==}
    engines: {node: '>=6.9.0'}
    peerDependencies:
      '@babel/core': ^7.0.0-0
    dependencies:
      '@babel/core': 7.17.5
      '@babel/helper-plugin-utils': 7.16.7
    dev: true

  /@babel/plugin-transform-react-jsx-development/7.16.7_@babel+core@7.17.5:
    resolution: {integrity: sha512-RMvQWvpla+xy6MlBpPlrKZCMRs2AGiHOGHY3xRwl0pEeim348dDyxeH4xBsMPbIMhujeq7ihE702eM2Ew0Wo+A==}
    engines: {node: '>=6.9.0'}
    peerDependencies:
      '@babel/core': ^7.0.0-0
    dependencies:
      '@babel/core': 7.17.5
      '@babel/plugin-transform-react-jsx': 7.17.3_@babel+core@7.17.5
    dev: true

  /@babel/plugin-transform-react-jsx-self/7.16.7_@babel+core@7.17.5:
    resolution: {integrity: sha512-oe5VuWs7J9ilH3BCCApGoYjHoSO48vkjX2CbA5bFVhIuO2HKxA3vyF7rleA4o6/4rTDbk6r8hBW7Ul8E+UZrpA==}
    engines: {node: '>=6.9.0'}
    peerDependencies:
      '@babel/core': ^7.0.0-0
    dependencies:
      '@babel/core': 7.17.5
      '@babel/helper-plugin-utils': 7.16.7
    dev: true

  /@babel/plugin-transform-react-jsx-source/7.16.7_@babel+core@7.17.5:
    resolution: {integrity: sha512-rONFiQz9vgbsnaMtQlZCjIRwhJvlrPET8TabIUK2hzlXw9B9s2Ieaxte1SCOOXMbWRHodbKixNf3BLcWVOQ8Bw==}
    engines: {node: '>=6.9.0'}
    peerDependencies:
      '@babel/core': ^7.0.0-0
    dependencies:
      '@babel/core': 7.17.5
      '@babel/helper-plugin-utils': 7.16.7
    dev: true

  /@babel/plugin-transform-react-jsx/7.17.3_@babel+core@7.17.5:
    resolution: {integrity: sha512-9tjBm4O07f7mzKSIlEmPdiE6ub7kfIe6Cd+w+oQebpATfTQMAgW+YOuWxogbKVTulA+MEO7byMeIUtQ1z+z+ZQ==}
    engines: {node: '>=6.9.0'}
    peerDependencies:
      '@babel/core': ^7.0.0-0
    dependencies:
      '@babel/core': 7.17.5
      '@babel/helper-annotate-as-pure': 7.16.7
      '@babel/helper-module-imports': 7.16.7
      '@babel/helper-plugin-utils': 7.16.7
      '@babel/plugin-syntax-jsx': 7.16.7_@babel+core@7.17.5
      '@babel/types': 7.17.0
    dev: true

  /@babel/plugin-transform-react-pure-annotations/7.16.7_@babel+core@7.17.5:
    resolution: {integrity: sha512-hs71ToC97k3QWxswh2ElzMFABXHvGiJ01IB1TbYQDGeWRKWz/MPUTh5jGExdHvosYKpnJW5Pm3S4+TA3FyX+GA==}
    engines: {node: '>=6.9.0'}
    peerDependencies:
      '@babel/core': ^7.0.0-0
    dependencies:
      '@babel/core': 7.17.5
      '@babel/helper-annotate-as-pure': 7.16.7
      '@babel/helper-plugin-utils': 7.16.7
    dev: true

  /@babel/plugin-transform-regenerator/7.16.7_@babel+core@7.17.5:
    resolution: {integrity: sha512-mF7jOgGYCkSJagJ6XCujSQg+6xC1M77/03K2oBmVJWoFGNUtnVJO4WHKJk3dnPC8HCcj4xBQP1Egm8DWh3Pb3Q==}
    engines: {node: '>=6.9.0'}
    peerDependencies:
      '@babel/core': ^7.0.0-0
    dependencies:
      '@babel/core': 7.17.5
      regenerator-transform: 0.14.5
    dev: true

  /@babel/plugin-transform-reserved-words/7.16.7_@babel+core@7.17.5:
    resolution: {integrity: sha512-KQzzDnZ9hWQBjwi5lpY5v9shmm6IVG0U9pB18zvMu2i4H90xpT4gmqwPYsn8rObiadYe2M0gmgsiOIF5A/2rtg==}
    engines: {node: '>=6.9.0'}
    peerDependencies:
      '@babel/core': ^7.0.0-0
    dependencies:
      '@babel/core': 7.17.5
      '@babel/helper-plugin-utils': 7.16.7
    dev: true

  /@babel/plugin-transform-runtime/7.17.0_@babel+core@7.17.5:
    resolution: {integrity: sha512-fr7zPWnKXNc1xoHfrIU9mN/4XKX4VLZ45Q+oMhfsYIaHvg7mHgmhfOy/ckRWqDK7XF3QDigRpkh5DKq6+clE8A==}
    engines: {node: '>=6.9.0'}
    peerDependencies:
      '@babel/core': ^7.0.0-0
    dependencies:
      '@babel/core': 7.17.5
      '@babel/helper-module-imports': 7.16.7
      '@babel/helper-plugin-utils': 7.16.7
      babel-plugin-polyfill-corejs2: 0.3.1_@babel+core@7.17.5
      babel-plugin-polyfill-corejs3: 0.5.2_@babel+core@7.17.5
      babel-plugin-polyfill-regenerator: 0.3.1_@babel+core@7.17.5
      semver: 6.3.0
    transitivePeerDependencies:
      - supports-color
    dev: true

  /@babel/plugin-transform-shorthand-properties/7.16.7_@babel+core@7.17.5:
    resolution: {integrity: sha512-hah2+FEnoRoATdIb05IOXf+4GzXYTq75TVhIn1PewihbpyrNWUt2JbudKQOETWw6QpLe+AIUpJ5MVLYTQbeeUg==}
    engines: {node: '>=6.9.0'}
    peerDependencies:
      '@babel/core': ^7.0.0-0
    dependencies:
      '@babel/core': 7.17.5
      '@babel/helper-plugin-utils': 7.16.7
    dev: true

  /@babel/plugin-transform-spread/7.16.7_@babel+core@7.17.5:
    resolution: {integrity: sha512-+pjJpgAngb53L0iaA5gU/1MLXJIfXcYepLgXB3esVRf4fqmj8f2cxM3/FKaHsZms08hFQJkFccEWuIpm429TXg==}
    engines: {node: '>=6.9.0'}
    peerDependencies:
      '@babel/core': ^7.0.0-0
    dependencies:
      '@babel/core': 7.17.5
      '@babel/helper-plugin-utils': 7.16.7
      '@babel/helper-skip-transparent-expression-wrappers': 7.16.0
    dev: true

  /@babel/plugin-transform-sticky-regex/7.16.7_@babel+core@7.17.5:
    resolution: {integrity: sha512-NJa0Bd/87QV5NZZzTuZG5BPJjLYadeSZ9fO6oOUoL4iQx+9EEuw/eEM92SrsT19Yc2jgB1u1hsjqDtH02c3Drw==}
    engines: {node: '>=6.9.0'}
    peerDependencies:
      '@babel/core': ^7.0.0-0
    dependencies:
      '@babel/core': 7.17.5
      '@babel/helper-plugin-utils': 7.16.7
    dev: true

  /@babel/plugin-transform-template-literals/7.16.7_@babel+core@7.17.5:
    resolution: {integrity: sha512-VwbkDDUeenlIjmfNeDX/V0aWrQH2QiVyJtwymVQSzItFDTpxfyJh3EVaQiS0rIN/CqbLGr0VcGmuwyTdZtdIsA==}
    engines: {node: '>=6.9.0'}
    peerDependencies:
      '@babel/core': ^7.0.0-0
    dependencies:
      '@babel/core': 7.17.5
      '@babel/helper-plugin-utils': 7.16.7
    dev: true

  /@babel/plugin-transform-typeof-symbol/7.16.7_@babel+core@7.17.5:
    resolution: {integrity: sha512-p2rOixCKRJzpg9JB4gjnG4gjWkWa89ZoYUnl9snJ1cWIcTH/hvxZqfO+WjG6T8DRBpctEol5jw1O5rA8gkCokQ==}
    engines: {node: '>=6.9.0'}
    peerDependencies:
      '@babel/core': ^7.0.0-0
    dependencies:
      '@babel/core': 7.17.5
      '@babel/helper-plugin-utils': 7.16.7
    dev: true

  /@babel/plugin-transform-typescript/7.16.8_@babel+core@7.17.5:
    resolution: {integrity: sha512-bHdQ9k7YpBDO2d0NVfkj51DpQcvwIzIusJ7mEUaMlbZq3Kt/U47j24inXZHQ5MDiYpCs+oZiwnXyKedE8+q7AQ==}
    engines: {node: '>=6.9.0'}
    peerDependencies:
      '@babel/core': ^7.0.0-0
    dependencies:
      '@babel/core': 7.17.5
      '@babel/helper-create-class-features-plugin': 7.17.6_@babel+core@7.17.5
      '@babel/helper-plugin-utils': 7.16.7
      '@babel/plugin-syntax-typescript': 7.16.7_@babel+core@7.17.5
    transitivePeerDependencies:
      - supports-color
    dev: true

  /@babel/plugin-transform-unicode-escapes/7.16.7_@babel+core@7.17.5:
    resolution: {integrity: sha512-TAV5IGahIz3yZ9/Hfv35TV2xEm+kaBDaZQCn2S/hG9/CZ0DktxJv9eKfPc7yYCvOYR4JGx1h8C+jcSOvgaaI/Q==}
    engines: {node: '>=6.9.0'}
    peerDependencies:
      '@babel/core': ^7.0.0-0
    dependencies:
      '@babel/core': 7.17.5
      '@babel/helper-plugin-utils': 7.16.7
    dev: true

  /@babel/plugin-transform-unicode-regex/7.16.7_@babel+core@7.17.5:
    resolution: {integrity: sha512-oC5tYYKw56HO75KZVLQ+R/Nl3Hro9kf8iG0hXoaHP7tjAyCpvqBiSNe6vGrZni1Z6MggmUOC6A7VP7AVmw225Q==}
    engines: {node: '>=6.9.0'}
    peerDependencies:
      '@babel/core': ^7.0.0-0
    dependencies:
      '@babel/core': 7.17.5
      '@babel/helper-create-regexp-features-plugin': 7.17.0_@babel+core@7.17.5
      '@babel/helper-plugin-utils': 7.16.7
    dev: true

  /@babel/preset-env/7.16.11_@babel+core@7.17.5:
    resolution: {integrity: sha512-qcmWG8R7ZW6WBRPZK//y+E3Cli151B20W1Rv7ln27vuPaXU/8TKms6jFdiJtF7UDTxcrb7mZd88tAeK9LjdT8g==}
    engines: {node: '>=6.9.0'}
    peerDependencies:
      '@babel/core': ^7.0.0-0
    dependencies:
      '@babel/compat-data': 7.17.0
      '@babel/core': 7.17.5
      '@babel/helper-compilation-targets': 7.16.7_@babel+core@7.17.5
      '@babel/helper-plugin-utils': 7.16.7
      '@babel/helper-validator-option': 7.16.7
      '@babel/plugin-bugfix-safari-id-destructuring-collision-in-function-expression': 7.16.7_@babel+core@7.17.5
      '@babel/plugin-bugfix-v8-spread-parameters-in-optional-chaining': 7.16.7_@babel+core@7.17.5
      '@babel/plugin-proposal-async-generator-functions': 7.16.8_@babel+core@7.17.5
      '@babel/plugin-proposal-class-properties': 7.16.7_@babel+core@7.17.5
      '@babel/plugin-proposal-class-static-block': 7.17.6_@babel+core@7.17.5
      '@babel/plugin-proposal-dynamic-import': 7.16.7_@babel+core@7.17.5
      '@babel/plugin-proposal-export-namespace-from': 7.16.7_@babel+core@7.17.5
      '@babel/plugin-proposal-json-strings': 7.16.7_@babel+core@7.17.5
      '@babel/plugin-proposal-logical-assignment-operators': 7.16.7_@babel+core@7.17.5
      '@babel/plugin-proposal-nullish-coalescing-operator': 7.16.7_@babel+core@7.17.5
      '@babel/plugin-proposal-numeric-separator': 7.16.7_@babel+core@7.17.5
      '@babel/plugin-proposal-object-rest-spread': 7.17.3_@babel+core@7.17.5
      '@babel/plugin-proposal-optional-catch-binding': 7.16.7_@babel+core@7.17.5
      '@babel/plugin-proposal-optional-chaining': 7.16.7_@babel+core@7.17.5
      '@babel/plugin-proposal-private-methods': 7.16.11_@babel+core@7.17.5
      '@babel/plugin-proposal-private-property-in-object': 7.16.7_@babel+core@7.17.5
      '@babel/plugin-proposal-unicode-property-regex': 7.16.7_@babel+core@7.17.5
      '@babel/plugin-syntax-async-generators': 7.8.4_@babel+core@7.17.5
      '@babel/plugin-syntax-class-properties': 7.12.13_@babel+core@7.17.5
      '@babel/plugin-syntax-class-static-block': 7.14.5_@babel+core@7.17.5
      '@babel/plugin-syntax-dynamic-import': 7.8.3_@babel+core@7.17.5
      '@babel/plugin-syntax-export-namespace-from': 7.8.3_@babel+core@7.17.5
      '@babel/plugin-syntax-json-strings': 7.8.3_@babel+core@7.17.5
      '@babel/plugin-syntax-logical-assignment-operators': 7.10.4_@babel+core@7.17.5
      '@babel/plugin-syntax-nullish-coalescing-operator': 7.8.3_@babel+core@7.17.5
      '@babel/plugin-syntax-numeric-separator': 7.10.4_@babel+core@7.17.5
      '@babel/plugin-syntax-object-rest-spread': 7.8.3_@babel+core@7.17.5
      '@babel/plugin-syntax-optional-catch-binding': 7.8.3_@babel+core@7.17.5
      '@babel/plugin-syntax-optional-chaining': 7.8.3_@babel+core@7.17.5
      '@babel/plugin-syntax-private-property-in-object': 7.14.5_@babel+core@7.17.5
      '@babel/plugin-syntax-top-level-await': 7.14.5_@babel+core@7.17.5
      '@babel/plugin-transform-arrow-functions': 7.16.7_@babel+core@7.17.5
      '@babel/plugin-transform-async-to-generator': 7.16.8_@babel+core@7.17.5
      '@babel/plugin-transform-block-scoped-functions': 7.16.7_@babel+core@7.17.5
      '@babel/plugin-transform-block-scoping': 7.16.7_@babel+core@7.17.5
      '@babel/plugin-transform-classes': 7.16.7_@babel+core@7.17.5
      '@babel/plugin-transform-computed-properties': 7.16.7_@babel+core@7.17.5
      '@babel/plugin-transform-destructuring': 7.17.3_@babel+core@7.17.5
      '@babel/plugin-transform-dotall-regex': 7.16.7_@babel+core@7.17.5
      '@babel/plugin-transform-duplicate-keys': 7.16.7_@babel+core@7.17.5
      '@babel/plugin-transform-exponentiation-operator': 7.16.7_@babel+core@7.17.5
      '@babel/plugin-transform-for-of': 7.16.7_@babel+core@7.17.5
      '@babel/plugin-transform-function-name': 7.16.7_@babel+core@7.17.5
      '@babel/plugin-transform-literals': 7.16.7_@babel+core@7.17.5
      '@babel/plugin-transform-member-expression-literals': 7.16.7_@babel+core@7.17.5
      '@babel/plugin-transform-modules-amd': 7.16.7_@babel+core@7.17.5
      '@babel/plugin-transform-modules-commonjs': 7.16.8_@babel+core@7.17.5
      '@babel/plugin-transform-modules-systemjs': 7.16.7_@babel+core@7.17.5
      '@babel/plugin-transform-modules-umd': 7.16.7_@babel+core@7.17.5
      '@babel/plugin-transform-named-capturing-groups-regex': 7.16.8_@babel+core@7.17.5
      '@babel/plugin-transform-new-target': 7.16.7_@babel+core@7.17.5
      '@babel/plugin-transform-object-super': 7.16.7_@babel+core@7.17.5
      '@babel/plugin-transform-parameters': 7.16.7_@babel+core@7.17.5
      '@babel/plugin-transform-property-literals': 7.16.7_@babel+core@7.17.5
      '@babel/plugin-transform-regenerator': 7.16.7_@babel+core@7.17.5
      '@babel/plugin-transform-reserved-words': 7.16.7_@babel+core@7.17.5
      '@babel/plugin-transform-shorthand-properties': 7.16.7_@babel+core@7.17.5
      '@babel/plugin-transform-spread': 7.16.7_@babel+core@7.17.5
      '@babel/plugin-transform-sticky-regex': 7.16.7_@babel+core@7.17.5
      '@babel/plugin-transform-template-literals': 7.16.7_@babel+core@7.17.5
      '@babel/plugin-transform-typeof-symbol': 7.16.7_@babel+core@7.17.5
      '@babel/plugin-transform-unicode-escapes': 7.16.7_@babel+core@7.17.5
      '@babel/plugin-transform-unicode-regex': 7.16.7_@babel+core@7.17.5
      '@babel/preset-modules': 0.1.5_@babel+core@7.17.5
      '@babel/types': 7.17.0
      babel-plugin-polyfill-corejs2: 0.3.1_@babel+core@7.17.5
      babel-plugin-polyfill-corejs3: 0.5.2_@babel+core@7.17.5
      babel-plugin-polyfill-regenerator: 0.3.1_@babel+core@7.17.5
      core-js-compat: 3.21.1
      semver: 6.3.0
    transitivePeerDependencies:
      - supports-color
    dev: true

  /@babel/preset-modules/0.1.5_@babel+core@7.17.5:
    resolution: {integrity: sha512-A57th6YRG7oR3cq/yt/Y84MvGgE0eJG2F1JLhKuyG+jFxEgrd/HAMJatiFtmOiZurz+0DkrvbheCLaV5f2JfjA==}
    peerDependencies:
      '@babel/core': ^7.0.0-0
    dependencies:
      '@babel/core': 7.17.5
      '@babel/helper-plugin-utils': 7.16.7
      '@babel/plugin-proposal-unicode-property-regex': 7.16.7_@babel+core@7.17.5
      '@babel/plugin-transform-dotall-regex': 7.16.7_@babel+core@7.17.5
      '@babel/types': 7.17.0
      esutils: 2.0.3
    dev: true

  /@babel/preset-react/7.16.7_@babel+core@7.17.5:
    resolution: {integrity: sha512-fWpyI8UM/HE6DfPBzD8LnhQ/OcH8AgTaqcqP2nGOXEUV+VKBR5JRN9hCk9ai+zQQ57vtm9oWeXguBCPNUjytgA==}
    engines: {node: '>=6.9.0'}
    peerDependencies:
      '@babel/core': ^7.0.0-0
    dependencies:
      '@babel/core': 7.17.5
      '@babel/helper-plugin-utils': 7.16.7
      '@babel/helper-validator-option': 7.16.7
      '@babel/plugin-transform-react-display-name': 7.16.7_@babel+core@7.17.5
      '@babel/plugin-transform-react-jsx': 7.17.3_@babel+core@7.17.5
      '@babel/plugin-transform-react-jsx-development': 7.16.7_@babel+core@7.17.5
      '@babel/plugin-transform-react-pure-annotations': 7.16.7_@babel+core@7.17.5
    dev: true

  /@babel/preset-typescript/7.16.7_@babel+core@7.17.5:
    resolution: {integrity: sha512-WbVEmgXdIyvzB77AQjGBEyYPZx+8tTsO50XtfozQrkW8QB2rLJpH2lgx0TRw5EJrBxOZQ+wCcyPVQvS8tjEHpQ==}
    engines: {node: '>=6.9.0'}
    peerDependencies:
      '@babel/core': ^7.0.0-0
    dependencies:
      '@babel/core': 7.17.5
      '@babel/helper-plugin-utils': 7.16.7
      '@babel/helper-validator-option': 7.16.7
      '@babel/plugin-transform-typescript': 7.16.8_@babel+core@7.17.5
    transitivePeerDependencies:
      - supports-color
    dev: true

  /@babel/runtime-corejs3/7.17.2:
    resolution: {integrity: sha512-NcKtr2epxfIrNM4VOmPKO46TvDMCBhgi2CrSHaEarrz+Plk2K5r9QemmOFTGpZaoKnWoGH5MO+CzeRsih/Fcgg==}
    engines: {node: '>=6.9.0'}
    dependencies:
      core-js-pure: 3.21.1
      regenerator-runtime: 0.13.9

  /@babel/runtime/7.17.2:
    resolution: {integrity: sha512-hzeyJyMA1YGdJTuWU0e/j4wKXrU4OMFvY2MSlaI9B7VQb0r5cxTE3EAIS2Q7Tn2RIcDkRvTA/v2JsAEhxe99uw==}
    engines: {node: '>=6.9.0'}
    dependencies:
      regenerator-runtime: 0.13.9

  /@babel/template/7.16.7:
    resolution: {integrity: sha512-I8j/x8kHUrbYRTUxXrrMbfCa7jxkE7tZre39x3kjr9hvI82cK1FfqLygotcWN5kdPGWcLdWMHpSBavse5tWw3w==}
    engines: {node: '>=6.9.0'}
    dependencies:
      '@babel/code-frame': 7.16.7
      '@babel/parser': 7.17.3
      '@babel/types': 7.17.0

  /@babel/traverse/7.17.3:
    resolution: {integrity: sha512-5irClVky7TxRWIRtxlh2WPUUOLhcPN06AGgaQSB8AEwuyEBgJVuJ5imdHm5zxk8w0QS5T+tDfnDxAlhWjpb7cw==}
    engines: {node: '>=6.9.0'}
    dependencies:
      '@babel/code-frame': 7.16.7
      '@babel/generator': 7.17.3
      '@babel/helper-environment-visitor': 7.16.7
      '@babel/helper-function-name': 7.16.7
      '@babel/helper-hoist-variables': 7.16.7
      '@babel/helper-split-export-declaration': 7.16.7
      '@babel/parser': 7.17.3
      '@babel/types': 7.17.0
      debug: 4.3.3
      globals: 11.12.0
    transitivePeerDependencies:
      - supports-color

  /@babel/types/7.17.0:
    resolution: {integrity: sha512-TmKSNO4D5rzhL5bjWFcVHHLETzfQ/AmbKpKPOSjlP0WoHZ6L911fgoOKY4Alp/emzG4cHJdyN49zpgkbXFEHHw==}
    engines: {node: '>=6.9.0'}
    dependencies:
      '@babel/helper-validator-identifier': 7.16.7
      to-fast-properties: 2.0.0

  /@bcoe/v8-coverage/0.2.3:
    resolution: {integrity: sha512-0hYQ8SB4Db5zvZB4axdMHGwEaQjkZzFjQiN9LVYvIFB2nSUHW9tYpxWriPrWDASIxiaXax83REcLxuSdnGPZtw==}
    dev: true

  /@braintree/sanitize-url/3.1.0:
    resolution: {integrity: sha512-GcIY79elgB+azP74j8vqkiXz8xLFfIzbQJdlwOPisgbKT00tviJQuEghOXSMVxJ00HoYJbGswr4kcllUc4xCcg==}
    deprecated: Potential XSS vulnerability patched in v6.0.0.
    dev: false

  /@changesets/apply-release-plan/5.0.5:
    resolution: {integrity: sha512-CxL9dkhzjHiVmXCyHgsLCQj7i/coFTMv/Yy0v6BC5cIWZkQml+lf7zvQqAcFXwY7b54HxRWZPku02XFB53Q0Uw==}
    dependencies:
      '@babel/runtime': 7.17.2
      '@changesets/config': 1.7.0
      '@changesets/get-version-range-type': 0.3.2
      '@changesets/git': 1.3.1
      '@changesets/types': 4.1.0
      '@manypkg/get-packages': 1.1.3
      detect-indent: 6.1.0
      fs-extra: 7.0.1
      lodash.startcase: 4.4.0
      outdent: 0.5.0
      prettier: 1.19.1
      resolve-from: 5.0.0
      semver: 5.7.1
    dev: true

  /@changesets/assemble-release-plan/5.1.1:
    resolution: {integrity: sha512-TQRZnK1sqYuoibJdSwpqE81rfDh0Xrkkr/M6bCQZ1ogGoRJNVbNYDWvNfkNvR4rEdRylri8cfKzffo/ruoy8QA==}
    dependencies:
      '@babel/runtime': 7.17.2
      '@changesets/errors': 0.1.4
      '@changesets/get-dependents-graph': 1.3.1
      '@changesets/types': 4.1.0
      '@manypkg/get-packages': 1.1.3
      semver: 5.7.1
    dev: true

  /@changesets/changelog-git/0.1.10:
    resolution: {integrity: sha512-4t7zqPOv3aDZp4Y+AyDhiOG2ypaUXDpOz+MT1wOk3uSZNv78AaDByam0hdk5kfYuH1RlMecWU4/U5lO1ZL5eaA==}
    dependencies:
      '@changesets/types': 4.1.0
    dev: true

  /@changesets/cli/2.21.1:
    resolution: {integrity: sha512-4AJKo/UW0P217m2VHjiuhZy+CstLw54eu9I1fsY7tst76GeEN7mX0mVrTNEisR6CvOH7wLav3ITqvDcKVPbKsw==}
    hasBin: true
    dependencies:
      '@babel/runtime': 7.17.2
      '@changesets/apply-release-plan': 5.0.5
      '@changesets/assemble-release-plan': 5.1.1
      '@changesets/changelog-git': 0.1.10
      '@changesets/config': 1.7.0
      '@changesets/errors': 0.1.4
      '@changesets/get-dependents-graph': 1.3.1
      '@changesets/get-release-plan': 3.0.7
      '@changesets/git': 1.3.1
      '@changesets/logger': 0.0.5
      '@changesets/pre': 1.0.10
      '@changesets/read': 0.5.4
      '@changesets/types': 4.1.0
      '@changesets/write': 0.1.7
      '@manypkg/get-packages': 1.1.3
      '@types/is-ci': 3.0.0
      '@types/semver': 6.2.3
      chalk: 2.4.2
      enquirer: 2.3.6
      external-editor: 3.1.0
      fs-extra: 7.0.1
      human-id: 1.0.2
      is-ci: 3.0.1
      meow: 6.1.1
      outdent: 0.5.0
      p-limit: 2.3.0
      preferred-pm: 3.0.3
      semver: 5.7.1
      spawndamnit: 2.0.0
      term-size: 2.2.1
      tty-table: 2.8.13
    dev: true

  /@changesets/config/1.7.0:
    resolution: {integrity: sha512-Ctk6ZO5Ay6oZ95bbKXyA2a1QG0jQUePaGCY6BKkZtUG4PgysesfmiQOPgOY5OsRMt8exJeo6l+DJ75YiKmh0rQ==}
    dependencies:
      '@changesets/errors': 0.1.4
      '@changesets/get-dependents-graph': 1.3.1
      '@changesets/logger': 0.0.5
      '@changesets/types': 4.1.0
      '@manypkg/get-packages': 1.1.3
      fs-extra: 7.0.1
      micromatch: 4.0.4
    dev: true

  /@changesets/errors/0.1.4:
    resolution: {integrity: sha512-HAcqPF7snsUJ/QzkWoKfRfXushHTu+K5KZLJWPb34s4eCZShIf8BFO3fwq6KU8+G7L5KdtN2BzQAXOSXEyiY9Q==}
    dependencies:
      extendable-error: 0.1.7
    dev: true

  /@changesets/get-dependents-graph/1.3.1:
    resolution: {integrity: sha512-HwUs8U0XK/ZqCQon1/80jJEyswS8JVmTiHTZslrTpuavyhhhxrSpO1eVCdKgaVHBRalOw3gRzdS3uzkmqYsQSQ==}
    dependencies:
      '@changesets/types': 4.1.0
      '@manypkg/get-packages': 1.1.3
      chalk: 2.4.2
      fs-extra: 7.0.1
      semver: 5.7.1
    dev: true

  /@changesets/get-release-plan/3.0.7:
    resolution: {integrity: sha512-zDp6RIEKvERIF4Osy8sJ5BzqTiiLMhPWBO02y6w3nzTQJ0VBMaTs4hhwImQ/54O9I34eUHR3D0DwmwGQ27ifaw==}
    dependencies:
      '@babel/runtime': 7.17.2
      '@changesets/assemble-release-plan': 5.1.1
      '@changesets/config': 1.7.0
      '@changesets/pre': 1.0.10
      '@changesets/read': 0.5.4
      '@changesets/types': 4.1.0
      '@manypkg/get-packages': 1.1.3
    dev: true

  /@changesets/get-version-range-type/0.3.2:
    resolution: {integrity: sha512-SVqwYs5pULYjYT4op21F2pVbcrca4qA/bAA3FmFXKMN7Y+HcO8sbZUTx3TAy2VXulP2FACd1aC7f2nTuqSPbqg==}
    dev: true

  /@changesets/git/1.3.1:
    resolution: {integrity: sha512-yg60QUi38VA0XGXdBy9SRYJhs8xJHE97Z1CaB/hFyByBlh5k1i+avFNBvvw66MsoT/aiml6y9scIG6sC8R5mfg==}
    dependencies:
      '@babel/runtime': 7.17.2
      '@changesets/errors': 0.1.4
      '@changesets/types': 4.1.0
      '@manypkg/get-packages': 1.1.3
      is-subdir: 1.2.0
      spawndamnit: 2.0.0
    dev: true

  /@changesets/logger/0.0.5:
    resolution: {integrity: sha512-gJyZHomu8nASHpaANzc6bkQMO9gU/ib20lqew1rVx753FOxffnCrJlGIeQVxNWCqM+o6OOleCo/ivL8UAO5iFw==}
    dependencies:
      chalk: 2.4.2
    dev: true

  /@changesets/parse/0.3.12:
    resolution: {integrity: sha512-FOBz2L1dT9PcvyQU1Qp2sQ0B4Jw7EgRDAKFVzAQwhzXqCq03TcE7vgKU6VSksCJAioMYDowdVVHNnv/Uak6yZQ==}
    dependencies:
      '@changesets/types': 4.1.0
      js-yaml: 3.14.1
    dev: true

  /@changesets/pre/1.0.10:
    resolution: {integrity: sha512-cZC1C1wTSC17/TcTWivAQ4LAXz5jEYDuy3UeZiBz1wnTTzMHyTHLLwJi60juhl4hawXunDLw0mwZkcpS8Ivitg==}
    dependencies:
      '@babel/runtime': 7.17.2
      '@changesets/errors': 0.1.4
      '@changesets/types': 4.1.0
      '@manypkg/get-packages': 1.1.3
      fs-extra: 7.0.1
    dev: true

  /@changesets/read/0.5.4:
    resolution: {integrity: sha512-12dTx+p5ztFs9QgJDGHRHR6HzTIbHct9S4lK2I/i6Qkz1cNfAPVIbdoMCdbPIWeLank9muMUjiiFmCWJD7tQIg==}
    dependencies:
      '@babel/runtime': 7.17.2
      '@changesets/git': 1.3.1
      '@changesets/logger': 0.0.5
      '@changesets/parse': 0.3.12
      '@changesets/types': 4.1.0
      chalk: 2.4.2
      fs-extra: 7.0.1
      p-filter: 2.1.0
    dev: true

  /@changesets/types/4.1.0:
    resolution: {integrity: sha512-LDQvVDv5Kb50ny2s25Fhm3d9QSZimsoUGBsUioj6MC3qbMUCuC8GPIvk/M6IvXx3lYhAs0lwWUQLb+VIEUCECw==}
    dev: true

  /@changesets/write/0.1.7:
    resolution: {integrity: sha512-6r+tc6u2l5BBIwEAh7ivRYWFir+XKiw0q/6Hx6NJA4dSN5fNu9uyWRQ+IMHCllD9dBcsh+e79sOepc+xT8l28g==}
    dependencies:
      '@babel/runtime': 7.17.2
      '@changesets/types': 4.1.0
      fs-extra: 7.0.1
      human-id: 1.0.2
      prettier: 1.19.1
    dev: true

  /@corex/deepmerge/2.6.148:
    resolution: {integrity: sha512-6QMz0/2h5C3ua51iAnXMPWFbb1QOU1UvSM4bKBw5mzdT+WtLgjbETBBIQZ+Sh9WvEcGwlAt/DEdRpIC3XlDBMA==}
    dev: true

  /@cush/relative/1.0.0:
    resolution: {integrity: sha512-RpfLEtTlyIxeNPGKcokS+p3BZII/Q3bYxryFRglh5H3A3T8q9fsLYm72VYAMEOOIBLEa8o93kFLiBDUWKrwXZA==}
    dev: true

  /@emotion/is-prop-valid/0.8.8:
    resolution: {integrity: sha512-u5WtneEAr5IDG2Wv65yhunPSMLIpuKsbuOktRojfrEiEvRyC85LgPMZI63cr7NUqT8ZIGdSVg8ZKGxIug4lXcA==}
    requiresBuild: true
    dependencies:
      '@emotion/memoize': 0.7.4
    dev: false
    optional: true

  /@emotion/memoize/0.7.4:
    resolution: {integrity: sha512-Ja/Vfqe3HpuzRsG1oBtWTHk2PGZ7GR+2Vz5iYGelAw8dx32K0y7PjVuxK6z1nMpZOqAFsRUPCkK1YjJ56qJlgw==}
    dev: false
    optional: true

  /@eslint/eslintrc/1.2.0:
    resolution: {integrity: sha512-igm9SjJHNEJRiUnecP/1R5T3wKLEJ7pL6e2P+GUSfCd0dGjPYYZve08uzw8L2J8foVHFz+NGu12JxRcU2gGo6w==}
    engines: {node: ^12.22.0 || ^14.17.0 || >=16.0.0}
    dependencies:
      ajv: 6.12.6
      debug: 4.3.3
      espree: 9.3.1
      globals: 13.12.1
      ignore: 4.0.6
      import-fresh: 3.3.0
      js-yaml: 4.1.0
      minimatch: 3.1.2
      strip-json-comments: 3.1.1
    transitivePeerDependencies:
      - supports-color

  /@faker-js/faker/6.0.0-beta.0:
    resolution: {integrity: sha512-7QdsX5ZqUEz87twuoKEJe7NHn6OHQsVYQpJcK0disnR0XuVb9FEgQUcsViard9OTNN/fG/nZT63V35vieOwZ4Q==}
    engines: {node: '>=14.0.0', npm: '>=7.0.0'}
    dev: true

  /@gar/promisify/1.1.3:
    resolution: {integrity: sha512-k2Ty1JcVojjJFwrg/ThKi2ujJ7XNLYaFGNB/bWT9wGR+oSMJHMa5w+CUq6p/pVrKeNNgA7pCqEcjSnHVoqJQFw==}
    dev: true

  /@graphql-typed-document-node/core/3.1.1_graphql@15.7.2:
    resolution: {integrity: sha512-NQ17ii0rK1b34VZonlmT2QMJFI70m0TRwbknO/ihlbatXyaktDhN/98vBiUU6kNBPljqGqyIrl2T4nY2RpFANg==}
    peerDependencies:
      graphql: ^0.8.0 || ^0.9.0 || ^0.10.0 || ^0.11.0 || ^0.12.0 || ^0.13.0 || ^14.0.0 || ^15.0.0 || ^16.0.0
    dependencies:
      graphql: 15.7.2
    dev: false

  /@hapi/hoek/9.2.1:
    resolution: {integrity: sha512-gfta+H8aziZsm8pZa0vj04KO6biEiisppNgA1kbJvFrrWu9Vm7eaUEy76DIxsuTaWvti5fkJVhllWc6ZTE+Mdw==}
    dev: true

  /@hapi/topo/5.1.0:
    resolution: {integrity: sha512-foQZKJig7Ob0BMAYBfcJk8d77QtOe7Wo4ox7ff1lQYoNNAb6jwcY1ncdoy2e9wQZzvNy7ODZCYJkK8kzmcAnAg==}
    dependencies:
      '@hapi/hoek': 9.2.1
    dev: true

  /@heroicons/react/1.0.6_react@17.0.2:
    resolution: {integrity: sha512-JJCXydOFWMDpCP4q13iEplA503MQO3xLoZiKum+955ZCtHINWnx26CUxVxxFQu/uLb4LW3ge15ZpzIkXKkJ8oQ==}
    peerDependencies:
      react: '>= 16'
    dependencies:
      react: 17.0.2
    dev: false

  /@humanwhocodes/config-array/0.6.0:
    resolution: {integrity: sha512-JQlEKbcgEUjBFhLIF4iqM7u/9lwgHRBcpHrmUNCALK0Q3amXN6lxdoXLnF0sm11E9VqTmBALR87IlUg1bZ8A9A==}
    engines: {node: '>=10.10.0'}
    dependencies:
      '@humanwhocodes/object-schema': 1.2.1
      debug: 4.3.3
      minimatch: 3.1.2
    transitivePeerDependencies:
      - supports-color
    dev: false

  /@humanwhocodes/config-array/0.9.5:
    resolution: {integrity: sha512-ObyMyWxZiCu/yTisA7uzx81s40xR2fD5Cg/2Kq7G02ajkNubJf6BopgDTmDyc3U7sXpNKM8cYOw7s7Tyr+DnCw==}
    engines: {node: '>=10.10.0'}
    dependencies:
      '@humanwhocodes/object-schema': 1.2.1
      debug: 4.3.3
      minimatch: 3.1.2
    transitivePeerDependencies:
      - supports-color
    dev: true

  /@humanwhocodes/object-schema/1.2.1:
    resolution: {integrity: sha512-ZnQMnLV4e7hDlUvw8H+U8ASL02SS2Gn6+9Ac3wGGLIe7+je2AeAOxPY+izIPJDfFDb7eDjev0Us8MO1iFRN8hA==}

  /@istanbuljs/load-nyc-config/1.1.0:
    resolution: {integrity: sha512-VjeHSlIzpv/NyD3N0YuHfXOPDIixcA1q2ZV98wsMqcYlPmv2n3Yb2lYP9XMElnaFVXg5A7YLTeLu6V84uQDjmQ==}
    engines: {node: '>=8'}
    dependencies:
      camelcase: 5.3.1
      find-up: 4.1.0
      get-package-type: 0.1.0
      js-yaml: 3.14.1
      resolve-from: 5.0.0
    dev: true

  /@istanbuljs/schema/0.1.3:
    resolution: {integrity: sha512-ZXRY4jNvVgSVQ8DL3LTcakaAtXwTVUxE81hslsyD2AtoXW/wVob10HkOJ1X/pAlcI7D+2YoZKg5do8G/w6RYgA==}
    engines: {node: '>=8'}
    dev: true

  /@jest/console/27.5.1:
    resolution: {integrity: sha512-kZ/tNpS3NXn0mlXXXPNuDZnb4c0oZ20r4K5eemM2k30ZC3G0T02nXUvyhf5YdbXWHPEJLc9qGLxEZ216MdL+Zg==}
    engines: {node: ^10.13.0 || ^12.13.0 || ^14.15.0 || >=15.0.0}
    dependencies:
      '@jest/types': 27.5.1
      '@types/node': 17.0.21
      chalk: 4.1.2
      jest-message-util: 27.5.1
      jest-util: 27.5.1
      slash: 3.0.0
    dev: true

  /@jest/core/27.5.1:
    resolution: {integrity: sha512-AK6/UTrvQD0Cd24NSqmIA6rKsu0tKIxfiCducZvqxYdmMisOYAsdItspT+fQDQYARPf8XgjAFZi0ogW2agH5nQ==}
    engines: {node: ^10.13.0 || ^12.13.0 || ^14.15.0 || >=15.0.0}
    peerDependencies:
      node-notifier: ^8.0.1 || ^9.0.0 || ^10.0.0
    peerDependenciesMeta:
      node-notifier:
        optional: true
    dependencies:
      '@jest/console': 27.5.1
      '@jest/reporters': 27.5.1
      '@jest/test-result': 27.5.1
      '@jest/transform': 27.5.1
      '@jest/types': 27.5.1
      '@types/node': 17.0.21
      ansi-escapes: 4.3.2
      chalk: 4.1.2
      emittery: 0.8.1
      exit: 0.1.2
      graceful-fs: 4.2.9
      jest-changed-files: 27.5.1
      jest-config: 27.5.1
      jest-haste-map: 27.5.1
      jest-message-util: 27.5.1
      jest-regex-util: 27.5.1
      jest-resolve: 27.5.1
      jest-resolve-dependencies: 27.5.1
      jest-runner: 27.5.1
      jest-runtime: 27.5.1
      jest-snapshot: 27.5.1
      jest-util: 27.5.1
      jest-validate: 27.5.1
      jest-watcher: 27.5.1
      micromatch: 4.0.4
      rimraf: 3.0.2
      slash: 3.0.0
      strip-ansi: 6.0.1
    transitivePeerDependencies:
      - bufferutil
      - canvas
      - supports-color
      - ts-node
      - utf-8-validate
    dev: true

  /@jest/environment/27.5.1:
    resolution: {integrity: sha512-/WQjhPJe3/ghaol/4Bq480JKXV/Rfw8nQdN7f41fM8VDHLcxKXou6QyXAh3EFr9/bVG3x74z1NWDkP87EiY8gA==}
    engines: {node: ^10.13.0 || ^12.13.0 || ^14.15.0 || >=15.0.0}
    dependencies:
      '@jest/fake-timers': 27.5.1
      '@jest/types': 27.5.1
      '@types/node': 17.0.21
      jest-mock: 27.5.1
    dev: true

  /@jest/fake-timers/27.5.1:
    resolution: {integrity: sha512-/aPowoolwa07k7/oM3aASneNeBGCmGQsc3ugN4u6s4C/+s5M64MFo/+djTdiwcbQlRfFElGuDXWzaWj6QgKObQ==}
    engines: {node: ^10.13.0 || ^12.13.0 || ^14.15.0 || >=15.0.0}
    dependencies:
      '@jest/types': 27.5.1
      '@sinonjs/fake-timers': 8.1.0
      '@types/node': 17.0.21
      jest-message-util: 27.5.1
      jest-mock: 27.5.1
      jest-util: 27.5.1
    dev: true

  /@jest/globals/27.5.1:
    resolution: {integrity: sha512-ZEJNB41OBQQgGzgyInAv0UUfDDj3upmHydjieSxFvTRuZElrx7tXg/uVQ5hYVEwiXs3+aMsAeEc9X7xiSKCm4Q==}
    engines: {node: ^10.13.0 || ^12.13.0 || ^14.15.0 || >=15.0.0}
    dependencies:
      '@jest/environment': 27.5.1
      '@jest/types': 27.5.1
      expect: 27.5.1
    dev: true

  /@jest/reporters/27.5.1:
    resolution: {integrity: sha512-cPXh9hWIlVJMQkVk84aIvXuBB4uQQmFqZiacloFuGiP3ah1sbCxCosidXFDfqG8+6fO1oR2dTJTlsOy4VFmUfw==}
    engines: {node: ^10.13.0 || ^12.13.0 || ^14.15.0 || >=15.0.0}
    peerDependencies:
      node-notifier: ^8.0.1 || ^9.0.0 || ^10.0.0
    peerDependenciesMeta:
      node-notifier:
        optional: true
    dependencies:
      '@bcoe/v8-coverage': 0.2.3
      '@jest/console': 27.5.1
      '@jest/test-result': 27.5.1
      '@jest/transform': 27.5.1
      '@jest/types': 27.5.1
      '@types/node': 17.0.21
      chalk: 4.1.2
      collect-v8-coverage: 1.0.1
      exit: 0.1.2
      glob: 7.2.0
      graceful-fs: 4.2.9
      istanbul-lib-coverage: 3.2.0
      istanbul-lib-instrument: 5.1.0
      istanbul-lib-report: 3.0.0
      istanbul-lib-source-maps: 4.0.1
      istanbul-reports: 3.1.4
      jest-haste-map: 27.5.1
      jest-resolve: 27.5.1
      jest-util: 27.5.1
      jest-worker: 27.5.1
      slash: 3.0.0
      source-map: 0.6.1
      string-length: 4.0.2
      terminal-link: 2.1.1
      v8-to-istanbul: 8.1.1
    transitivePeerDependencies:
      - supports-color
    dev: true

  /@jest/source-map/27.5.1:
    resolution: {integrity: sha512-y9NIHUYF3PJRlHk98NdC/N1gl88BL08aQQgu4k4ZopQkCw9t9cV8mtl3TV8b/YCB8XaVTFrmUTAJvjsntDireg==}
    engines: {node: ^10.13.0 || ^12.13.0 || ^14.15.0 || >=15.0.0}
    dependencies:
      callsites: 3.1.0
      graceful-fs: 4.2.9
      source-map: 0.6.1
    dev: true

  /@jest/test-result/27.5.1:
    resolution: {integrity: sha512-EW35l2RYFUcUQxFJz5Cv5MTOxlJIQs4I7gxzi2zVU7PJhOwfYq1MdC5nhSmYjX1gmMmLPvB3sIaC+BkcHRBfag==}
    engines: {node: ^10.13.0 || ^12.13.0 || ^14.15.0 || >=15.0.0}
    dependencies:
      '@jest/console': 27.5.1
      '@jest/types': 27.5.1
      '@types/istanbul-lib-coverage': 2.0.4
      collect-v8-coverage: 1.0.1
    dev: true

  /@jest/test-sequencer/27.5.1:
    resolution: {integrity: sha512-LCheJF7WB2+9JuCS7VB/EmGIdQuhtqjRNI9A43idHv3E4KltCTsPsLxvdaubFHSYwY/fNjMWjl6vNRhDiN7vpQ==}
    engines: {node: ^10.13.0 || ^12.13.0 || ^14.15.0 || >=15.0.0}
    dependencies:
      '@jest/test-result': 27.5.1
      graceful-fs: 4.2.9
      jest-haste-map: 27.5.1
      jest-runtime: 27.5.1
    transitivePeerDependencies:
      - supports-color
    dev: true

  /@jest/transform/27.5.1:
    resolution: {integrity: sha512-ipON6WtYgl/1329g5AIJVbUuEh0wZVbdpGwC99Jw4LwuoBNS95MVphU6zOeD9pDkon+LLbFL7lOQRapbB8SCHw==}
    engines: {node: ^10.13.0 || ^12.13.0 || ^14.15.0 || >=15.0.0}
    dependencies:
      '@babel/core': 7.17.5
      '@jest/types': 27.5.1
      babel-plugin-istanbul: 6.1.1
      chalk: 4.1.2
      convert-source-map: 1.8.0
      fast-json-stable-stringify: 2.1.0
      graceful-fs: 4.2.9
      jest-haste-map: 27.5.1
      jest-regex-util: 27.5.1
      jest-util: 27.5.1
      micromatch: 4.0.4
      pirates: 4.0.5
      slash: 3.0.0
      source-map: 0.6.1
      write-file-atomic: 3.0.3
    transitivePeerDependencies:
      - supports-color
    dev: true

  /@jest/types/27.5.1:
    resolution: {integrity: sha512-Cx46iJ9QpwQTjIdq5VJu2QTMMs3QlEjI0x1QbBP5W1+nMzyc2XmimiRR/CbX9TO0cPTeUlxWMOu8mslYsJ8DEw==}
    engines: {node: ^10.13.0 || ^12.13.0 || ^14.15.0 || >=15.0.0}
    dependencies:
      '@types/istanbul-lib-coverage': 2.0.4
      '@types/istanbul-reports': 3.0.1
      '@types/node': 17.0.21
      '@types/yargs': 16.0.4
      chalk: 4.1.2
    dev: true

  /@jridgewell/resolve-uri/3.0.5:
    resolution: {integrity: sha512-VPeQ7+wH0itvQxnG+lIzWgkysKIr3L9sslimFW55rHMdGu/qCQ5z5h9zq4gI8uBtqkpHhsF4Z/OwExufUCThew==}
    engines: {node: '>=6.0.0'}
    dev: true

  /@jridgewell/sourcemap-codec/1.4.11:
    resolution: {integrity: sha512-Fg32GrJo61m+VqYSdRSjRXMjQ06j8YIYfcTqndLYVAaHmroZHLJZCydsWBOTDqXS2v+mjxohBWEMfg97GXmYQg==}
    dev: true

  /@jridgewell/trace-mapping/0.3.4:
    resolution: {integrity: sha512-vFv9ttIedivx0ux3QSjhgtCVjPZd5l46ZOMDSCwnH1yUO2e964gO8LZGyv2QkqcgR6TnBU1v+1IFqmeoG+0UJQ==}
    dependencies:
      '@jridgewell/resolve-uri': 3.0.5
      '@jridgewell/sourcemap-codec': 1.4.11
    dev: true

  /@mailchimp/mailchimp_marketing/3.0.74:
    resolution: {integrity: sha512-039iu4GRr7wpXqweBLuS05wvOBtPxSa31cjxgftBYSt7031f0sHEi8Up2DicfbSuQK0AynPDeVyuxrb31Lx+yQ==}
    engines: {node: '>=10.0.0'}
    dependencies:
      dotenv: 8.6.0
      superagent: 3.8.1
    dev: false

  /@manypkg/find-root/1.1.0:
    resolution: {integrity: sha512-mki5uBvhHzO8kYYix/WRy2WX8S3B5wdVSc9D6KcU5lQNglP2yt58/VfLuAK49glRXChosY8ap2oJ1qgma3GUVA==}
    dependencies:
      '@babel/runtime': 7.17.2
      '@types/node': 12.20.47
      find-up: 4.1.0
      fs-extra: 8.1.0
    dev: true

  /@manypkg/get-packages/1.1.3:
    resolution: {integrity: sha512-fo+QhuU3qE/2TQMQmbVMqaQ6EWbMhi4ABWP+O4AM1NqPBuy0OrApV5LO6BrrgnhtAHS2NH6RrVk9OL181tTi8A==}
    dependencies:
      '@babel/runtime': 7.17.2
      '@changesets/types': 4.1.0
      '@manypkg/find-root': 1.1.0
      fs-extra: 8.1.0
      globby: 11.1.0
      read-yaml-file: 1.1.0
    dev: true

  /@mdx-js/mdx/1.6.22:
    resolution: {integrity: sha512-AMxuLxPz2j5/6TpF/XSdKpQP1NlG0z11dFOlq+2IP/lSgl11GY8ji6S/rgsViN/L0BDvHvUMruRb7ub+24LUYA==}
    dependencies:
      '@babel/core': 7.12.9
      '@babel/plugin-syntax-jsx': 7.12.1_@babel+core@7.12.9
      '@babel/plugin-syntax-object-rest-spread': 7.8.3_@babel+core@7.12.9
      '@mdx-js/util': 1.6.22
      babel-plugin-apply-mdx-type-prop: 1.6.22_@babel+core@7.12.9
      babel-plugin-extract-import-names: 1.6.22
      camelcase-css: 2.0.1
      detab: 2.0.4
      hast-util-raw: 6.0.1
      lodash.uniq: 4.5.0
      mdast-util-to-hast: 10.0.1
      remark-footnotes: 2.0.0
      remark-mdx: 1.6.22
      remark-parse: 8.0.3
      remark-squeeze-paragraphs: 4.0.0
      style-to-object: 0.3.0
      unified: 9.2.0
      unist-builder: 2.0.3
      unist-util-visit: 2.0.3
    transitivePeerDependencies:
      - supports-color
    dev: false

  /@mdx-js/react/1.6.22_react@17.0.2:
    resolution: {integrity: sha512-TDoPum4SHdfPiGSAaRBw7ECyI8VaHpK8GJugbJIJuqyh6kzw9ZLJZW3HGL3NNrJGxcAixUvqROm+YuQOo5eXtg==}
    peerDependencies:
      react: ^16.13.1 || ^17.0.0
    dependencies:
      react: 17.0.2
    dev: false

  /@mdx-js/util/1.6.22:
    resolution: {integrity: sha512-H1rQc1ZOHANWBvPcW+JpGwr+juXSxM8Q8YCkm3GhZd8REu1fHR3z99CErO1p9pkcfcxZnMdIZdIsXkOHY0NilA==}
    dev: false

  /@metascraper/helpers/5.25.8:
    resolution: {integrity: sha512-sGxTVuKZBccJi9TKMT2mGhRhOTS/50ASAq4fGuCyu5tEQddmiFBb0dO4z3G8GghdgFK8FCbVCvTAC0+3lm3FDw==}
    engines: {node: '>= 12'}
    dependencies:
      audio-extensions: 0.0.0
      chrono-node: 2.3.6
      condense-whitespace: 2.0.0
      entities: 3.0.1
      file-extension: 4.0.5
      has-values: 2.0.1
      image-extensions: 1.1.0
      is-relative-url: 3.0.0
      is-uri: 1.2.4
      iso-639-3: 2.2.0
      isostring: 0.0.1
      jsdom: 19.0.0
      lodash: 4.17.21
      memoize-one: 6.0.0
      microsoft-capitalize: 1.0.5
      mime-types: 2.1.34
      normalize-url: 6.1.0
      re2: 1.17.4
      smartquotes: 2.3.2
      url-regex-safe: 3.0.0_re2@1.17.4
      video-extensions: 1.2.0
    transitivePeerDependencies:
      - bufferutil
      - canvas
      - supports-color
      - utf-8-validate
    dev: true

  /@next/env/12.0.10:
    resolution: {integrity: sha512-mQVj0K6wQ5WEk/sL9SZ+mJXJUaG7el8CpZ6io1uFe9GgNTSC7EgUyNGqM6IQovIFc5ukF4O/hqsdh3S/DCgT2g==}
    dev: true

  /@next/env/12.1.0:
    resolution: {integrity: sha512-nrIgY6t17FQ9xxwH3jj0a6EOiQ/WDHUos35Hghtr+SWN/ntHIQ7UpuvSi0vaLzZVHQWaDupKI+liO5vANcDeTQ==}
    dev: false

  /@next/eslint-plugin-next/12.1.0:
    resolution: {integrity: sha512-WFiyvSM2G5cQmh32t/SiQuJ+I2O+FHVlK/RFw5b1565O2kEM/36EXncjt88Pa+X5oSc+1SS+tWxowWJd1lqI+g==}
    dependencies:
      glob: 7.1.7
    dev: false

  /@next/swc-android-arm64/12.0.10:
    resolution: {integrity: sha512-xYwXGkNhzZZsM5MD7KRwF5ZNiC8OLPtVMUiagpPnwENg8Hb0GSQo/NbYWXM8YrawEwp9LaZ7OXiuRKPh2JyBdA==}
    engines: {node: '>= 10'}
    cpu: [arm64]
    os: [android]
    requiresBuild: true
    dev: true
    optional: true

  /@next/swc-android-arm64/12.1.0:
    resolution: {integrity: sha512-/280MLdZe0W03stA69iL+v6I+J1ascrQ6FrXBlXGCsGzrfMaGr7fskMa0T5AhQIVQD4nA/46QQWxG//DYuFBcA==}
    engines: {node: '>= 10'}
    cpu: [arm64]
    os: [android]
    requiresBuild: true
    dev: false
    optional: true

  /@next/swc-darwin-arm64/12.0.10:
    resolution: {integrity: sha512-f2zngulkpIJKWHckhRi7X8GZ+J/tNgFF7lYIh7Qx15JH0OTBsjkqxORlkzy+VZyHJ5sWTCaI6HYYd3ow6qkEEg==}
    engines: {node: '>= 10'}
    cpu: [arm64]
    os: [darwin]
    requiresBuild: true
    dev: true
    optional: true

  /@next/swc-darwin-arm64/12.1.0:
    resolution: {integrity: sha512-R8vcXE2/iONJ1Unf5Ptqjk6LRW3bggH+8drNkkzH4FLEQkHtELhvcmJwkXcuipyQCsIakldAXhRbZmm3YN1vXg==}
    engines: {node: '>= 10'}
    cpu: [arm64]
    os: [darwin]
    requiresBuild: true
    dev: false
    optional: true

  /@next/swc-darwin-x64/12.0.10:
    resolution: {integrity: sha512-Qykcu/gVC5oTvOQoRBhyuS5GYm5SbcgrFTsaLFkGBmEkg9eMQRiaCswk4IafpDXVzITkVFurzSM28q3tLW2qUw==}
    engines: {node: '>= 10'}
    cpu: [x64]
    os: [darwin]
    requiresBuild: true
    dev: true
    optional: true

  /@next/swc-darwin-x64/12.1.0:
    resolution: {integrity: sha512-ieAz0/J0PhmbZBB8+EA/JGdhRHBogF8BWaeqR7hwveb6SYEIJaDNQy0I+ZN8gF8hLj63bEDxJAs/cEhdnTq+ug==}
    engines: {node: '>= 10'}
    cpu: [x64]
    os: [darwin]
    requiresBuild: true
    dev: false
    optional: true

  /@next/swc-linux-arm-gnueabihf/12.0.10:
    resolution: {integrity: sha512-EhqrTFsIXAXN9B/fiiW/QKUK/lSLCXRsLalkUp58KDfMqVLLlj1ORbESAcswiNQOChLuHQSldGEEtOBPQZcd9A==}
    engines: {node: '>= 10'}
    cpu: [arm]
    os: [linux]
    requiresBuild: true
    dev: true
    optional: true

  /@next/swc-linux-arm-gnueabihf/12.1.0:
    resolution: {integrity: sha512-njUd9hpl6o6A5d08dC0cKAgXKCzm5fFtgGe6i0eko8IAdtAPbtHxtpre3VeSxdZvuGFh+hb0REySQP9T1ttkog==}
    engines: {node: '>= 10'}
    cpu: [arm]
    os: [linux]
    requiresBuild: true
    dev: false
    optional: true

  /@next/swc-linux-arm64-gnu/12.0.10:
    resolution: {integrity: sha512-kqGtC72g3+JYXZbY2ca6digXR5U6AQ6Dzv4eAxYluMePLHjI/Xye1mf9dwVsgmeXfrD/IRDp5K/3A6UNvBm4oQ==}
    engines: {node: '>= 10'}
    cpu: [arm64]
    os: [linux]
    requiresBuild: true
    dev: true
    optional: true

  /@next/swc-linux-arm64-gnu/12.1.0:
    resolution: {integrity: sha512-OqangJLkRxVxMhDtcb7Qn1xjzFA3s50EIxY7mljbSCLybU+sByPaWAHY4px97ieOlr2y4S0xdPKkQ3BCAwyo6Q==}
    engines: {node: '>= 10'}
    cpu: [arm64]
    os: [linux]
    requiresBuild: true
    dev: false
    optional: true

  /@next/swc-linux-arm64-musl/12.0.10:
    resolution: {integrity: sha512-bG9zTSNwnSgc1Un/7oz1ZVN4UeXsTWrsQhAGWU78lLLCn4Zj9HQoUCRCGLt0OVs2DBZ+WC8CzzFliQ1SKipVbg==}
    engines: {node: '>= 10'}
    cpu: [arm64]
    os: [linux]
    requiresBuild: true
    dev: true
    optional: true

  /@next/swc-linux-arm64-musl/12.1.0:
    resolution: {integrity: sha512-hB8cLSt4GdmOpcwRe2UzI5UWn6HHO/vLkr5OTuNvCJ5xGDwpPXelVkYW/0+C3g5axbDW2Tym4S+MQCkkH9QfWA==}
    engines: {node: '>= 10'}
    cpu: [arm64]
    os: [linux]
    requiresBuild: true
    dev: false
    optional: true

  /@next/swc-linux-x64-gnu/12.0.10:
    resolution: {integrity: sha512-c79PcfWtyThiYRa1+3KVfDq0zXaI8o1d6dQWNVqDrtLz5HKM/rbjLdvoNuxDwUeZhxI/d9CtyH6GbuKPw5l/5A==}
    engines: {node: '>= 10'}
    cpu: [x64]
    os: [linux]
    requiresBuild: true
    dev: true
    optional: true

  /@next/swc-linux-x64-gnu/12.1.0:
    resolution: {integrity: sha512-OKO4R/digvrVuweSw/uBM4nSdyzsBV5EwkUeeG4KVpkIZEe64ZwRpnFB65bC6hGwxIBnTv5NMSnJ+0K/WmG78A==}
    engines: {node: '>= 10'}
    cpu: [x64]
    os: [linux]
    requiresBuild: true
    dev: false
    optional: true

  /@next/swc-linux-x64-musl/12.0.10:
    resolution: {integrity: sha512-g/scgn+21/MLfizOCZOZt+MxNj2/8Tdlwjvy+QZcSUPZRUI2Y5o3HwBvI1f/bSci+NGRU+bUAO0NFtRJ9MzH5w==}
    engines: {node: '>= 10'}
    cpu: [x64]
    os: [linux]
    requiresBuild: true
    dev: true
    optional: true

  /@next/swc-linux-x64-musl/12.1.0:
    resolution: {integrity: sha512-JohhgAHZvOD3rQY7tlp7NlmvtvYHBYgY0x5ZCecUT6eCCcl9lv6iV3nfu82ErkxNk1H893fqH0FUpznZ/H3pSw==}
    engines: {node: '>= 10'}
    cpu: [x64]
    os: [linux]
    requiresBuild: true
    dev: false
    optional: true

  /@next/swc-win32-arm64-msvc/12.0.10:
    resolution: {integrity: sha512-gl6B/ravwMeY5Nv4Il2/ARYJQ6u+KPRwGMjS1ZrNudIKlNn4YBeXh5A4cIVm+dHaff6/O/lGOa5/SUYDMZpkww==}
    engines: {node: '>= 10'}
    cpu: [arm64]
    os: [win32]
    requiresBuild: true
    dev: true
    optional: true

  /@next/swc-win32-arm64-msvc/12.1.0:
    resolution: {integrity: sha512-T/3gIE6QEfKIJ4dmJk75v9hhNiYZhQYAoYm4iVo1TgcsuaKLFa+zMPh4056AHiG6n9tn2UQ1CFE8EoybEsqsSw==}
    engines: {node: '>= 10'}
    cpu: [arm64]
    os: [win32]
    requiresBuild: true
    dev: false
    optional: true

  /@next/swc-win32-ia32-msvc/12.0.10:
    resolution: {integrity: sha512-7RVpZ3tSThC6j+iZB0CUYmFiA3kXmN+pE7QcfyAxFaflKlaZoWNMKHIEZDuxSJc6YmQ6kyxsjqxVay2F5+/YCg==}
    engines: {node: '>= 10'}
    cpu: [ia32]
    os: [win32]
    requiresBuild: true
    dev: true
    optional: true

  /@next/swc-win32-ia32-msvc/12.1.0:
    resolution: {integrity: sha512-iwnKgHJdqhIW19H9PRPM9j55V6RdcOo6rX+5imx832BCWzkDbyomWnlzBfr6ByUYfhohb8QuH4hSGEikpPqI0Q==}
    engines: {node: '>= 10'}
    cpu: [ia32]
    os: [win32]
    requiresBuild: true
    dev: false
    optional: true

  /@next/swc-win32-x64-msvc/12.0.10:
    resolution: {integrity: sha512-oUIWRKd24jFLRWUYO1CZmML5+32BcpVfqhimGaaZIXcOkfQW+iqiAzdqsv688zaGtyKGeB9ZtiK3NDf+Q0v+Vw==}
    engines: {node: '>= 10'}
    cpu: [x64]
    os: [win32]
    requiresBuild: true
    dev: true
    optional: true

  /@next/swc-win32-x64-msvc/12.1.0:
    resolution: {integrity: sha512-aBvcbMwuanDH4EMrL2TthNJy+4nP59Bimn8egqv6GHMVj0a44cU6Au4PjOhLNqEh9l+IpRGBqMTzec94UdC5xg==}
    engines: {node: '>= 10'}
    cpu: [x64]
    os: [win32]
    requiresBuild: true
    dev: false
    optional: true

  /@nodelib/fs.scandir/2.1.5:
    resolution: {integrity: sha512-vq24Bq3ym5HEQm2NKCr3yXDwjc7vTsEThRDnkp2DK9p1uqLR+DHurm/NOTo0KG7HYHU7eppKZj3MyqYuMBf62g==}
    engines: {node: '>= 8'}
    dependencies:
      '@nodelib/fs.stat': 2.0.5
      run-parallel: 1.2.0

  /@nodelib/fs.stat/2.0.5:
    resolution: {integrity: sha512-RkhPPp2zrqDAQA/2jNhnztcPAlv64XdhIp7a7454A5ovI7Bukxgt7MX7udwAu3zg1DcpPU0rz3VV1SeaqvY4+A==}
    engines: {node: '>= 8'}

  /@nodelib/fs.walk/1.2.8:
    resolution: {integrity: sha512-oGB+UxlgWcgQkgwo8GcEGwemoTFt3FIO9ababBmaGwXIoBKZ+GTy0pP185beGg7Llih/NSHSV2XAs1lnznocSg==}
    engines: {node: '>= 8'}
    dependencies:
      '@nodelib/fs.scandir': 2.1.5
      fastq: 1.13.0

  /@npmcli/fs/1.1.1:
    resolution: {integrity: sha512-8KG5RD0GVP4ydEzRn/I4BNDuxDtqVbOdm8675T49OIG/NGhaK0pjPX7ZcDlvKYbA+ulvVK3ztfcF4uBdOxuJbQ==}
    dependencies:
      '@gar/promisify': 1.1.3
      semver: 7.3.5
    dev: true

  /@npmcli/move-file/1.1.2:
    resolution: {integrity: sha512-1SUf/Cg2GzGDyaf15aR9St9TWlb+XvbZXWpDx8YKs7MLzMH/BCeopv+y9vzrzgkfykCGuWOlSu3mZhj2+FQcrg==}
    engines: {node: '>=10'}
    dependencies:
      mkdirp: 1.0.4
      rimraf: 3.0.2
    dev: true

  /@rollup/pluginutils/4.2.0:
    resolution: {integrity: sha512-2WUyJNRkyH5p487pGnn4tWAsxhEFKN/pT8CMgHshd5H+IXkOnKvKZwsz5ZWz+YCXkleZRAU5kwbfgF8CPfDRqA==}
    engines: {node: '>= 8.0.0'}
    dependencies:
      estree-walker: 2.0.2
      picomatch: 2.3.1
    dev: true

  /@rushstack/eslint-patch/1.1.0:
    resolution: {integrity: sha512-JLo+Y592QzIE+q7Dl2pMUtt4q8SKYI5jDrZxrozEQxnGVOyYE+GWK9eLkwTaeN9DDctlaRAQ3TBmzZ1qdLE30A==}

  /@sideway/address/4.1.3:
    resolution: {integrity: sha512-8ncEUtmnTsMmL7z1YPB47kPUq7LpKWJNFPsRzHiIajGC5uXlWGn+AmkYPcHNl8S4tcEGx+cnORnNYaw2wvL+LQ==}
    dependencies:
      '@hapi/hoek': 9.2.1
    dev: true

  /@sideway/formula/3.0.0:
    resolution: {integrity: sha512-vHe7wZ4NOXVfkoRb8T5otiENVlT7a3IAiw7H5M2+GO+9CDgcVUUsX1zalAztCmwyOr2RUTGJdgB+ZvSVqmdHmg==}
    dev: true

  /@sideway/pinpoint/2.0.0:
    resolution: {integrity: sha512-RNiOoTPkptFtSVzQevY/yWtZwf/RxyVnPy/OcA9HBM3MlGDnBEYL5B41H0MTn0Uec8Hi+2qUtTfG2WWZBmMejQ==}
    dev: true

  /@sinonjs/commons/1.8.3:
    resolution: {integrity: sha512-xkNcLAn/wZaX14RPlwizcKicDk9G3F8m2nU3L7Ukm5zBgTwiT0wsoFAHx9Jq56fJA1z/7uKGtCRu16sOUCLIHQ==}
    dependencies:
      type-detect: 4.0.8
    dev: true

  /@sinonjs/fake-timers/8.1.0:
    resolution: {integrity: sha512-OAPJUAtgeINhh/TAlUID4QTs53Njm7xzddaVlEs/SXwgtiD1tW22zAB/W1wdqfrpmikgaWQ9Fw6Ws+hsiRm5Vg==}
    dependencies:
      '@sinonjs/commons': 1.8.3
    dev: true

  /@tootallnate/once/1.1.2:
    resolution: {integrity: sha512-RbzJvlNzmRq5c3O09UipeuXno4tA1FE6ikOjxZK0tuxVv3412l64l5t1W5pj4+rJq9vpkm/kwiR07aZXnsKPxw==}
    engines: {node: '>= 6'}
    dev: true

  /@tootallnate/once/2.0.0:
    resolution: {integrity: sha512-XCuKFP5PS55gnMVu3dty8KPatLqUoy/ZYzDzAGCQ8JNFCkLXzmI7vNHCR+XpbZaMWQK/vQubr7PkYq8g470J/A==}
    engines: {node: '>= 10'}
    dev: true

  /@ts-morph/common/0.12.3:
    resolution: {integrity: sha512-4tUmeLyXJnJWvTFOKtcNJ1yh0a3SsTLi2MUoyj8iUNznFRN1ZquaNe7Oukqrnki2FzZkm0J9adCNLDZxUzvj+w==}
    dependencies:
      fast-glob: 3.2.11
      minimatch: 3.1.2
      mkdirp: 1.0.4
      path-browserify: 1.0.1
    dev: true

  /@types/babel__core/7.1.18:
    resolution: {integrity: sha512-S7unDjm/C7z2A2R9NzfKCK1I+BAALDtxEmsJBwlB3EzNfb929ykjL++1CK9LO++EIp2fQrC8O+BwjKvz6UeDyQ==}
    dependencies:
      '@babel/parser': 7.17.3
      '@babel/types': 7.17.0
      '@types/babel__generator': 7.6.4
      '@types/babel__template': 7.4.1
      '@types/babel__traverse': 7.14.2
    dev: true

  /@types/babel__generator/7.6.4:
    resolution: {integrity: sha512-tFkciB9j2K755yrTALxD44McOrk+gfpIpvC3sxHjRawj6PfnQxrse4Clq5y/Rq+G3mrBurMax/lG8Qn2t9mSsg==}
    dependencies:
      '@babel/types': 7.17.0
    dev: true

  /@types/babel__template/7.4.1:
    resolution: {integrity: sha512-azBFKemX6kMg5Io+/rdGT0dkGreboUVR0Cdm3fz9QJWpaQGJRQXl7C+6hOTCZcMll7KFyEQpgbYI2lHdsS4U7g==}
    dependencies:
      '@babel/parser': 7.17.3
      '@babel/types': 7.17.0
    dev: true

  /@types/babel__traverse/7.14.2:
    resolution: {integrity: sha512-K2waXdXBi2302XUdcHcR1jCeU0LL4TD9HRs/gk0N2Xvrht+G/BfJa4QObBQZfhMdxiCpV3COl5Nfq4uKTeTnJA==}
    dependencies:
      '@babel/types': 7.17.0
    dev: true

  /@types/faker/5.5.9:
    resolution: {integrity: sha512-uCx6mP3UY5SIO14XlspxsGjgaemrxpssJI0Ol+GfhxtcKpv9pgRZYsS4eeKeHVLje6Qtc8lGszuBI461+gVZBA==}
    dev: true

  /@types/graceful-fs/4.1.5:
    resolution: {integrity: sha512-anKkLmZZ+xm4p8JWBf4hElkM4XR+EZeA2M9BAkkTldmcyDY4mbdIJnRghDJH3Ov5ooY7/UAoENtmdMSkaAd7Cw==}
    dependencies:
      '@types/node': 17.0.21
    dev: true

  /@types/hast/2.3.4:
    resolution: {integrity: sha512-wLEm0QvaoawEDoTRwzTXp4b4jpwiJDvR5KMnFnVodm3scufTlBOWRD6N1OBf9TZMhjlNsSfcO5V+7AF4+Vy+9g==}
    dependencies:
      '@types/unist': 2.0.6
    dev: false

  /@types/is-ci/3.0.0:
    resolution: {integrity: sha512-Q0Op0hdWbYd1iahB+IFNQcWXFq4O0Q5MwQP7uN0souuQ4rPg1vEYcnIOfr1gY+M+6rc8FGoRaBO1mOOvL29sEQ==}
    dependencies:
      ci-info: 3.3.0
    dev: true

  /@types/istanbul-lib-coverage/2.0.4:
    resolution: {integrity: sha512-z/QT1XN4K4KYuslS23k62yDIDLwLFkzxOuMplDtObz0+y7VqJCaO2o+SPwHCvLFZh7xazvvoor2tA/hPz9ee7g==}
    dev: true

  /@types/istanbul-lib-report/3.0.0:
    resolution: {integrity: sha512-plGgXAPfVKFoYfa9NpYDAkseG+g6Jr294RqeqcqDixSbU34MZVJRi/P+7Y8GDpzkEwLaGZZOpKIEmeVZNtKsrg==}
    dependencies:
      '@types/istanbul-lib-coverage': 2.0.4
    dev: true

  /@types/istanbul-reports/3.0.1:
    resolution: {integrity: sha512-c3mAZEuK0lvBp8tmuL74XRKn1+y2dcwOUpH7x4WrF6gk1GIgiluDRgMYQtw2OFcBvAJWlt6ASU3tSqxp0Uu0Aw==}
    dependencies:
      '@types/istanbul-lib-report': 3.0.0
    dev: true

  /@types/jest/27.4.1:
    resolution: {integrity: sha512-23iPJADSmicDVrWk+HT58LMJtzLAnB2AgIzplQuq/bSrGaxCrlvRFjGbXmamnnk/mAmCdLStiGqggu28ocUyiw==}
    dependencies:
      jest-matcher-utils: 27.5.1
      pretty-format: 27.5.1
    dev: true

  /@types/json-schema/7.0.9:
    resolution: {integrity: sha512-qcUXuemtEu+E5wZSJHNxUXeCZhAfXKQ41D+duX+VYPde7xyEVZci+/oXKJL13tnRs9lR2pr4fod59GT6/X1/yQ==}
    dev: true

  /@types/json5/0.0.29:
    resolution: {integrity: sha1-7ihweulOEdK4J7y+UnC86n8+ce4=}

  /@types/mdast/3.0.10:
    resolution: {integrity: sha512-W864tg/Osz1+9f4lrGTZpCSO5/z4608eUp19tbozkq2HJK6i3z1kT0H9tlADXuYIb1YYOBByU4Jsqkk75q48qA==}
    dependencies:
      '@types/unist': 2.0.6
    dev: false

  /@types/minimist/1.2.2:
    resolution: {integrity: sha512-jhuKLIRrhvCPLqwPcx6INqmKeiA5EWrsCOPhrlFSrbrmU4ZMPjj5Ul/oLCMDO98XRUIwVm78xICz4EPCektzeQ==}
    dev: true

  /@types/node/12.20.47:
    resolution: {integrity: sha512-BzcaRsnFuznzOItW1WpQrDHM7plAa7GIDMZ6b5pnMbkqEtM/6WCOhvZar39oeMQP79gwvFUWjjptE7/KGcNqFg==}
    dev: true

  /@types/node/17.0.21:
    resolution: {integrity: sha512-DBZCJbhII3r90XbQxI8Y9IjjiiOGlZ0Hr32omXIZvwwZ7p4DMMXGrKXVyPfuoBOri9XNtL0UK69jYIBIsRX3QQ==}
    dev: true

  /@types/normalize-package-data/2.4.1:
    resolution: {integrity: sha512-Gj7cI7z+98M282Tqmp2K5EIsoouUEzbBJhQQzDE3jSIRk6r9gsz0oUokqIUR4u1R3dMHo0pDHM7sNOHyhulypw==}
    dev: true

  /@types/parse-json/4.0.0:
    resolution: {integrity: sha512-//oorEZjL6sbPcKUaCdIGlIUeH26mgzimjBB77G6XRgnDl/L5wOnpyBGRe/Mmf5CVW3PwEBE1NjiMZ/ssFh4wA==}
    dev: true

  /@types/parse5/5.0.3:
    resolution: {integrity: sha512-kUNnecmtkunAoQ3CnjmMkzNU/gtxG8guhi+Fk2U/kOpIKjIMKnXGp4IJCgQJrXSgMsWYimYG4TGjz/UzbGEBTw==}
    dev: false

  /@types/prettier/2.4.4:
    resolution: {integrity: sha512-ReVR2rLTV1kvtlWFyuot+d1pkpG2Fw/XKE3PDAdj57rbM97ttSp9JZ2UsP+2EHTylra9cUf6JA7tGwW1INzUrA==}
    dev: true

  /@types/prop-types/15.7.4:
    resolution: {integrity: sha512-rZ5drC/jWjrArrS8BR6SIr4cWpW09RNTYt9AMZo3Jwwif+iacXAqgVjm0B0Bv/S1jhDXKHqRVNCbACkJ89RAnQ==}
    dev: true

  /@types/react/17.0.40:
    resolution: {integrity: sha512-UrXhD/JyLH+W70nNSufXqMZNuUD2cXHu6UjCllC6pmOQgBX4SGXOH8fjRka0O0Ee0HrFxapDD8Bwn81Kmiz6jQ==}
    dependencies:
      '@types/prop-types': 15.7.4
      '@types/scheduler': 0.16.2
      csstype: 3.0.11
    dev: true

  /@types/scheduler/0.16.2:
    resolution: {integrity: sha512-hppQEBDmlwhFAXKJX2KnWLYu5yMfi91yazPb2l+lbJiwW+wdo1gNeRA+3RgNSO39WYX2euey41KEwnqesU2Jew==}
    dev: true

  /@types/semver/6.2.3:
    resolution: {integrity: sha512-KQf+QAMWKMrtBMsB8/24w53tEsxllMj6TuA80TT/5igJalLI/zm0L3oXRbIAl4Ohfc85gyHX/jhMwsVkmhLU4A==}
    dev: true

  /@types/stack-utils/2.0.1:
    resolution: {integrity: sha512-Hl219/BT5fLAaz6NDkSuhzasy49dwQS/DSdu4MdggFB8zcXv7vflBI3xp7FEmkmdDkBUI2bPUNeMttp2knYdxw==}
    dev: true

  /@types/unist/2.0.6:
    resolution: {integrity: sha512-PBjIUxZHOuj0R15/xuwJYjFi+KZdNFrehocChv4g5hu6aFroHue8m0lBP0POdK2nKzbw0cgV1mws8+V/JAcEkQ==}
    dev: false

  /@types/ws/8.5.2:
    resolution: {integrity: sha512-VXI82ykONr5tacHEojnErTQk+KQSoYbW1NB6iz6wUwrNd+BqfkfggQNoNdCqhJSzbNumShPERbM+Pc5zpfhlbw==}
    dependencies:
      '@types/node': 17.0.21
    dev: true

  /@types/yargs-parser/21.0.0:
    resolution: {integrity: sha512-iO9ZQHkZxHn4mSakYV0vFHAVDyEOIJQrV2uZ06HxEPcx+mt8swXoZHIbaaJ2crJYFfErySgktuTZ3BeLz+XmFA==}
    dev: true

  /@types/yargs/16.0.4:
    resolution: {integrity: sha512-T8Yc9wt/5LbJyCaLiHPReJa0kApcIgJ7Bn735GjItUfh08Z1pJvu8QZqb9s+mMvKV6WUQRV7K2R46YbjMXTTJw==}
    dependencies:
      '@types/yargs-parser': 21.0.0
    dev: true

  /@typescript-eslint/eslint-plugin/5.14.0_e74fb90c35f99587899145b1078aa5b4:
    resolution: {integrity: sha512-ir0wYI4FfFUDfLcuwKzIH7sMVA+db7WYen47iRSaCGl+HMAZI9fpBwfDo45ZALD3A45ZGyHWDNLhbg8tZrMX4w==}
    engines: {node: ^12.22.0 || ^14.17.0 || >=16.0.0}
    peerDependencies:
      '@typescript-eslint/parser': ^5.0.0
      eslint: ^6.0.0 || ^7.0.0 || ^8.0.0
      typescript: '*'
    peerDependenciesMeta:
      typescript:
        optional: true
    dependencies:
      '@typescript-eslint/parser': 5.14.0_eslint@8.10.0+typescript@4.5.5
      '@typescript-eslint/scope-manager': 5.14.0
      '@typescript-eslint/type-utils': 5.14.0_eslint@8.10.0+typescript@4.5.5
      '@typescript-eslint/utils': 5.14.0_eslint@8.10.0+typescript@4.5.5
      debug: 4.3.3
      eslint: 8.10.0
      functional-red-black-tree: 1.0.1
      ignore: 5.2.0
      regexpp: 3.2.0
      semver: 7.3.5
      tsutils: 3.21.0_typescript@4.5.5
      typescript: 4.5.5
    transitivePeerDependencies:
      - supports-color
    dev: true

  /@typescript-eslint/experimental-utils/5.14.0_eslint@8.10.0+typescript@4.5.5:
    resolution: {integrity: sha512-ke48La1A/TWAn949cdgQiP3oK0NT7ArhDAOVOmNLVjT/uAXlFyrJY8dM4qqxHrATzIp8glg+G2OZjy2lRKBIUA==}
    engines: {node: ^12.22.0 || ^14.17.0 || >=16.0.0}
    peerDependencies:
      eslint: ^6.0.0 || ^7.0.0 || ^8.0.0
    dependencies:
      '@typescript-eslint/utils': 5.14.0_eslint@8.10.0+typescript@4.5.5
      eslint: 8.10.0
    transitivePeerDependencies:
      - supports-color
      - typescript
    dev: true

  /@typescript-eslint/parser/5.14.0_eslint@8.10.0+typescript@4.5.5:
    resolution: {integrity: sha512-aHJN8/FuIy1Zvqk4U/gcO/fxeMKyoSv/rS46UXMXOJKVsLQ+iYPuXNbpbH7cBLcpSbmyyFbwrniLx5+kutu1pw==}
    engines: {node: ^12.22.0 || ^14.17.0 || >=16.0.0}
    peerDependencies:
      eslint: ^6.0.0 || ^7.0.0 || ^8.0.0
      typescript: '*'
    peerDependenciesMeta:
      typescript:
        optional: true
    dependencies:
      '@typescript-eslint/scope-manager': 5.14.0
      '@typescript-eslint/types': 5.14.0
      '@typescript-eslint/typescript-estree': 5.14.0_typescript@4.5.5
      debug: 4.3.3
      eslint: 8.10.0
      typescript: 4.5.5
    transitivePeerDependencies:
      - supports-color
    dev: true

  /@typescript-eslint/parser/5.14.0_eslint@8.3.0+typescript@4.6.2:
    resolution: {integrity: sha512-aHJN8/FuIy1Zvqk4U/gcO/fxeMKyoSv/rS46UXMXOJKVsLQ+iYPuXNbpbH7cBLcpSbmyyFbwrniLx5+kutu1pw==}
    engines: {node: ^12.22.0 || ^14.17.0 || >=16.0.0}
    peerDependencies:
      eslint: ^6.0.0 || ^7.0.0 || ^8.0.0
      typescript: '*'
    peerDependenciesMeta:
      typescript:
        optional: true
    dependencies:
      '@typescript-eslint/scope-manager': 5.14.0
      '@typescript-eslint/types': 5.14.0
      '@typescript-eslint/typescript-estree': 5.14.0_typescript@4.6.2
      debug: 4.3.3
      eslint: 8.3.0
      typescript: 4.6.2
    transitivePeerDependencies:
      - supports-color
    dev: false

  /@typescript-eslint/scope-manager/5.14.0:
    resolution: {integrity: sha512-LazdcMlGnv+xUc5R4qIlqH0OWARyl2kaP8pVCS39qSL3Pd1F7mI10DbdXeARcE62sVQE4fHNvEqMWsypWO+yEw==}
    engines: {node: ^12.22.0 || ^14.17.0 || >=16.0.0}
    dependencies:
      '@typescript-eslint/types': 5.14.0
      '@typescript-eslint/visitor-keys': 5.14.0

  /@typescript-eslint/type-utils/5.14.0_eslint@8.10.0+typescript@4.5.5:
    resolution: {integrity: sha512-d4PTJxsqaUpv8iERTDSQBKUCV7Q5yyXjqXUl3XF7Sd9ogNLuKLkxz82qxokqQ4jXdTPZudWpmNtr/JjbbvUixw==}
    engines: {node: ^12.22.0 || ^14.17.0 || >=16.0.0}
    peerDependencies:
      eslint: '*'
      typescript: '*'
    peerDependenciesMeta:
      typescript:
        optional: true
    dependencies:
      '@typescript-eslint/utils': 5.14.0_eslint@8.10.0+typescript@4.5.5
      debug: 4.3.3
      eslint: 8.10.0
      tsutils: 3.21.0_typescript@4.5.5
      typescript: 4.5.5
    transitivePeerDependencies:
      - supports-color
    dev: true

  /@typescript-eslint/types/5.14.0:
    resolution: {integrity: sha512-BR6Y9eE9360LNnW3eEUqAg6HxS9Q35kSIs4rp4vNHRdfg0s+/PgHgskvu5DFTM7G5VKAVjuyaN476LCPrdA7Mw==}
    engines: {node: ^12.22.0 || ^14.17.0 || >=16.0.0}

  /@typescript-eslint/typescript-estree/5.14.0_typescript@4.5.5:
    resolution: {integrity: sha512-QGnxvROrCVtLQ1724GLTHBTR0lZVu13izOp9njRvMkCBgWX26PKvmMP8k82nmXBRD3DQcFFq2oj3cKDwr0FaUA==}
    engines: {node: ^12.22.0 || ^14.17.0 || >=16.0.0}
    peerDependencies:
      typescript: '*'
    peerDependenciesMeta:
      typescript:
        optional: true
    dependencies:
      '@typescript-eslint/types': 5.14.0
      '@typescript-eslint/visitor-keys': 5.14.0
      debug: 4.3.3
      globby: 11.1.0
      is-glob: 4.0.3
      semver: 7.3.5
      tsutils: 3.21.0_typescript@4.5.5
      typescript: 4.5.5
    transitivePeerDependencies:
      - supports-color
    dev: true

  /@typescript-eslint/typescript-estree/5.14.0_typescript@4.6.2:
    resolution: {integrity: sha512-QGnxvROrCVtLQ1724GLTHBTR0lZVu13izOp9njRvMkCBgWX26PKvmMP8k82nmXBRD3DQcFFq2oj3cKDwr0FaUA==}
    engines: {node: ^12.22.0 || ^14.17.0 || >=16.0.0}
    peerDependencies:
      typescript: '*'
    peerDependenciesMeta:
      typescript:
        optional: true
    dependencies:
      '@typescript-eslint/types': 5.14.0
      '@typescript-eslint/visitor-keys': 5.14.0
      debug: 4.3.3
      globby: 11.1.0
      is-glob: 4.0.3
      semver: 7.3.5
      tsutils: 3.21.0_typescript@4.6.2
      typescript: 4.6.2
    transitivePeerDependencies:
      - supports-color
    dev: false

  /@typescript-eslint/utils/5.14.0_eslint@8.10.0+typescript@4.5.5:
    resolution: {integrity: sha512-EHwlII5mvUA0UsKYnVzySb/5EE/t03duUTweVy8Zqt3UQXBrpEVY144OTceFKaOe4xQXZJrkptCf7PjEBeGK4w==}
    engines: {node: ^12.22.0 || ^14.17.0 || >=16.0.0}
    peerDependencies:
      eslint: ^6.0.0 || ^7.0.0 || ^8.0.0
    dependencies:
      '@types/json-schema': 7.0.9
      '@typescript-eslint/scope-manager': 5.14.0
      '@typescript-eslint/types': 5.14.0
      '@typescript-eslint/typescript-estree': 5.14.0_typescript@4.5.5
      eslint: 8.10.0
      eslint-scope: 5.1.1
      eslint-utils: 3.0.0_eslint@8.10.0
    transitivePeerDependencies:
      - supports-color
      - typescript
    dev: true

  /@typescript-eslint/visitor-keys/5.14.0:
    resolution: {integrity: sha512-yL0XxfzR94UEkjBqyymMLgCBdojzEuy/eim7N9/RIcTNxpJudAcqsU8eRyfzBbcEzGoPWfdM3AGak3cN08WOIw==}
    engines: {node: ^12.22.0 || ^14.17.0 || >=16.0.0}
    dependencies:
      '@typescript-eslint/types': 5.14.0
      eslint-visitor-keys: 3.3.0

  /@vitejs/plugin-react/1.2.0:
    resolution: {integrity: sha512-Rywwt0IXXg6yQ0hv3cMT3mtdDcGIw31mGaa+MMMAT651LhoXLF2yFy4LrakiTs7UKs7RPBo9eNgaS8pgl2A6Qw==}
    engines: {node: '>=12.0.0'}
    dependencies:
      '@babel/core': 7.17.5
      '@babel/plugin-transform-react-jsx': 7.17.3_@babel+core@7.17.5
      '@babel/plugin-transform-react-jsx-development': 7.16.7_@babel+core@7.17.5
      '@babel/plugin-transform-react-jsx-self': 7.16.7_@babel+core@7.17.5
      '@babel/plugin-transform-react-jsx-source': 7.16.7_@babel+core@7.17.5
      '@rollup/pluginutils': 4.2.0
      react-refresh: 0.11.0
      resolve: 1.22.0
    transitivePeerDependencies:
      - supports-color
    dev: true

  /@wry/context/0.6.1:
    resolution: {integrity: sha512-LOmVnY1iTU2D8tv4Xf6MVMZZ+juIJ87Kt/plMijjN20NMAXGmH4u8bS1t0uT74cZ5gwpocYueV58YwyI8y+GKw==}
    engines: {node: '>=8'}
    dependencies:
      tslib: 2.3.1
    dev: false

  /@wry/equality/0.5.2:
    resolution: {integrity: sha512-oVMxbUXL48EV/C0/M7gLVsoK6qRHPS85x8zECofEZOVvxGmIPLA9o5Z27cc2PoAyZz1S2VoM2A7FLAnpfGlneA==}
    engines: {node: '>=8'}
    dependencies:
      tslib: 2.3.1
    dev: false

  /@wry/trie/0.3.1:
    resolution: {integrity: sha512-WwB53ikYudh9pIorgxrkHKrQZcCqNM/Q/bDzZBffEaGUKGuHrRb3zZUT9Sh2qw9yogC7SsdRmQ1ER0pqvd3bfw==}
    engines: {node: '>=8'}
    dependencies:
      tslib: 2.3.1
    dev: false

  /@xstate/inspect/0.6.3_ws@8.5.0:
    resolution: {integrity: sha512-iCaAWpu1x2IbAdyZmUqwpcKlx8bJPuMd0ialDvynam7u/Y7bMNK9MlcqNWPO/2HCPe9yyMWPWgdR5wt77KmtsQ==}
    peerDependencies:
      '@types/ws': ^8.0.0
      ws: ^8.0.0
    peerDependenciesMeta:
      '@types/ws':
        optional: true
    dependencies:
      fast-safe-stringify: 2.1.1
      ws: 8.5.0
    dev: true

  /@xstate/react/2.0.1_react@17.0.2+xstate@4.30.5:
    resolution: {integrity: sha512-sT3hxyzNBw+bm7uT3BP+uXzN0MnRqiaj/U9Yl4OYaMAUJXWsRvSA/ipL7EDf0gVLRGrRhJTCsC0cjWaduAAqnw==}
    peerDependencies:
      '@xstate/fsm': ^1.6.5
      react: ^16.8.0 || ^17.0.0
      xstate: ^4.30.3
    peerDependenciesMeta:
      '@xstate/fsm':
        optional: true
      xstate:
        optional: true
    dependencies:
      react: 17.0.2
      use-isomorphic-layout-effect: 1.1.1_react@17.0.2
      use-subscription: 1.5.1_react@17.0.2
      xstate: 4.30.5
    transitivePeerDependencies:
      - '@types/react'
    dev: false

  /abab/2.0.5:
    resolution: {integrity: sha512-9IK9EadsbHo6jLWIpxpR6pL0sazTXV6+SQv25ZB+F7Bj9mJNaOc4nCRabwd5M/JwmUa8idz6Eci6eKfJryPs6Q==}
    dev: true

  /abbrev/1.1.1:
    resolution: {integrity: sha512-nne9/IiQ/hzIhY6pdDnbBtz7DjPTKrY00P/zvPSm5pOFkl6xuGrGnXn/VtTNNfNtAfZ9/1RtehkszU9qcTii0Q==}
    dev: true

  /acorn-globals/6.0.0:
    resolution: {integrity: sha512-ZQl7LOWaF5ePqqcX4hLuv/bLXYQNfNWw2c0/yX/TsPRKamzHcTGQnlCjHT3TsmkOUVEPS3crCxiPfdzE/Trlhg==}
    dependencies:
      acorn: 7.4.1
      acorn-walk: 7.2.0
    dev: true

  /acorn-jsx/5.3.2_acorn@8.7.0:
    resolution: {integrity: sha512-rq9s+JNhf0IChjtDXxllJ7g41oZk5SlXtp0LHwyA5cejwn7vKmKp4pPri6YEePv2PU65sAsegbXtIinmDFDXgQ==}
    peerDependencies:
      acorn: ^6.0.0 || ^7.0.0 || ^8.0.0
    dependencies:
      acorn: 8.7.0

  /acorn-node/1.8.2:
    resolution: {integrity: sha512-8mt+fslDufLYntIoPAaIMUe/lrbrehIiwmR3t2k9LljIzoigEPF27eLk2hy8zSGzmR/ogr7zbRKINMo1u0yh5A==}
    dependencies:
      acorn: 7.4.1
      acorn-walk: 7.2.0
      xtend: 4.0.2
    dev: true

  /acorn-walk/7.2.0:
    resolution: {integrity: sha512-OPdCF6GsMIP+Az+aWfAAOEt2/+iVDKE7oy6lJ098aoe59oAmK76qV6Gw60SbZ8jHuG2wH058GF4pLFbYamYrVA==}
    engines: {node: '>=0.4.0'}
    dev: true

  /acorn/7.4.1:
    resolution: {integrity: sha512-nQyp0o1/mNdbTO1PO6kHkwSrmgZ0MT/jCCpNiwbUjGoRN4dlBhqJtoQuCnEOKzgTVwg0ZWiCoQy6SxMebQVh8A==}
    engines: {node: '>=0.4.0'}
    hasBin: true
    dev: true

  /acorn/8.7.0:
    resolution: {integrity: sha512-V/LGr1APy+PXIwKebEWrkZPwoeoF+w1jiOBUmuxuiUIaOHtob8Qc9BTrYo7VuI5fR8tqsy+buA2WFooR5olqvQ==}
    engines: {node: '>=0.4.0'}
    hasBin: true

  /agent-base/6.0.2:
    resolution: {integrity: sha512-RZNwNclF7+MS/8bDg70amg32dyeZGZxiDuQmZxKLAlQjr3jGyLx+4Kkk58UO7D2QdgFIQCovuSuZESne6RG6XQ==}
    engines: {node: '>= 6.0.0'}
    dependencies:
      debug: 4.3.3
    transitivePeerDependencies:
      - supports-color
    dev: true

  /agentkeepalive/4.2.1:
    resolution: {integrity: sha512-Zn4cw2NEqd+9fiSVWMscnjyQ1a8Yfoc5oBajLeo5w+YBHgDUcEBY2hS4YpTz6iN5f/2zQiktcuM6tS8x1p9dpA==}
    engines: {node: '>= 8.0.0'}
    dependencies:
      debug: 4.3.3
      depd: 1.1.2
      humanize-ms: 1.2.1
    transitivePeerDependencies:
      - supports-color
    dev: true

  /aggregate-error/3.1.0:
    resolution: {integrity: sha512-4I7Td01quW/RpocfNayFdFVk1qSuoh0E7JrbRJ16nH01HhKFQ88INq9Sd+nd72zqRySlr9BmDA8xlEJ6vJMrYA==}
    engines: {node: '>=8'}
    dependencies:
      clean-stack: 2.2.0
      indent-string: 4.0.0
    dev: true

  /ajv/6.12.6:
    resolution: {integrity: sha512-j3fVLgvTo527anyYyJOGTYJbG+vnnQYvE0m5mmkc1TK+nxAppkCLMIL0aZ4dblVCNoGShhm+kzE4ZUykBoMg4g==}
    dependencies:
      fast-deep-equal: 3.1.3
      fast-json-stable-stringify: 2.1.0
      json-schema-traverse: 0.4.1
      uri-js: 4.4.1

  /ansi-colors/4.1.1:
    resolution: {integrity: sha512-JoX0apGbHaUJBNl6yF+p6JAFYZ666/hhCGKN5t9QFjbJQKUU/g8MNbFDbvfrgKXvI1QpZplPOnwIo99lX/AAmA==}
    engines: {node: '>=6'}

  /ansi-escapes/4.3.2:
    resolution: {integrity: sha512-gKXj5ALrKWQLsYG9jlTRmR/xKluxHV+Z9QEwNIgCfM1/uwPMCuzVVnh5mwTd+OuBZcwSIMbqssNWRm1lE51QaQ==}
    engines: {node: '>=8'}
    dependencies:
      type-fest: 0.21.3
    dev: true

  /ansi-regex/5.0.1:
    resolution: {integrity: sha512-quJQXlTSUGL2LH9SUXo8VwsY4soanhgo6LNSm84E1LBcE8s3O0wpdiRzyR9z/ZZJMlMWv37qOOb9pdJlMUEKFQ==}
    engines: {node: '>=8'}

  /ansi-styles/3.2.1:
    resolution: {integrity: sha512-VT0ZI6kZRdTh8YyJw3SMbYm/u+NqfsAxEpWO0Pf9sq8/e94WxxOpPKx9FR1FlyCtOVDNOQ+8ntlqFxiRc+r5qA==}
    engines: {node: '>=4'}
    dependencies:
      color-convert: 1.9.3

  /ansi-styles/4.3.0:
    resolution: {integrity: sha512-zbB9rCJAT1rbjiVDb2hqKFHNYLxgtk8NURxZ3IZwD3F6NtxbXZQCnnSi1Lkx+IDohdPlFp222wVALIheZJQSEg==}
    engines: {node: '>=8'}
    dependencies:
      color-convert: 2.0.1

  /ansi-styles/5.2.0:
    resolution: {integrity: sha512-Cxwpt2SfTzTtXcfOlzGEee8O+c+MmUgGrNiBcXnuWxuFJHe6a5Hz7qwhwe5OgaSYI0IJvkLqWX1ASG+cJOkEiA==}
    engines: {node: '>=10'}
    dev: true

  /anymatch/3.1.2:
    resolution: {integrity: sha512-P43ePfOAIupkguHUycrc4qJ9kz8ZiuOUijaETwX7THt0Y/GNK7v0aa8rY816xWjZ7rJdA5XdMcpVFTKMq+RvWg==}
    engines: {node: '>= 8'}
    dependencies:
      normalize-path: 3.0.0
      picomatch: 2.3.1
    dev: true

  /aproba/2.0.0:
    resolution: {integrity: sha512-lYe4Gx7QT+MKGbDsA+Z+he/Wtef0BiwDOlK/XkBrdfsh9J/jPPXbX0tE9x9cl27Tmu5gg3QUbUrQYa/y+KOHPQ==}
    dev: true

  /are-we-there-yet/3.0.0:
    resolution: {integrity: sha512-0GWpv50YSOcLXaN6/FAKY3vfRbllXWV2xvfA/oKJF8pzFhWXPV+yjhJXDBbjscDYowv7Yw1A3uigpzn5iEGTyw==}
    engines: {node: ^12.13.0 || ^14.15.0 || >=16}
    dependencies:
      delegates: 1.0.0
      readable-stream: 3.6.0
    dev: true

  /arg/5.0.1:
    resolution: {integrity: sha512-e0hDa9H2Z9AwFkk2qDlwhoMYE4eToKarchkQHovNdLTCYMHZHeRjI71crOh+dio4K6u1IcwubQqo79Ga4CyAQA==}
    dev: true

  /argparse/1.0.10:
    resolution: {integrity: sha512-o5Roy6tNG4SL/FOkCAN6RzjiakZS25RLYFrcMttJqbdd8BWrnA+fGz57iN5Pb06pvBGvl5gQ0B48dJlslXvoTg==}
    dependencies:
      sprintf-js: 1.0.3

  /argparse/2.0.1:
    resolution: {integrity: sha512-8+9WqebbFzpX9OR+Wa6O29asIogeRMzcGtAINdpMHHyAg10f05aSFVBbcEqGf/PXw1EjAZ+q2/bEBg3DvurK3Q==}

  /aria-query/4.2.2:
    resolution: {integrity: sha512-o/HelwhuKpTj/frsOsbNLNgnNGVIFsVP/SW2BSF14gVl7kAfMOJ6/8wUAUvG1R1NHKrfG+2sHZTu0yauT1qBrA==}
    engines: {node: '>=6.0'}
    dependencies:
      '@babel/runtime': 7.17.2
      '@babel/runtime-corejs3': 7.17.2

  /array-includes/3.1.4:
    resolution: {integrity: sha512-ZTNSQkmWumEbiHO2GF4GmWxYVTiQyJy2XOTa15sdQSrvKn7l+180egQMqlrMOUMCyLMD7pmyQe4mMDUT6Behrw==}
    engines: {node: '>= 0.4'}
    dependencies:
      call-bind: 1.0.2
      define-properties: 1.1.3
      es-abstract: 1.19.1
      get-intrinsic: 1.1.1
      is-string: 1.0.7

  /array-union/2.1.0:
    resolution: {integrity: sha512-HGyxoOTYUyCM6stUe6EJgnd4EoewAI7zMdfqO+kGjnlZmBDz/cR5pf8r/cR4Wq60sL/p0IkcjUEEPwS3GFrIyw==}
    engines: {node: '>=8'}

  /array.prototype.flat/1.2.5:
    resolution: {integrity: sha512-KaYU+S+ndVqyUnignHftkwc58o3uVU1jzczILJ1tN2YaIZpFIKBiP/x/j97E5MVPsaCloPbqWLB/8qCTVvT2qg==}
    engines: {node: '>= 0.4'}
    dependencies:
      call-bind: 1.0.2
      define-properties: 1.1.3
      es-abstract: 1.19.1

  /array.prototype.flatmap/1.2.5:
    resolution: {integrity: sha512-08u6rVyi1Lj7oqWbS9nUxliETrtIROT4XGTA4D/LWGten6E3ocm7cy9SIrmNHOL5XVbVuckUp3X6Xyg8/zpvHA==}
    engines: {node: '>= 0.4'}
    dependencies:
      call-bind: 1.0.2
      define-properties: 1.1.3
      es-abstract: 1.19.1

  /arrify/1.0.1:
    resolution: {integrity: sha1-iYUI2iIm84DfkEcoRWhJwVAaSw0=}
    engines: {node: '>=0.10.0'}
    dev: true

  /ast-types-flow/0.0.7:
    resolution: {integrity: sha1-9wtzXGvKGlycItmCw+Oef+ujva0=}

  /asynckit/0.4.0:
    resolution: {integrity: sha1-x57Zf380y48robyXkLzDZkdLS3k=}

  /audio-extensions/0.0.0:
    resolution: {integrity: sha1-0O7+B3+562JYmO7ZmFiQVIzx+NI=}
    engines: {node: '>=0.10.0'}
    dev: true

  /autoprefixer/10.4.2_postcss@8.4.8:
    resolution: {integrity: sha512-9fOPpHKuDW1w/0EKfRmVnxTDt8166MAnLI3mgZ1JCnhNtYWxcJ6Ud5CO/AVOZi/AvFa8DY9RTy3h3+tFBlrrdQ==}
    engines: {node: ^10 || ^12 || >=14}
    hasBin: true
    peerDependencies:
      postcss: ^8.1.0
    dependencies:
      browserslist: 4.20.0
      caniuse-lite: 1.0.30001314
      fraction.js: 4.2.0
      normalize-range: 0.1.2
      picocolors: 1.0.0
      postcss: 8.4.8
      postcss-value-parser: 4.2.0
    dev: true

  /axe-core/4.4.1:
    resolution: {integrity: sha512-gd1kmb21kwNuWr6BQz8fv6GNECPBnUasepcoLbekws23NVBLODdsClRZ+bQ8+9Uomf3Sm3+Vwn0oYG9NvwnJCw==}
    engines: {node: '>=4'}

  /axios/0.21.4:
    resolution: {integrity: sha512-ut5vewkiu8jjGBdqpM44XxjuCjq9LAKeHVmoVfHVzy8eHgxxq8SbAVQNovDA8mVi05kP0Ea/n/UzcSHcTJQfNg==}
    dependencies:
      follow-redirects: 1.14.9
    transitivePeerDependencies:
      - debug
    dev: false

  /axios/0.23.0:
    resolution: {integrity: sha512-NmvAE4i0YAv5cKq8zlDoPd1VLKAqX5oLuZKs8xkJa4qi6RGn0uhCYFjWtHHC9EM/MwOwYWOs53W+V0aqEXq1sg==}
    dependencies:
      follow-redirects: 1.14.9
    transitivePeerDependencies:
      - debug
    dev: false

  /axios/0.24.0:
    resolution: {integrity: sha512-Q6cWsys88HoPgAaFAVUb0WpPk0O8iTeisR9IMqy9G8AbO4NlpVknrnQS03zzF9PGAWgO3cgletO3VjV/P7VztA==}
    dependencies:
      follow-redirects: 1.14.9
    transitivePeerDependencies:
      - debug
    dev: false

  /axios/0.25.0:
    resolution: {integrity: sha512-cD8FOb0tRH3uuEe6+evtAbgJtfxr7ly3fQjYcMcuPlgkwVS9xboaVIpcDV+cYQe+yGykgwZCs1pzjntcGa6l5g==}
    dependencies:
      follow-redirects: 1.14.9
    transitivePeerDependencies:
      - debug

  /axios/0.26.0:
    resolution: {integrity: sha512-lKoGLMYtHvFrPVt3r+RBMp9nh34N0M8zEfCWqdWZx6phynIEhQqAdydpyBAAG211zlhX9Rgu08cOamy6XjE5Og==}
    dependencies:
      follow-redirects: 1.14.9
    transitivePeerDependencies:
      - debug
    dev: true

  /axobject-query/2.2.0:
    resolution: {integrity: sha512-Td525n+iPOOyUQIeBfcASuG6uJsDOITl7Mds5gFyerkWiX7qhUTdYUBlSgNMyVqtSJqwpt1kXGLdUt6SykLMRA==}

  /babel-jest/27.5.1_@babel+core@7.17.5:
    resolution: {integrity: sha512-cdQ5dXjGRd0IBRATiQ4mZGlGlRE8kJpjPOixdNRdT+m3UcNqmYWN6rK6nvtXYfY3D76cb8s/O1Ss8ea24PIwcg==}
    engines: {node: ^10.13.0 || ^12.13.0 || ^14.15.0 || >=15.0.0}
    peerDependencies:
      '@babel/core': ^7.8.0
    dependencies:
      '@babel/core': 7.17.5
      '@jest/transform': 27.5.1
      '@jest/types': 27.5.1
      '@types/babel__core': 7.1.18
      babel-plugin-istanbul: 6.1.1
      babel-preset-jest: 27.5.1_@babel+core@7.17.5
      chalk: 4.1.2
      graceful-fs: 4.2.9
      slash: 3.0.0
    transitivePeerDependencies:
      - supports-color
    dev: true

  /babel-plugin-apply-mdx-type-prop/1.6.22_@babel+core@7.12.9:
    resolution: {integrity: sha512-VefL+8o+F/DfK24lPZMtJctrCVOfgbqLAGZSkxwhazQv4VxPg3Za/i40fu22KR2m8eEda+IfSOlPLUSIiLcnCQ==}
    peerDependencies:
      '@babel/core': ^7.11.6
    dependencies:
      '@babel/core': 7.12.9
      '@babel/helper-plugin-utils': 7.10.4
      '@mdx-js/util': 1.6.22
    dev: false

  /babel-plugin-dynamic-import-node/2.3.3:
    resolution: {integrity: sha512-jZVI+s9Zg3IqA/kdi0i6UDCybUI3aSBLnglhYbSSjKlV7yF1F/5LWv8MakQmvYpnbJDS6fcBL2KzHSxNCMtWSQ==}
    dependencies:
      object.assign: 4.1.2
    dev: true

  /babel-plugin-extract-import-names/1.6.22:
    resolution: {integrity: sha512-yJ9BsJaISua7d8zNT7oRG1ZLBJCIdZ4PZqmH8qa9N5AK01ifk3fnkc98AXhtzE7UkfCsEumvoQWgoYLhOnJ7jQ==}
    dependencies:
      '@babel/helper-plugin-utils': 7.10.4
    dev: false

  /babel-plugin-istanbul/6.1.1:
    resolution: {integrity: sha512-Y1IQok9821cC9onCx5otgFfRm7Lm+I+wwxOx738M/WLPZ9Q42m4IG5W0FNX8WLL2gYMZo3JkuXIH2DOpWM+qwA==}
    engines: {node: '>=8'}
    dependencies:
      '@babel/helper-plugin-utils': 7.16.7
      '@istanbuljs/load-nyc-config': 1.1.0
      '@istanbuljs/schema': 0.1.3
      istanbul-lib-instrument: 5.1.0
      test-exclude: 6.0.0
    transitivePeerDependencies:
      - supports-color
    dev: true

  /babel-plugin-jest-hoist/27.5.1:
    resolution: {integrity: sha512-50wCwD5EMNW4aRpOwtqzyZHIewTYNxLA4nhB+09d8BIssfNfzBRhkBIHiaPv1Si226TQSvp8gxAJm2iY2qs2hQ==}
    engines: {node: ^10.13.0 || ^12.13.0 || ^14.15.0 || >=15.0.0}
    dependencies:
      '@babel/template': 7.16.7
      '@babel/types': 7.17.0
      '@types/babel__core': 7.1.18
      '@types/babel__traverse': 7.14.2
    dev: true

  /babel-plugin-macros/3.1.0:
    resolution: {integrity: sha512-Cg7TFGpIr01vOQNODXOOaGz2NpCU5gl8x1qJFbb6hbZxR7XrcE2vtbAsTAbJ7/xwJtUuJEw8K8Zr/AE0LHlesg==}
    engines: {node: '>=10', npm: '>=6'}
    dependencies:
      '@babel/runtime': 7.17.2
      cosmiconfig: 7.0.1
      resolve: 1.22.0
    dev: true

  /babel-plugin-polyfill-corejs2/0.3.1_@babel+core@7.17.5:
    resolution: {integrity: sha512-v7/T6EQcNfVLfcN2X8Lulb7DjprieyLWJK/zOWH5DUYcAgex9sP3h25Q+DLsX9TloXe3y1O8l2q2Jv9q8UVB9w==}
    peerDependencies:
      '@babel/core': ^7.0.0-0
    dependencies:
      '@babel/compat-data': 7.17.0
      '@babel/core': 7.17.5
      '@babel/helper-define-polyfill-provider': 0.3.1_@babel+core@7.17.5
      semver: 6.3.0
    transitivePeerDependencies:
      - supports-color
    dev: true

  /babel-plugin-polyfill-corejs3/0.5.2_@babel+core@7.17.5:
    resolution: {integrity: sha512-G3uJih0XWiID451fpeFaYGVuxHEjzKTHtc9uGFEjR6hHrvNzeS/PX+LLLcetJcytsB5m4j+K3o/EpXJNb/5IEQ==}
    peerDependencies:
      '@babel/core': ^7.0.0-0
    dependencies:
      '@babel/core': 7.17.5
      '@babel/helper-define-polyfill-provider': 0.3.1_@babel+core@7.17.5
      core-js-compat: 3.21.1
    transitivePeerDependencies:
      - supports-color
    dev: true

  /babel-plugin-polyfill-regenerator/0.3.1_@babel+core@7.17.5:
    resolution: {integrity: sha512-Y2B06tvgHYt1x0yz17jGkGeeMr5FeKUu+ASJ+N6nB5lQ8Dapfg42i0OVrf8PNGJ3zKL4A23snMi1IRwrqqND7A==}
    peerDependencies:
      '@babel/core': ^7.0.0-0
    dependencies:
      '@babel/core': 7.17.5
      '@babel/helper-define-polyfill-provider': 0.3.1_@babel+core@7.17.5
    transitivePeerDependencies:
      - supports-color
    dev: true

  /babel-plugin-transform-react-remove-prop-types/0.4.24:
    resolution: {integrity: sha512-eqj0hVcJUR57/Ug2zE1Yswsw4LhuqqHhD+8v120T1cl3kjg76QwtyBrdIk4WVwK+lAhBJVYCd/v+4nc4y+8JsA==}
    dev: true

  /babel-preset-current-node-syntax/1.0.1_@babel+core@7.17.5:
    resolution: {integrity: sha512-M7LQ0bxarkxQoN+vz5aJPsLBn77n8QgTFmo8WK0/44auK2xlCXrYcUxHFxgU7qW5Yzw/CjmLRK2uJzaCd7LvqQ==}
    peerDependencies:
      '@babel/core': ^7.0.0
    dependencies:
      '@babel/core': 7.17.5
      '@babel/plugin-syntax-async-generators': 7.8.4_@babel+core@7.17.5
      '@babel/plugin-syntax-bigint': 7.8.3_@babel+core@7.17.5
      '@babel/plugin-syntax-class-properties': 7.12.13_@babel+core@7.17.5
      '@babel/plugin-syntax-import-meta': 7.10.4_@babel+core@7.17.5
      '@babel/plugin-syntax-json-strings': 7.8.3_@babel+core@7.17.5
      '@babel/plugin-syntax-logical-assignment-operators': 7.10.4_@babel+core@7.17.5
      '@babel/plugin-syntax-nullish-coalescing-operator': 7.8.3_@babel+core@7.17.5
      '@babel/plugin-syntax-numeric-separator': 7.10.4_@babel+core@7.17.5
      '@babel/plugin-syntax-object-rest-spread': 7.8.3_@babel+core@7.17.5
      '@babel/plugin-syntax-optional-catch-binding': 7.8.3_@babel+core@7.17.5
      '@babel/plugin-syntax-optional-chaining': 7.8.3_@babel+core@7.17.5
      '@babel/plugin-syntax-top-level-await': 7.14.5_@babel+core@7.17.5
    dev: true

  /babel-preset-jest/27.5.1_@babel+core@7.17.5:
    resolution: {integrity: sha512-Nptf2FzlPCWYuJg41HBqXVT8ym6bXOevuCTbhxlUpjwtysGaIWFvDEjp4y+G7fl13FgOdjs7P/DmErqH7da0Ag==}
    engines: {node: ^10.13.0 || ^12.13.0 || ^14.15.0 || >=15.0.0}
    peerDependencies:
      '@babel/core': ^7.0.0
    dependencies:
      '@babel/core': 7.17.5
      babel-plugin-jest-hoist: 27.5.1
      babel-preset-current-node-syntax: 1.0.1_@babel+core@7.17.5
    dev: true

  /babel-preset-react-app/10.0.1:
    resolution: {integrity: sha512-b0D9IZ1WhhCWkrTXyFuIIgqGzSkRIH5D5AmB0bXbzYAB1OBAwHcUeyWW2LorutLWF5btNo/N7r/cIdmvvKJlYg==}
    dependencies:
      '@babel/core': 7.17.5
      '@babel/plugin-proposal-class-properties': 7.16.7_@babel+core@7.17.5
      '@babel/plugin-proposal-decorators': 7.17.2_@babel+core@7.17.5
      '@babel/plugin-proposal-nullish-coalescing-operator': 7.16.7_@babel+core@7.17.5
      '@babel/plugin-proposal-numeric-separator': 7.16.7_@babel+core@7.17.5
      '@babel/plugin-proposal-optional-chaining': 7.16.7_@babel+core@7.17.5
      '@babel/plugin-proposal-private-methods': 7.16.11_@babel+core@7.17.5
      '@babel/plugin-transform-flow-strip-types': 7.16.7_@babel+core@7.17.5
      '@babel/plugin-transform-react-display-name': 7.16.7_@babel+core@7.17.5
      '@babel/plugin-transform-runtime': 7.17.0_@babel+core@7.17.5
      '@babel/preset-env': 7.16.11_@babel+core@7.17.5
      '@babel/preset-react': 7.16.7_@babel+core@7.17.5
      '@babel/preset-typescript': 7.16.7_@babel+core@7.17.5
      '@babel/runtime': 7.17.2
      babel-plugin-macros: 3.1.0
      babel-plugin-transform-react-remove-prop-types: 0.4.24
    transitivePeerDependencies:
      - supports-color
    dev: true

  /backo2/1.0.2:
    resolution: {integrity: sha1-MasayLEpNjRj41s+u2n038+6eUc=}
    dev: false

  /bail/1.0.5:
    resolution: {integrity: sha512-xFbRxM1tahm08yHBP16MMjVUAvDaBMD38zsM9EMAUN61omwLmKlOpB/Zku5QkjZ8TZ4vn53pj+t518cH0S03RQ==}
    dev: false

  /balanced-match/1.0.2:
    resolution: {integrity: sha512-3oSeUO0TMV67hN1AmbXsK4yaqU7tjiHlbxRDZOpH0KW9+CeX4bRAaX0Anxt0tx2MrpRpWwQaPwIlISEJhYU5Pw==}

  /better-path-resolve/1.0.0:
    resolution: {integrity: sha512-pbnl5XzGBdrFU/wT4jqmJVPn2B6UHPBOhzMQkY/SPUPB6QtUXtmBHBIwCbXJol93mOpGMnQyP/+BB19q04xj7g==}
    engines: {node: '>=4'}
    dependencies:
      is-windows: 1.0.2
    dev: true

  /big-integer/1.6.51:
    resolution: {integrity: sha512-GPEid2Y9QU1Exl1rpO9B2IPJGHPSupF5GnVIP0blYvNOMer2bTvSWs1jGOUg04hTmu67nmLsQ9TBo1puaotBHg==}
    engines: {node: '>=0.6'}
    dev: false

  /binary-extensions/2.2.0:
    resolution: {integrity: sha512-jDctJ/IVQbZoJykoeHbhXpOlNBqGNcwXJKJog42E5HDPUwQTSdjCHdihjj0DlnheQ7blbT6dHOafNAiS8ooQKA==}
    engines: {node: '>=8'}
    dev: true

  /boolbase/1.0.0:
    resolution: {integrity: sha1-aN/1++YMUes3cl6p4+0xDcwed24=}
    dev: true

  /brace-expansion/1.1.11:
    resolution: {integrity: sha512-iCuPHDFgrHX7H2vEI/5xpz07zSHB00TpugqhmYtVmMO6518mCuRMoOYFldEBl0g187ufozdaHgWKcYFb61qGiA==}
    dependencies:
      balanced-match: 1.0.2
      concat-map: 0.0.1

  /braces/3.0.2:
    resolution: {integrity: sha512-b8um+L1RzM3WDSzvhm6gIz1yfTbBt6YTlcEKAvsmqCZZFw46z626lVj9j1yEPW33H5H+lBQpZMP1k8l+78Ha0A==}
    engines: {node: '>=8'}
    dependencies:
      fill-range: 7.0.1

  /breakword/1.0.5:
    resolution: {integrity: sha512-ex5W9DoOQ/LUEU3PMdLs9ua/CYZl1678NUkKOdUSi8Aw5F1idieaiRURCBFJCwVcrD1J8Iy3vfWSloaMwO2qFg==}
    dependencies:
      wcwidth: 1.0.1
    dev: true

  /broadcast-channel/4.10.0:
    resolution: {integrity: sha512-hOUh312XyHk6JTVyX9cyXaH1UYs+2gHVtnW16oQAu9FL7ALcXGXc/YoJWqlkV8vUn14URQPMmRi4A9q4UrwVEQ==}
    dependencies:
      '@babel/runtime': 7.17.2
      detect-node: 2.1.0
      microseconds: 0.2.0
      nano-time: 1.0.0
      oblivious-set: 1.0.0
      p-queue: 6.6.2
      rimraf: 3.0.2
      unload: 2.3.1
    dev: false

  /browser-process-hrtime/1.0.0:
    resolution: {integrity: sha512-9o5UecI3GhkpM6DrXr69PblIuWxPKk9Y0jHBRhdocZ2y7YECBFCsHm79Pr3OyR2AvjhDkabFJaDJMYRazHgsow==}
    dev: true

  /browserslist/4.20.0:
    resolution: {integrity: sha512-bnpOoa+DownbciXj0jVGENf8VYQnE2LNWomhYuCsMmmx9Jd9lwq0WXODuwpSsp8AVdKM2/HorrzxAfbKvWTByQ==}
    engines: {node: ^6 || ^7 || ^8 || ^9 || ^10 || ^11 || ^12 || >=13.7}
    hasBin: true
    dependencies:
      caniuse-lite: 1.0.30001314
      electron-to-chromium: 1.4.80
      escalade: 3.1.1
      node-releases: 2.0.2
      picocolors: 1.0.0
    dev: true

  /bs-logger/0.2.6:
    resolution: {integrity: sha512-pd8DCoxmbgc7hyPKOvxtqNcjYoOsABPQdcCUjGp3d42VR2CX1ORhk2A87oqqu5R1kk+76nsxZupkmyd+MVtCog==}
    engines: {node: '>= 6'}
    dependencies:
      fast-json-stable-stringify: 2.1.0
    dev: true

  /bser/2.1.1:
    resolution: {integrity: sha512-gQxTNE/GAfIIrmHLUE3oJyp5FO6HRBfhjnw4/wMmA63ZGDJnWBmgY/lyQBpnDUkGmAhbSe39tx2d/iTOAfglwQ==}
    dependencies:
      node-int64: 0.4.0
    dev: true

  /buffer-from/1.1.2:
    resolution: {integrity: sha512-E+XQCRwSbaaiChtv6k6Dwgc+bx+Bs6vuKJHHl5kox/BaKbhiXzqQOwK4cO22yElGp2OCmjwVhT3HmxgyPGnJfQ==}
    dev: true

  /bytes/3.1.2:
    resolution: {integrity: sha512-/Nf7TyzTx6S3yRJObOAV7956r8cr2+Oj8AC5dt8wSP3BQAoeX58NoHyCU8P8zGkNXStjTSi6fzO6F0pBdcYbEg==}
    engines: {node: '>= 0.8'}
    dev: true

  /cacache/15.3.0:
    resolution: {integrity: sha512-VVdYzXEn+cnbXpFgWs5hTT7OScegHVmLhJIR8Ufqk3iFD6A6j5iSX1KuBTfNEv4tdJWE2PzA6IVFtcLC7fN9wQ==}
    engines: {node: '>= 10'}
    dependencies:
      '@npmcli/fs': 1.1.1
      '@npmcli/move-file': 1.1.2
      chownr: 2.0.0
      fs-minipass: 2.1.0
      glob: 7.2.0
      infer-owner: 1.0.4
      lru-cache: 6.0.0
      minipass: 3.1.6
      minipass-collect: 1.0.2
      minipass-flush: 1.0.5
      minipass-pipeline: 1.2.4
      mkdirp: 1.0.4
      p-map: 4.0.0
      promise-inflight: 1.0.1
      rimraf: 3.0.2
      ssri: 8.0.1
      tar: 6.1.11
      unique-filename: 1.1.1
    dev: true

  /call-bind/1.0.2:
    resolution: {integrity: sha512-7O+FbCihrB5WGbFYesctwmTKae6rOiIzmz1icreWJ+0aA7LJfuqhEso2T9ncpcFtzMQtzXf2QGGueWJGTYsqrA==}
    dependencies:
      function-bind: 1.1.1
      get-intrinsic: 1.1.1

  /callsites/3.1.0:
    resolution: {integrity: sha512-P8BjAsXvZS+VIDUI11hHCQEv74YT67YUi5JJFNWIqL235sBmjX4+qx9Muvls5ivyNENctx46xQLQ3aTuE7ssaQ==}
    engines: {node: '>=6'}

  /camelcase-css/2.0.1:
    resolution: {integrity: sha512-QOSvevhslijgYwRx6Rv7zKdMF8lbRmx+uQGx2+vDc+KI/eBnsy9kit5aj23AgGu3pa4t9AgwbnXWqS+iOY+2aA==}
    engines: {node: '>= 6'}

  /camelcase-keys/6.2.2:
    resolution: {integrity: sha512-YrwaA0vEKazPBkn0ipTiMpSajYDSe+KjQfrjhcBMxJt/znbvlHd8Pw/Vamaz5EB4Wfhs3SUR3Z9mwRu/P3s3Yg==}
    engines: {node: '>=8'}
    dependencies:
      camelcase: 5.3.1
      map-obj: 4.3.0
      quick-lru: 4.0.1
    dev: true

  /camelcase/5.3.1:
    resolution: {integrity: sha512-L28STB170nwWS63UjtlEOE3dldQApaJXZkOI1uMFfzf3rRuPegHaHesyee+YxQ+W6SvRDQV6UrdOdRiR153wJg==}
    engines: {node: '>=6'}
    dev: true

  /camelcase/6.3.0:
    resolution: {integrity: sha512-Gmy6FhYlCY7uOElZUSbxo2UCDH8owEk996gkbrpsgGtrJLM3J7jGxl9Ic7Qwwj4ivOE5AWZWRMecDdF7hqGjFA==}
    engines: {node: '>=10'}
    dev: true

  /caniuse-lite/1.0.30001314:
    resolution: {integrity: sha512-0zaSO+TnCHtHJIbpLroX7nsD+vYuOVjl3uzFbJO1wMVbuveJA0RK2WcQA9ZUIOiO0/ArMiMgHJLxfEZhQiC0kw==}

  /ccount/1.1.0:
    resolution: {integrity: sha512-vlNK021QdI7PNeiUh/lKkC/mNHHfV0m/Ad5JoI0TYtlBnJAslM/JIkm/tGC88bkLIwO6OQ5uV6ztS6kVAtCDlg==}
    dev: false

  /chalk/2.4.2:
    resolution: {integrity: sha512-Mti+f9lpJNcwF4tWV8/OrTTtF1gZi+f8FqlyAdouralcFWFQWF2+NgCHShjkCb+IFBLq9buZwE1xckQU4peSuQ==}
    engines: {node: '>=4'}
    dependencies:
      ansi-styles: 3.2.1
      escape-string-regexp: 1.0.5
      supports-color: 5.5.0

  /chalk/3.0.0:
    resolution: {integrity: sha512-4D3B6Wf41KOYRFdszmDqMCGq5VV/uMAB273JILmO+3jAlh8X4qDtdtgCR3fxtbLEMzSx22QdhnDcJvu2u1fVwg==}
    engines: {node: '>=8'}
    dependencies:
      ansi-styles: 4.3.0
      supports-color: 7.2.0
    dev: true

  /chalk/4.1.2:
    resolution: {integrity: sha512-oKnbhFyRIXpUuez8iBMmyEa4nbj4IOQyuhc/wy9kY7/WVPcwIO9VA668Pu8RkO7+0G76SLROeyw9CpQ061i4mA==}
    engines: {node: '>=10'}
    dependencies:
      ansi-styles: 4.3.0
      supports-color: 7.2.0

  /char-regex/1.0.2:
    resolution: {integrity: sha512-kWWXztvZ5SBQV+eRgKFeh8q5sLuZY2+8WUIzlxWVTg+oGwY14qylx1KbKzHd8P6ZYkAg0xyIDU9JMHhyJMZ1jw==}
    engines: {node: '>=10'}
    dev: true

  /character-entities-legacy/1.1.4:
    resolution: {integrity: sha512-3Xnr+7ZFS1uxeiUDvV02wQ+QDbc55o97tIV5zHScSPJpcLm/r0DFPcoY3tYRp+VZukxuMeKgXYmsXQHO05zQeA==}
    dev: false

  /character-entities/1.2.4:
    resolution: {integrity: sha512-iBMyeEHxfVnIakwOuDXpVkc54HijNgCyQB2w0VfGQThle6NXn50zU6V/u+LDhxHcDUPojn6Kpga3PTAD8W1bQw==}
    dev: false

  /character-reference-invalid/1.1.4:
    resolution: {integrity: sha512-mKKUkUbhPpQlCOfIuZkvSEgktjPFIsZKRRbC6KWVEMvlzblj3i3asQv5ODsrwt0N3pHAEvjP8KTQPHkp0+6jOg==}
    dev: false

  /charcodes/0.2.0:
    resolution: {integrity: sha512-Y4kiDb+AM4Ecy58YkuZrrSRJBDQdQ2L+NyS1vHHFtNtUjgutcZfx3yp1dAONI/oPaPmyGfCLx5CxL+zauIMyKQ==}
    engines: {node: '>=6'}
    dev: true

  /chardet/0.7.0:
    resolution: {integrity: sha512-mT8iDcrh03qDGRRmoA2hmBJnxpllMR+0/0qlzjqZES6NdiWDcZkCNAk4rPFZ9Q85r27unkiNNg8ZOiwZXBHwcA==}
    dev: true

  /cheerio-select/1.5.0:
    resolution: {integrity: sha512-qocaHPv5ypefh6YNxvnbABM07KMxExbtbfuJoIie3iZXX1ERwYmJcIiRrr9H05ucQP1k28dav8rpdDgjQd8drg==}
    dependencies:
      css-select: 4.2.1
      css-what: 5.1.0
      domelementtype: 2.2.0
      domhandler: 4.3.0
      domutils: 2.8.0
    dev: true

  /cheerio/1.0.0-rc.10:
    resolution: {integrity: sha512-g0J0q/O6mW8z5zxQ3A8E8J1hUgp4SMOvEoW/x84OwyHKe/Zccz83PVT4y5Crcr530FV6NgmKI1qvGTKVl9XXVw==}
    engines: {node: '>= 6'}
    dependencies:
      cheerio-select: 1.5.0
      dom-serializer: 1.3.2
      domhandler: 4.3.0
      htmlparser2: 6.1.0
      parse5: 6.0.1
      parse5-htmlparser2-tree-adapter: 6.0.1
      tslib: 2.3.1
    dev: true

  /chokidar/3.5.3:
    resolution: {integrity: sha512-Dr3sfKRP6oTcjf2JmUmFJfeVMvXBdegxB0iVQ5eb2V10uFJUCAS8OByZdVAyVb8xXNz3GjjTgj9kLWsZTqE6kw==}
    engines: {node: '>= 8.10.0'}
    dependencies:
      anymatch: 3.1.2
      braces: 3.0.2
      glob-parent: 5.1.2
      is-binary-path: 2.1.0
      is-glob: 4.0.3
      normalize-path: 3.0.0
      readdirp: 3.6.0
    optionalDependencies:
      fsevents: 2.3.2
    dev: true

  /chownr/2.0.0:
    resolution: {integrity: sha512-bIomtDF5KGpdogkLd9VspvFzk9KfpyyGlS8YFVZl7TGPBHL5snIOnxeshwVgPteQ9b4Eydl+pVbIyE1DcvCWgQ==}
    engines: {node: '>=10'}
    dev: true

  /chrono-node/2.3.6:
    resolution: {integrity: sha512-nWvpNZJXCfxHs5IfQEXqSYKiLFpz2PHB7SUdc8La2sjoG0S4ifDYLrpICrs/PsSCkZxN+AfVQq11Vd2ex5umjw==}
    dependencies:
      dayjs: 1.10.8
    dev: true

  /ci-info/3.3.0:
    resolution: {integrity: sha512-riT/3vI5YpVH6/qomlDnJow6TBee2PBKSEpx3O32EGPYbWGIRsIlGRms3Sm74wYE1JMo8RnO04Hb12+v1J5ICw==}
    dev: true

  /cjs-module-lexer/1.2.2:
    resolution: {integrity: sha512-cOU9usZw8/dXIXKtwa8pM0OTJQuJkxMN6w30csNRUerHfeQ5R6U3kkU/FtJeIf3M202OHfY2U8ccInBG7/xogA==}
    dev: true

  /classnames/2.3.1:
    resolution: {integrity: sha512-OlQdbZ7gLfGarSqxesMesDa5uz7KFbID8Kpq/SxIoNGDqY8lSYs0D+hhtBXhcdB3rcbXArFr7vlHheLk1voeNA==}
    dev: false

  /clean-stack/2.2.0:
    resolution: {integrity: sha512-4diC9HaTE+KRAMWhDhrGOECgWZxoevMc5TlkObMqNSsVU62PYzXZ/SMTjzyGAFF1YusgxGcSWTEXBhp0CPwQ1A==}
    engines: {node: '>=6'}
    dev: true

  /cliui/6.0.0:
    resolution: {integrity: sha512-t6wbgtoCXvAzst7QgXxJYqPt0usEfbgQdftEPbLL/cvv6HPE5VgvqCuAIDR0NgU52ds6rFwqrgakNLrHEjCbrQ==}
    dependencies:
      string-width: 4.2.3
      strip-ansi: 6.0.1
      wrap-ansi: 6.2.0
    dev: true

  /cliui/7.0.4:
    resolution: {integrity: sha512-OcRE68cOsVMXp1Yvonl/fzkQOyjLSu/8bhPDfQt0e0/Eb283TKP20Fs2MqoPsr9SwA595rRCA+QMzYc9nBP+JQ==}
    dependencies:
      string-width: 4.2.3
      strip-ansi: 6.0.1
      wrap-ansi: 7.0.0
    dev: true

  /clone/1.0.4:
    resolution: {integrity: sha1-2jCcwmPfFZlMaIypAheco8fNfH4=}
    engines: {node: '>=0.8'}
    dev: true

  /clsx/1.1.1:
    resolution: {integrity: sha512-6/bPho624p3S2pMyvP5kKBPXnI3ufHLObBFCfgx+LkeR5lg2XYy2hqZqUf45ypD8COn2bhgGJSUE+l5dhNBieA==}
    engines: {node: '>=6'}
    dev: false

  /co/4.6.0:
    resolution: {integrity: sha1-bqa989hTrlTMuOR7+gvz+QMfsYQ=}
    engines: {iojs: '>= 1.0.0', node: '>= 0.12.0'}
    dev: true

  /code-block-writer/11.0.0:
    resolution: {integrity: sha512-GEqWvEWWsOvER+g9keO4ohFoD3ymwyCnqY3hoTr7GZipYFwEhMHJw+TtV0rfgRhNImM6QWZGO2XYjlJVyYT62w==}
    dependencies:
      tslib: 2.3.1
    dev: true

  /collapse-white-space/1.0.6:
    resolution: {integrity: sha512-jEovNnrhMuqyCcjfEJA56v0Xq8SkIoPKDyaHahwo3POf4qcSXqMYuwNcOTzp74vTsR9Tn08z4MxWqAhcekogkQ==}
    dev: false

  /collect-v8-coverage/1.0.1:
    resolution: {integrity: sha512-iBPtljfCNcTKNAto0KEtDfZ3qzjJvqE3aTGZsbhjSBlorqpXJlaWWtPO35D+ZImoC3KWejX64o+yPGxhWSTzfg==}
    dev: true

  /color-convert/1.9.3:
    resolution: {integrity: sha512-QfAUtd+vFdAtFQcC8CCyYt1fYWxSqAiK2cSD6zDB8N3cpsEBAvRxp9zOGg6G/SHHJYAT88/az/IuDGALsNVbGg==}
    dependencies:
      color-name: 1.1.3

  /color-convert/2.0.1:
    resolution: {integrity: sha512-RRECPsj7iu/xb5oKYcsFHSppFNnsj/52OVTRKb4zP5onXwVF3zVmmToNcOfGC+CRDpfK/U584fMg38ZHCaElKQ==}
    engines: {node: '>=7.0.0'}
    dependencies:
      color-name: 1.1.4

  /color-name/1.1.3:
    resolution: {integrity: sha1-p9BVi9icQveV3UIyj3QIMcpTvCU=}

  /color-name/1.1.4:
    resolution: {integrity: sha512-dOy+3AuW3a2wNbZHIuMZpTcgjGuLU/uBL/ubcZF9OXbDo8ff4O8yVp5Bf0efS8uEoYo5q4Fx7dY9OgQGXgAsQA==}

  /color-string/1.9.0:
    resolution: {integrity: sha512-9Mrz2AQLefkH1UvASKj6v6hj/7eWgjnT/cVsR8CumieLoT+g900exWeNogqtweI8dxloXN9BDQTYro1oWu/5CQ==}
    dependencies:
      color-name: 1.1.4
      simple-swizzle: 0.2.2
    dev: true

  /color-support/1.1.3:
    resolution: {integrity: sha512-qiBjkpbMLO/HL68y+lh4q0/O1MZFj2RX6X/KmMa3+gJD3z+WwI1ZzDHysvqHGS3mP6mznPckpXmw1nI9cJjyRg==}
    hasBin: true
    dev: true

  /color/4.2.1:
    resolution: {integrity: sha512-MFJr0uY4RvTQUKvPq7dh9grVOTYSFeXja2mBXioCGjnjJoXrAp9jJ1NQTDR73c9nwBSAQiNKloKl5zq9WB9UPw==}
    engines: {node: '>=12.5.0'}
    dependencies:
      color-convert: 2.0.1
      color-string: 1.9.0
    dev: true

  /combined-stream/1.0.8:
    resolution: {integrity: sha512-FQN4MRfuJeHf7cBbBMJFXhKSDq+2kAArBlmRBvcvFE5BB1HZKXtSFASDhdlz9zOYwxh8lDdnvmMOe/+5cdoEdg==}
    engines: {node: '>= 0.8'}
    dependencies:
      delayed-stream: 1.0.0

  /comma-separated-tokens/1.0.8:
    resolution: {integrity: sha512-GHuDRO12Sypu2cV70d1dkA2EUmXHgntrzbpvOB+Qy+49ypNfGgFQIC2fhhXbnyrJRynDCAARsT7Ou0M6hirpfw==}
    dev: false

  /commander/2.20.3:
    resolution: {integrity: sha512-GpVkmM8vF2vQUkj2LvZmD35JxeJOLCwJ9cUkugyk2nuhbv3+mJvpLYYt+0+USMxE+oj+ey/lJEnhZw75x/OMcQ==}
    dev: false

  /commander/7.2.0:
    resolution: {integrity: sha512-QrWXB+ZQSVPmIWIhtEO9H+gwHaMGYiF5ChvoJ+K9ZGHG/sVsa6yiesAD1GC/x46sET00Xlwo1u49RVVVzvcSkw==}
    engines: {node: '>= 10'}
    dev: false

  /commander/8.3.0:
    resolution: {integrity: sha512-OkTL9umf+He2DZkUq8f8J9of7yL6RJKI24dVITBmNfZBmri9zYZQrKkuXiKhyfPSu8tUhnVBB1iKXevvnlR4Ww==}
    engines: {node: '>= 12'}
    dev: true

  /component-emitter/1.3.0:
    resolution: {integrity: sha512-Rd3se6QB+sO1TwqZjscQrurpEPIfO0/yYnSin6Q/rD3mOutHvUrCAhJub3r90uNb+SESBuE0QYoB90YdfatsRg==}
    dev: false

  /concat-map/0.0.1:
    resolution: {integrity: sha1-2Klr13/Wjfd5OnMDajug1UBdR3s=}

  /condense-whitespace/2.0.0:
    resolution: {integrity: sha512-Ath9o58/0rxZXbyoy3zZgrVMoIemi30sukG/btuMKCLyqfQt3dNOWc9N3EHEMa2Q3i0tXQPDJluYFLwy7pJuQw==}
    engines: {node: '>=8'}
    dev: true

  /confusing-browser-globals/1.0.11:
    resolution: {integrity: sha512-JsPKdmh8ZkmnHxDk55FZ1TqVLvEQTvoByJZRN9jzI0UjxK/QgAmsphz7PGtqgPieQZ/CQcHWXCR7ATDNhGe+YA==}
    dev: true

  /console-control-strings/1.1.0:
    resolution: {integrity: sha1-PXz0Rk22RG6mRL9LOVB/mFEAjo4=}
    dev: true

  /convert-source-map/1.8.0:
    resolution: {integrity: sha512-+OQdjP49zViI/6i7nIJpA8rAl4sV/JdPfU9nZs3VqOwGIgizICvuN2ru6fMd+4llL0tar18UYJXfZ/TWtmhUjA==}
    dependencies:
      safe-buffer: 5.1.2

  /cookiejar/2.1.3:
    resolution: {integrity: sha512-JxbCBUdrfr6AQjOXrxoTvAMJO4HBTUIlBzslcJPAz+/KT8yk53fXun51u+RenNYvad/+Vc2DIz5o9UxlCDymFQ==}
    dev: false

  /cookies/0.8.0:
    resolution: {integrity: sha512-8aPsApQfebXnuI+537McwYsDtjVxGm8gTIzQI3FDW6t5t/DAhERxtnbEPN/8RX+uZthoz4eCOgloXaE5cYyNow==}
    engines: {node: '>= 0.8'}
    dependencies:
      depd: 2.0.0
      keygrip: 1.1.0
    dev: false

  /core-js-compat/3.21.1:
    resolution: {integrity: sha512-gbgX5AUvMb8gwxC7FLVWYT7Kkgu/y7+h/h1X43yJkNqhlK2fuYyQimqvKGNZFAY6CKii/GFKJ2cp/1/42TN36g==}
    dependencies:
      browserslist: 4.20.0
      semver: 7.0.0
    dev: true

  /core-js-pure/3.21.1:
    resolution: {integrity: sha512-12VZfFIu+wyVbBebyHmRTuEE/tZrB4tJToWcwAMcsp3h4+sHR+fMJWbKpYiCRWlhFBq+KNyO8rIV9rTkeVmznQ==}
    requiresBuild: true

  /core-util-is/1.0.3:
    resolution: {integrity: sha512-ZQBvi1DcpJ4GDqanjucZ2Hj3wEO5pZDS89BWbkcrvdxksJorwUDDZamX9ldFkp9aw2lmBDLgkObEA4DWNJ9FYQ==}
    dev: false

  /cosmiconfig/7.0.1:
    resolution: {integrity: sha512-a1YWNUV2HwGimB7dU2s1wUMurNKjpx60HxBB6xUM8Re+2s1g1IIfJvFR0/iCF+XHdE0GMTKTuLR32UQff4TEyQ==}
    engines: {node: '>=10'}
    dependencies:
      '@types/parse-json': 4.0.0
      import-fresh: 3.3.0
      parse-json: 5.2.0
      path-type: 4.0.0
      yaml: 1.10.2
    dev: true

  /cross-spawn/5.1.0:
    resolution: {integrity: sha1-6L0O/uWPz/b4+UUQoKVUu/ojVEk=}
    dependencies:
      lru-cache: 4.1.5
      shebang-command: 1.2.0
      which: 1.3.1
    dev: true

  /cross-spawn/6.0.5:
    resolution: {integrity: sha512-eTVLrBSt7fjbDygz805pMnstIs2VTBNkRm0qxZd+M7A5XDdxVRWO5MxGBXZhjY4cqLYLdtrGqRf8mBPmzwSpWQ==}
    engines: {node: '>=4.8'}
    dependencies:
      nice-try: 1.0.5
      path-key: 2.0.1
      semver: 5.7.1
      shebang-command: 1.2.0
      which: 1.3.1
    dev: true

  /cross-spawn/7.0.3:
    resolution: {integrity: sha512-iRDPJKUPVEND7dHPO8rkbOnPpyDygcDFtWjpeWNCgy8WP2rXcxXL8TskReQl6OrB2G7+UJrags1q15Fudc7G6w==}
    engines: {node: '>= 8'}
    dependencies:
      path-key: 3.1.1
      shebang-command: 2.0.0
      which: 2.0.2

  /css-color-names/0.0.4:
    resolution: {integrity: sha1-gIrcLnnPhHOAabZGyyDsJ762KeA=}
    dev: true

  /css-select/4.2.1:
    resolution: {integrity: sha512-/aUslKhzkTNCQUB2qTX84lVmfia9NyjP3WpDGtj/WxhwBzWBYUV3DgUpurHTme8UTPcPlAD1DJ+b0nN/t50zDQ==}
    dependencies:
      boolbase: 1.0.0
      css-what: 5.1.0
      domhandler: 4.3.0
      domutils: 2.8.0
      nth-check: 2.0.1
    dev: true

  /css-unit-converter/1.1.2:
    resolution: {integrity: sha512-IiJwMC8rdZE0+xiEZHeru6YoONC4rfPMqGm2W85jMIbkFvv5nFTwJVFHam2eFrN6txmoUYFAFXiv8ICVeTO0MA==}
    dev: true

  /css-what/5.1.0:
    resolution: {integrity: sha512-arSMRWIIFY0hV8pIxZMEfmMI47Wj3R/aWpZDDxWYCPEiOMv6tfOrnpDtgxBYPEQD4V0Y/958+1TdC3iWTFcUPw==}
    engines: {node: '>= 6'}
    dev: true

  /cssesc/3.0.0:
    resolution: {integrity: sha512-/Tb/JcjK111nNScGob5MNtsntNM1aCNUDipB/TkwZFhyDrrE47SOx/18wF2bbjgc3ZzCSKW1T5nt5EbFoAz/Vg==}
    engines: {node: '>=4'}
    hasBin: true
    dev: true

  /cssom/0.3.8:
    resolution: {integrity: sha512-b0tGHbfegbhPJpxpiBPU2sCkigAqtM9O121le6bbOlgyV+NyGyCmVfJ6QW9eRjz8CpNfWEOYBIMIGRYkLwsIYg==}
    dev: true

  /cssom/0.4.4:
    resolution: {integrity: sha512-p3pvU7r1MyyqbTk+WbNJIgJjG2VmTIaB10rI93LzVPrmDJKkzKYMtxxyAvQXR/NS6otuzveI7+7BBq3SjBS2mw==}
    dev: true

  /cssom/0.5.0:
    resolution: {integrity: sha512-iKuQcq+NdHqlAcwUY0o/HL69XQrUaQdMjmStJ8JFmUaiiQErlhrmuigkg/CU4E2J0IyUKUrMAgl36TvN67MqTw==}
    dev: true

  /cssstyle/2.3.0:
    resolution: {integrity: sha512-AZL67abkUzIuvcHqk7c09cezpGNcxUxU4Ioi/05xHk4DQeTkWmGYftIE6ctU6AEt+Gn4n1lDStOtj7FKycP71A==}
    engines: {node: '>=8'}
    dependencies:
      cssom: 0.3.8
    dev: true

  /csstype/3.0.11:
    resolution: {integrity: sha512-sa6P2wJ+CAbgyy4KFssIb/JNMLxFvKF1pCYCSXS8ZMuqZnMsrxqI2E5sPyoTpxoPU/gVZMzr2zjOfg8GIZOMsw==}
    dev: true

  /csv-generate/3.4.3:
    resolution: {integrity: sha512-w/T+rqR0vwvHqWs/1ZyMDWtHHSJaN06klRqJXBEpDJaM/+dZkso0OKh1VcuuYvK3XM53KysVNq8Ko/epCK8wOw==}
    dev: true

  /csv-parse/4.16.3:
    resolution: {integrity: sha512-cO1I/zmz4w2dcKHVvpCr7JVRu8/FymG5OEpmvsZYlccYolPBLoVGKUHgNoc4ZGkFeFlWGEDmMyBM+TTqRdW/wg==}
    dev: true

  /csv-stringify/5.6.5:
    resolution: {integrity: sha512-PjiQ659aQ+fUTQqSrd1XEDnOr52jh30RBurfzkscaE2tPaFsDH5wOAHJiw8XAHphRknCwMUE9KRayc4K/NbO8A==}
    dev: true

  /csv/5.5.3:
    resolution: {integrity: sha512-QTaY0XjjhTQOdguARF0lGKm5/mEq9PD9/VhZZegHDIBq2tQwgNpHc3dneD4mGo2iJs+fTKv5Bp0fZ+BRuY3Z0g==}
    engines: {node: '>= 0.1.90'}
    dependencies:
      csv-generate: 3.4.3
      csv-parse: 4.16.3
      csv-stringify: 5.6.5
      stream-transform: 2.1.3
    dev: true

  /d3-array/1.2.4:
    resolution: {integrity: sha512-KHW6M86R+FUPYGb3R5XiYjXPq7VzwxZ22buHhAEVG5ztoEcZZMLov530mmccaqA1GghZArjQV46fuc8kUqhhHw==}
    dev: false

  /d3-array/3.1.1:
    resolution: {integrity: sha512-33qQ+ZoZlli19IFiQx4QEpf2CBEayMRzhlisJHSCsSUbDXv6ZishqS1x7uFVClKG4Wr7rZVHvaAttoLow6GqdQ==}
    engines: {node: '>=12'}
    dependencies:
      internmap: 2.0.3
    dev: false

  /d3-axis/1.0.12:
    resolution: {integrity: sha512-ejINPfPSNdGFKEOAtnBtdkpr24c4d4jsei6Lg98mxf424ivoDP2956/5HDpIAtmHo85lqT4pruy+zEgvRUBqaQ==}
    dev: false

  /d3-axis/3.0.0:
    resolution: {integrity: sha512-IH5tgjV4jE/GhHkRV0HiVYPDtvfjHQlQfJHs0usq7M30XcSBvOotpmH1IgkcXsO/5gEQZD43B//fc7SRT5S+xw==}
    engines: {node: '>=12'}
    dev: false

  /d3-brush/1.1.6:
    resolution: {integrity: sha512-7RW+w7HfMCPyZLifTz/UnJmI5kdkXtpCbombUSs8xniAyo0vIbrDzDwUJB6eJOgl9u5DQOt2TQlYumxzD1SvYA==}
    dependencies:
      d3-dispatch: 1.0.6
      d3-drag: 1.2.5
      d3-interpolate: 1.4.0
      d3-selection: 1.4.2
      d3-transition: 1.3.2
    dev: false

  /d3-brush/3.0.0:
    resolution: {integrity: sha512-ALnjWlVYkXsVIGlOsuWH1+3udkYFI48Ljihfnh8FZPF2QS9o+PzGLBslO0PjzVoHLZ2KCVgAM8NVkXPJB2aNnQ==}
    engines: {node: '>=12'}
    dependencies:
      d3-dispatch: 3.0.1
      d3-drag: 3.0.0
      d3-interpolate: 3.0.1
      d3-selection: 3.0.0
      d3-transition: 3.0.1_d3-selection@3.0.0
    dev: false

  /d3-chord/1.0.6:
    resolution: {integrity: sha512-JXA2Dro1Fxw9rJe33Uv+Ckr5IrAa74TlfDEhE/jfLOaXegMQFQTAgAw9WnZL8+HxVBRXaRGCkrNU7pJeylRIuA==}
    dependencies:
      d3-array: 1.2.4
      d3-path: 1.0.9
    dev: false

  /d3-chord/3.0.1:
    resolution: {integrity: sha512-VE5S6TNa+j8msksl7HwjxMHDM2yNK3XCkusIlpX5kwauBfXuyLAtNg9jCp/iHH61tgI4sb6R/EIMWCqEIdjT/g==}
    engines: {node: '>=12'}
    dependencies:
      d3-path: 3.0.1
    dev: false

  /d3-collection/1.0.7:
    resolution: {integrity: sha512-ii0/r5f4sjKNTfh84Di+DpztYwqKhEyUlKoPrzUFfeSkWxjW49xU2QzO9qrPrNkpdI0XJkfzvmTu8V2Zylln6A==}
    dev: false

  /d3-color/1.4.1:
    resolution: {integrity: sha512-p2sTHSLCJI2QKunbGb7ocOh7DgTAn8IrLx21QRc/BSnodXM4sv6aLQlnfpvehFMLZEfBc6g9pH9SWQccFYfJ9Q==}
    dev: false

  /d3-color/3.0.1:
    resolution: {integrity: sha512-6/SlHkDOBLyQSJ1j1Ghs82OIUXpKWlR0hCsw0XrLSQhuUPuCSmLQ1QPH98vpnQxMUQM2/gfAkUEWsupVpd9JGw==}
    engines: {node: '>=12'}
    dev: false

  /d3-contour/1.3.2:
    resolution: {integrity: sha512-hoPp4K/rJCu0ladiH6zmJUEz6+u3lgR+GSm/QdM2BBvDraU39Vr7YdDCicJcxP1z8i9B/2dJLgDC1NcvlF8WCg==}
    dependencies:
      d3-array: 1.2.4
    dev: false

  /d3-contour/3.0.1:
    resolution: {integrity: sha512-0Oc4D0KyhwhM7ZL0RMnfGycLN7hxHB8CMmwZ3+H26PWAG0ozNuYG5hXSDNgmP1SgJkQMrlG6cP20HoaSbvcJTQ==}
    engines: {node: '>=12'}
    dependencies:
      d3-array: 3.1.1
    dev: false

  /d3-delaunay/6.0.2:
    resolution: {integrity: sha512-IMLNldruDQScrcfT+MWnazhHbDJhcRJyOEBAJfwQnHle1RPh6WDuLvxNArUju2VSMSUuKlY5BGHRJ2cYyoFLQQ==}
    engines: {node: '>=12'}
    dependencies:
      delaunator: 5.0.0
    dev: false

  /d3-dispatch/1.0.6:
    resolution: {integrity: sha512-fVjoElzjhCEy+Hbn8KygnmMS7Or0a9sI2UzGwoB7cCtvI1XpVN9GpoYlnb3xt2YV66oXYb1fLJ8GMvP4hdU1RA==}
    dev: false

  /d3-dispatch/3.0.1:
    resolution: {integrity: sha512-rzUyPU/S7rwUflMyLc1ETDeBj0NRuHKKAcvukozwhshr6g6c5d8zh4c2gQjY2bZ0dXeGLWc1PF174P2tVvKhfg==}
    engines: {node: '>=12'}
    dev: false

  /d3-drag/1.2.5:
    resolution: {integrity: sha512-rD1ohlkKQwMZYkQlYVCrSFxsWPzI97+W+PaEIBNTMxRuxz9RF0Hi5nJWHGVJ3Om9d2fRTe1yOBINJyy/ahV95w==}
    dependencies:
      d3-dispatch: 1.0.6
      d3-selection: 1.4.2
    dev: false

  /d3-drag/3.0.0:
    resolution: {integrity: sha512-pWbUJLdETVA8lQNJecMxoXfH6x+mO2UQo8rSmZ+QqxcbyA3hfeprFgIT//HW2nlHChWeIIMwS2Fq+gEARkhTkg==}
    engines: {node: '>=12'}
    dependencies:
      d3-dispatch: 3.0.1
      d3-selection: 3.0.0
    dev: false

  /d3-dsv/1.2.0:
    resolution: {integrity: sha512-9yVlqvZcSOMhCYzniHE7EVUws7Fa1zgw+/EAV2BxJoG3ME19V6BQFBwI855XQDsxyOuG7NibqRMTtiF/Qup46g==}
    hasBin: true
    dependencies:
      commander: 2.20.3
      iconv-lite: 0.4.24
      rw: 1.3.3
    dev: false

  /d3-dsv/3.0.1:
    resolution: {integrity: sha512-UG6OvdI5afDIFP9w4G0mNq50dSOsXHJaRE8arAS5o9ApWnIElp8GZw1Dun8vP8OyHOZ/QJUKUJwxiiCCnUwm+Q==}
    engines: {node: '>=12'}
    hasBin: true
    dependencies:
      commander: 7.2.0
      iconv-lite: 0.6.3
      rw: 1.3.3
    dev: false

  /d3-ease/1.0.7:
    resolution: {integrity: sha512-lx14ZPYkhNx0s/2HX5sLFUI3mbasHjSSpwO/KaaNACweVwxUruKyWVcb293wMv1RqTPZyZ8kSZ2NogUZNcLOFQ==}
    dev: false

  /d3-ease/3.0.1:
    resolution: {integrity: sha512-wR/XK3D3XcLIZwpbvQwQ5fK+8Ykds1ip7A2Txe0yxncXSdq1L9skcG7blcedkOX+ZcgxGAmLX1FrRGbADwzi0w==}
    engines: {node: '>=12'}
    dev: false

  /d3-fetch/1.2.0:
    resolution: {integrity: sha512-yC78NBVcd2zFAyR/HnUiBS7Lf6inSCoWcSxFfw8FYL7ydiqe80SazNwoffcqOfs95XaLo7yebsmQqDKSsXUtvA==}
    dependencies:
      d3-dsv: 1.2.0
    dev: false

  /d3-fetch/3.0.1:
    resolution: {integrity: sha512-kpkQIM20n3oLVBKGg6oHrUchHM3xODkTzjMoj7aWQFq5QEM+R6E4WkzT5+tojDY7yjez8KgCBRoj4aEr99Fdqw==}
    engines: {node: '>=12'}
    dependencies:
      d3-dsv: 3.0.1
    dev: false

  /d3-force/1.2.1:
    resolution: {integrity: sha512-HHvehyaiUlVo5CxBJ0yF/xny4xoaxFxDnBXNvNcfW9adORGZfyNF1dj6DGLKyk4Yh3brP/1h3rnDzdIAwL08zg==}
    dependencies:
      d3-collection: 1.0.7
      d3-dispatch: 1.0.6
      d3-quadtree: 1.0.7
      d3-timer: 1.0.10
    dev: false

  /d3-force/3.0.0:
    resolution: {integrity: sha512-zxV/SsA+U4yte8051P4ECydjD/S+qeYtnaIyAs9tgHCqfguma/aAQDjo85A9Z6EKhBirHRJHXIgJUlffT4wdLg==}
    engines: {node: '>=12'}
    dependencies:
      d3-dispatch: 3.0.1
      d3-quadtree: 3.0.1
      d3-timer: 3.0.1
    dev: false

  /d3-format/1.4.5:
    resolution: {integrity: sha512-J0piedu6Z8iB6TbIGfZgDzfXxUFN3qQRMofy2oPdXzQibYGqPB/9iMcxr/TGalU+2RsyDO+U4f33id8tbnSRMQ==}
    dev: false

  /d3-format/3.1.0:
    resolution: {integrity: sha512-YyUI6AEuY/Wpt8KWLgZHsIU86atmikuoOmCfommt0LYHiQSPjvX2AcFc38PX0CBpr2RCyZhjex+NS/LPOv6YqA==}
    engines: {node: '>=12'}
    dev: false

  /d3-geo/1.12.1:
    resolution: {integrity: sha512-XG4d1c/UJSEX9NfU02KwBL6BYPj8YKHxgBEw5om2ZnTRSbIcego6dhHwcxuSR3clxh0EpE38os1DVPOmnYtTPg==}
    dependencies:
      d3-array: 1.2.4
    dev: false

  /d3-geo/3.0.1:
    resolution: {integrity: sha512-Wt23xBych5tSy9IYAM1FR2rWIBFWa52B/oF/GYe5zbdHrg08FU8+BuI6X4PvTwPDdqdAdq04fuWJpELtsaEjeA==}
    engines: {node: '>=12'}
    dependencies:
      d3-array: 3.1.1
    dev: false

  /d3-hierarchy/1.1.9:
    resolution: {integrity: sha512-j8tPxlqh1srJHAtxfvOUwKNYJkQuBFdM1+JAUfq6xqH5eAqf93L7oG1NVqDa4CpFZNvnNKtCYEUC8KY9yEn9lQ==}
    dev: false

  /d3-hierarchy/3.1.1:
    resolution: {integrity: sha512-LtAIu54UctRmhGKllleflmHalttH3zkfSi4NlKrTAoFKjC+AFBJohsCAdgCBYQwH0F8hIOGY89X1pPqAchlMkA==}
    engines: {node: '>=12'}
    dev: false

  /d3-interpolate/1.4.0:
    resolution: {integrity: sha512-V9znK0zc3jOPV4VD2zZn0sDhZU3WAE2bmlxdIwwQPPzPjvyLkd8B3JUVdS1IDUFDkWZ72c9qnv1GK2ZagTZ8EA==}
    dependencies:
      d3-color: 1.4.1
    dev: false

  /d3-interpolate/3.0.1:
    resolution: {integrity: sha512-3bYs1rOD33uo8aqJfKP3JWPAibgw8Zm2+L9vBKEHJ2Rg+viTR7o5Mmv5mZcieN+FRYaAOWX5SJATX6k1PWz72g==}
    engines: {node: '>=12'}
    dependencies:
      d3-color: 3.0.1
    dev: false

  /d3-path/1.0.9:
    resolution: {integrity: sha512-VLaYcn81dtHVTjEHd8B+pbe9yHWpXKZUC87PzoFmsFrJqgFwDe/qxfp5MlfsfM1V5E/iVt0MmEbWQ7FVIXh/bg==}
    dev: false

  /d3-path/3.0.1:
    resolution: {integrity: sha512-gq6gZom9AFZby0YLduxT1qmrp4xpBA1YZr19OI717WIdKE2OM5ETq5qrHLb301IgxhLwcuxvGZVLeeWc/k1I6w==}
    engines: {node: '>=12'}
    dev: false

  /d3-polygon/1.0.6:
    resolution: {integrity: sha512-k+RF7WvI08PC8reEoXa/w2nSg5AUMTi+peBD9cmFc+0ixHfbs4QmxxkarVal1IkVkgxVuk9JSHhJURHiyHKAuQ==}
    dev: false

  /d3-polygon/3.0.1:
    resolution: {integrity: sha512-3vbA7vXYwfe1SYhED++fPUQlWSYTTGmFmQiany/gdbiWgU/iEyQzyymwL9SkJjFFuCS4902BSzewVGsHHmHtXg==}
    engines: {node: '>=12'}
    dev: false

  /d3-quadtree/1.0.7:
    resolution: {integrity: sha512-RKPAeXnkC59IDGD0Wu5mANy0Q2V28L+fNe65pOCXVdVuTJS3WPKaJlFHer32Rbh9gIo9qMuJXio8ra4+YmIymA==}
    dev: false

  /d3-quadtree/3.0.1:
    resolution: {integrity: sha512-04xDrxQTDTCFwP5H6hRhsRcb9xxv2RzkcsygFzmkSIOJy3PeRJP7sNk3VRIbKXcog561P9oU0/rVH6vDROAgUw==}
    engines: {node: '>=12'}
    dev: false

  /d3-random/1.1.2:
    resolution: {integrity: sha512-6AK5BNpIFqP+cx/sreKzNjWbwZQCSUatxq+pPRmFIQaWuoD+NrbVWw7YWpHiXpCQ/NanKdtGDuB+VQcZDaEmYQ==}
    dev: false

  /d3-random/3.0.1:
    resolution: {integrity: sha512-FXMe9GfxTxqd5D6jFsQ+DJ8BJS4E/fT5mqqdjovykEB2oFbTMDVdg1MGFxfQW+FBOGoB++k8swBrgwSHT1cUXQ==}
    engines: {node: '>=12'}
    dev: false

  /d3-scale-chromatic/1.5.0:
    resolution: {integrity: sha512-ACcL46DYImpRFMBcpk9HhtIyC7bTBR4fNOPxwVSl0LfulDAwyiHyPOTqcDG1+t5d4P9W7t/2NAuWu59aKko/cg==}
    dependencies:
      d3-color: 1.4.1
      d3-interpolate: 1.4.0
    dev: false

  /d3-scale-chromatic/3.0.0:
    resolution: {integrity: sha512-Lx9thtxAKrO2Pq6OO2Ua474opeziKr279P/TKZsMAhYyNDD3EnCffdbgeSYN5O7m2ByQsxtuP2CSDczNUIZ22g==}
    engines: {node: '>=12'}
    dependencies:
      d3-color: 3.0.1
      d3-interpolate: 3.0.1
    dev: false

  /d3-scale/2.2.2:
    resolution: {integrity: sha512-LbeEvGgIb8UMcAa0EATLNX0lelKWGYDQiPdHj+gLblGVhGLyNbaCn3EvrJf0A3Y/uOOU5aD6MTh5ZFCdEwGiCw==}
    dependencies:
      d3-array: 1.2.4
      d3-collection: 1.0.7
      d3-format: 1.4.5
      d3-interpolate: 1.4.0
      d3-time: 1.1.0
      d3-time-format: 2.3.0
    dev: false

  /d3-scale/4.0.2:
    resolution: {integrity: sha512-GZW464g1SH7ag3Y7hXjf8RoUuAFIqklOAq3MRl4OaWabTFJY9PN/E1YklhXLh+OQ3fM9yS2nOkCoS+WLZ6kvxQ==}
    engines: {node: '>=12'}
    dependencies:
      d3-array: 3.1.1
      d3-format: 3.1.0
      d3-interpolate: 3.0.1
      d3-time: 3.0.0
      d3-time-format: 4.1.0
    dev: false

  /d3-selection/1.4.2:
    resolution: {integrity: sha512-SJ0BqYihzOjDnnlfyeHT0e30k0K1+5sR3d5fNueCNeuhZTnGw4M4o8mqJchSwgKMXCNFo+e2VTChiSJ0vYtXkg==}
    dev: false

  /d3-selection/3.0.0:
    resolution: {integrity: sha512-fmTRWbNMmsmWq6xJV8D19U/gw/bwrHfNXxrIN+HfZgnzqTHp9jOmKMhsTUjXOJnZOdZY9Q28y4yebKzqDKlxlQ==}
    engines: {node: '>=12'}
    dev: false

  /d3-shape/1.3.7:
    resolution: {integrity: sha512-EUkvKjqPFUAZyOlhY5gzCxCeI0Aep04LwIRpsZ/mLFelJiUfnK56jo5JMDSE7yyP2kLSb6LtF+S5chMk7uqPqw==}
    dependencies:
      d3-path: 1.0.9
    dev: false

  /d3-shape/3.1.0:
    resolution: {integrity: sha512-tGDh1Muf8kWjEDT/LswZJ8WF85yDZLvVJpYU9Nq+8+yW1Z5enxrmXOhTArlkaElU+CTn0OTVNli+/i+HP45QEQ==}
    engines: {node: '>=12'}
    dependencies:
      d3-path: 3.0.1
    dev: false

  /d3-time-format/2.3.0:
    resolution: {integrity: sha512-guv6b2H37s2Uq/GefleCDtbe0XZAuy7Wa49VGkPVPMfLL9qObgBST3lEHJBMUp8S7NdLQAGIvr2KXk8Hc98iKQ==}
    dependencies:
      d3-time: 1.1.0
    dev: false

  /d3-time-format/4.1.0:
    resolution: {integrity: sha512-dJxPBlzC7NugB2PDLwo9Q8JiTR3M3e4/XANkreKSUxF8vvXKqm1Yfq4Q5dl8budlunRVlUUaDUgFt7eA8D6NLg==}
    engines: {node: '>=12'}
    dependencies:
      d3-time: 3.0.0
    dev: false

  /d3-time/1.1.0:
    resolution: {integrity: sha512-Xh0isrZ5rPYYdqhAVk8VLnMEidhz5aP7htAADH6MfzgmmicPkTo8LhkLxci61/lCB7n7UmE3bN0leRt+qvkLxA==}
    dev: false

  /d3-time/3.0.0:
    resolution: {integrity: sha512-zmV3lRnlaLI08y9IMRXSDshQb5Nj77smnfpnd2LrBa/2K281Jijactokeak14QacHs/kKq0AQ121nidNYlarbQ==}
    engines: {node: '>=12'}
    dependencies:
      d3-array: 3.1.1
    dev: false

  /d3-timer/1.0.10:
    resolution: {integrity: sha512-B1JDm0XDaQC+uvo4DT79H0XmBskgS3l6Ve+1SBCfxgmtIb1AVrPIoqd+nPSv+loMX8szQ0sVUhGngL7D5QPiXw==}
    dev: false

  /d3-timer/3.0.1:
    resolution: {integrity: sha512-ndfJ/JxxMd3nw31uyKoY2naivF+r29V+Lc0svZxe1JvvIRmi8hUsrMvdOwgS1o6uBHmiz91geQ0ylPP0aj1VUA==}
    engines: {node: '>=12'}
    dev: false

  /d3-transition/1.3.2:
    resolution: {integrity: sha512-sc0gRU4PFqZ47lPVHloMn9tlPcv8jxgOQg+0zjhfZXMQuvppjG6YuwdMBE0TuqCZjeJkLecku/l9R0JPcRhaDA==}
    dependencies:
      d3-color: 1.4.1
      d3-dispatch: 1.0.6
      d3-ease: 1.0.7
      d3-interpolate: 1.4.0
      d3-selection: 1.4.2
      d3-timer: 1.0.10
    dev: false

  /d3-transition/3.0.1_d3-selection@3.0.0:
    resolution: {integrity: sha512-ApKvfjsSR6tg06xrL434C0WydLr7JewBB3V+/39RMHsaXTOG0zmt/OAXeng5M5LBm0ojmxJrpomQVZ1aPvBL4w==}
    engines: {node: '>=12'}
    peerDependencies:
      d3-selection: 2 - 3
    dependencies:
      d3-color: 3.0.1
      d3-dispatch: 3.0.1
      d3-ease: 3.0.1
      d3-interpolate: 3.0.1
      d3-selection: 3.0.0
      d3-timer: 3.0.1
    dev: false

  /d3-voronoi/1.1.4:
    resolution: {integrity: sha512-dArJ32hchFsrQ8uMiTBLq256MpnZjeuBtdHpaDlYuQyjU0CVzCJl/BVW+SkszaAeH95D/8gxqAhgx0ouAWAfRg==}
    dev: false

  /d3-zoom/1.8.3:
    resolution: {integrity: sha512-VoLXTK4wvy1a0JpH2Il+F2CiOhVu7VRXWF5M/LroMIh3/zBAC3WAt7QoIvPibOavVo20hN6/37vwAsdBejLyKQ==}
    dependencies:
      d3-dispatch: 1.0.6
      d3-drag: 1.2.5
      d3-interpolate: 1.4.0
      d3-selection: 1.4.2
      d3-transition: 1.3.2
    dev: false

  /d3-zoom/3.0.0:
    resolution: {integrity: sha512-b8AmV3kfQaqWAuacbPuNbL6vahnOJflOhexLzMMNLga62+/nh0JzvJ0aO/5a5MVgUFGS7Hu1P9P03o3fJkDCyw==}
    engines: {node: '>=12'}
    dependencies:
      d3-dispatch: 3.0.1
      d3-drag: 3.0.0
      d3-interpolate: 3.0.1
      d3-selection: 3.0.0
      d3-transition: 3.0.1_d3-selection@3.0.0
    dev: false

  /d3/5.16.0:
    resolution: {integrity: sha512-4PL5hHaHwX4m7Zr1UapXW23apo6pexCgdetdJ5kTmADpG/7T9Gkxw0M0tf/pjoB63ezCCm0u5UaFYy2aMt0Mcw==}
    dependencies:
      d3-array: 1.2.4
      d3-axis: 1.0.12
      d3-brush: 1.1.6
      d3-chord: 1.0.6
      d3-collection: 1.0.7
      d3-color: 1.4.1
      d3-contour: 1.3.2
      d3-dispatch: 1.0.6
      d3-drag: 1.2.5
      d3-dsv: 1.2.0
      d3-ease: 1.0.7
      d3-fetch: 1.2.0
      d3-force: 1.2.1
      d3-format: 1.4.5
      d3-geo: 1.12.1
      d3-hierarchy: 1.1.9
      d3-interpolate: 1.4.0
      d3-path: 1.0.9
      d3-polygon: 1.0.6
      d3-quadtree: 1.0.7
      d3-random: 1.1.2
      d3-scale: 2.2.2
      d3-scale-chromatic: 1.5.0
      d3-selection: 1.4.2
      d3-shape: 1.3.7
      d3-time: 1.1.0
      d3-time-format: 2.3.0
      d3-timer: 1.0.10
      d3-transition: 1.3.2
      d3-voronoi: 1.1.4
      d3-zoom: 1.8.3
    dev: false

  /d3/7.3.0:
    resolution: {integrity: sha512-MDRLJCMK232OJQRqGljQ/gCxtB8k3/sLKFjftMjzPB3nKVUODpdW9Rb3vcq7U8Ka5YKoZkAmp++Ur6I+6iNWIw==}
    engines: {node: '>=12'}
    dependencies:
      d3-array: 3.1.1
      d3-axis: 3.0.0
      d3-brush: 3.0.0
      d3-chord: 3.0.1
      d3-color: 3.0.1
      d3-contour: 3.0.1
      d3-delaunay: 6.0.2
      d3-dispatch: 3.0.1
      d3-drag: 3.0.0
      d3-dsv: 3.0.1
      d3-ease: 3.0.1
      d3-fetch: 3.0.1
      d3-force: 3.0.0
      d3-format: 3.1.0
      d3-geo: 3.0.1
      d3-hierarchy: 3.1.1
      d3-interpolate: 3.0.1
      d3-path: 3.0.1
      d3-polygon: 3.0.1
      d3-quadtree: 3.0.1
      d3-random: 3.0.1
      d3-scale: 4.0.2
      d3-scale-chromatic: 3.0.0
      d3-selection: 3.0.0
      d3-shape: 3.1.0
      d3-time: 3.0.0
      d3-time-format: 4.1.0
      d3-timer: 3.0.1
      d3-transition: 3.0.1_d3-selection@3.0.0
      d3-zoom: 3.0.0
    dev: false

  /dagre-d3/0.6.4:
    resolution: {integrity: sha512-e/6jXeCP7/ptlAM48clmX4xTZc5Ek6T6kagS7Oz2HrYSdqcLZFLqpAfh7ldbZRFfxCZVyh61NEPR08UQRVxJzQ==}
    dependencies:
      d3: 5.16.0
      dagre: 0.8.5
      graphlib: 2.1.8
      lodash: 4.17.21
    dev: false

  /dagre/0.8.5:
    resolution: {integrity: sha512-/aTqmnRta7x7MCCpExk7HQL2O4owCT2h8NT//9I1OQ9vt29Pa0BzSAkR5lwFUcQ7491yVi/3CXU9jQ5o0Mn2Sw==}
    dependencies:
      graphlib: 2.1.8
      lodash: 4.17.21
    dev: false

  /damerau-levenshtein/1.0.8:
    resolution: {integrity: sha512-sdQSFB7+llfUcQHUQO3+B8ERRj0Oa4w9POWMI/puGtuf7gFywGmkaLCElnudfTiKZV+NvHqL0ifzdrI8Ro7ESA==}

  /data-urls/2.0.0:
    resolution: {integrity: sha512-X5eWTSXO/BJmpdIKCRuKUgSCgAN0OwliVK3yPKbwIWU1Tdw5BRajxlzMidvh+gwko9AfQ9zIj52pzF91Q3YAvQ==}
    engines: {node: '>=10'}
    dependencies:
      abab: 2.0.5
      whatwg-mimetype: 2.3.0
      whatwg-url: 8.7.0
    dev: true

  /data-urls/3.0.1:
    resolution: {integrity: sha512-Ds554NeT5Gennfoo9KN50Vh6tpgtvYEwraYjejXnyTpu1C7oXKxdFk75REooENHE8ndTVOJuv+BEs4/J/xcozw==}
    engines: {node: '>=12'}
    dependencies:
      abab: 2.0.5
      whatwg-mimetype: 3.0.0
      whatwg-url: 10.0.0
    dev: true

  /dayjs/1.10.8:
    resolution: {integrity: sha512-wbNwDfBHHur9UOzNUjeKUOJ0fCb0a52Wx0xInmQ7Y8FstyajiV1NmK1e00cxsr9YrE9r7yAChE0VvpuY5Rnlow==}
    dev: true

  /debounce/1.2.1:
    resolution: {integrity: sha512-XRRe6Glud4rd/ZGQfiV1ruXSfbvfJedlV9Y6zOlP+2K04vBYiJEte6stfFkCP03aMnY5tsipamumUjL14fofug==}
    dev: false

  /debug/2.6.9:
    resolution: {integrity: sha512-bC7ElrdJaJnPbAP+1EotYvqZsb3ecl5wi6Bfi6BJTUcNowp6cvspg0jXznRTKDjm/E7AdgFBVeAPVMNcKGsHMA==}
    dependencies:
      ms: 2.0.0

  /debug/3.2.7:
    resolution: {integrity: sha512-CFjzYYAi4ThfiQvizrFQevTTXHtnCqWfe7x1AhgEscTz6ZbLbfoLRLPugTQyBth6f8ZERVUSyWHFD/7Wu4t1XQ==}
    dependencies:
      ms: 2.1.3

  /debug/4.3.3:
    resolution: {integrity: sha512-/zxw5+vh1Tfv+4Qn7a5nsbcJKPaSvCDhojn6FEl9vupwK2VCSDtEiEtqr8DFtzYFOdz63LBkxec7DYuc2jon6Q==}
    engines: {node: '>=6.0'}
    peerDependencies:
      supports-color: '*'
    peerDependenciesMeta:
      supports-color:
        optional: true
    dependencies:
      ms: 2.1.2

  /decamelize-keys/1.1.0:
    resolution: {integrity: sha1-0XGoeTMlKAfrPLYdwcFEXQeN8tk=}
    engines: {node: '>=0.10.0'}
    dependencies:
      decamelize: 1.2.0
      map-obj: 1.0.1
    dev: true

  /decamelize/1.2.0:
    resolution: {integrity: sha1-9lNNFRSCabIDUue+4m9QH5oZEpA=}
    engines: {node: '>=0.10.0'}
    dev: true

  /decimal.js/10.3.1:
    resolution: {integrity: sha512-V0pfhfr8suzyPGOx3nmq4aHqabehUZn6Ch9kyFpV79TGDTWFmHqUqXdabR7QHqxzrYolF4+tVmJhUG4OURg5dQ==}
    dev: true

  /decode-uri-component/0.2.0:
    resolution: {integrity: sha1-6zkTMzRYd1y4TNGh+uBiEGu4dUU=}
    engines: {node: '>=0.10'}
    dev: false

  /dedent/0.7.0:
    resolution: {integrity: sha1-JJXduvbrh0q7Dhvp3yLS5aVEMmw=}
    dev: true

  /deep-is/0.1.4:
    resolution: {integrity: sha512-oIPzksmTg4/MriiaYGO+okXDT7ztn/w3Eptv/+gSIdMdKsJo0u4CfYNFJPy+4SKMuCqGw2wxnA+URMg3t8a/bQ==}

  /deepmerge/4.2.2:
    resolution: {integrity: sha512-FJ3UgI4gIl+PHZm53knsuSFpE+nESMr7M4v9QcgB7S63Kj/6WqMiFQJpBBYz1Pt+66bZpP3Q7Lye0Oo9MPKEdg==}
    engines: {node: '>=0.10.0'}
    dev: true

  /defaults/1.0.3:
    resolution: {integrity: sha1-xlYFHpgX2f8I7YgUd/P+QBnz730=}
    dependencies:
      clone: 1.0.4
    dev: true

  /define-properties/1.1.3:
    resolution: {integrity: sha512-3MqfYKj2lLzdMSf8ZIZE/V+Zuy+BgD6f164e8K2w7dgnpKArBDerGYpM46IYYcjnkdPNMjPk9A6VFB8+3SKlXQ==}
    engines: {node: '>= 0.4'}
    dependencies:
      object-keys: 1.1.1

  /defined/1.0.0:
    resolution: {integrity: sha1-yY2bzvdWdBiOEQlpFRGZ45sfppM=}
    dev: true

  /delaunator/5.0.0:
    resolution: {integrity: sha512-AyLvtyJdbv/U1GkiS6gUUzclRoAY4Gs75qkMygJJhU75LW4DNuSF2RMzpxs9jw9Oz1BobHjTdkG3zdP55VxAqw==}
    dependencies:
      robust-predicates: 3.0.1
    dev: false

  /delayed-stream/1.0.0:
    resolution: {integrity: sha1-3zrhmayt+31ECqrgsp4icrJOxhk=}
    engines: {node: '>=0.4.0'}

  /delegates/1.0.0:
    resolution: {integrity: sha1-hMbhWbgZBP3KWaDvRM2HDTElD5o=}
    dev: true

  /depd/1.1.2:
    resolution: {integrity: sha1-m81S4UwJd2PnSbJ0xDRu0uVgtak=}
    engines: {node: '>= 0.6'}
    dev: true

  /depd/2.0.0:
    resolution: {integrity: sha512-g7nH6P6dyDioJogAAGprGpCtVImJhpPk/roCzdb3fIh61/s/nPsfR6onyMwkCAR/OlC3yBC0lESvUoQEAssIrw==}
    engines: {node: '>= 0.8'}
    dev: false

  /detab/2.0.4:
    resolution: {integrity: sha512-8zdsQA5bIkoRECvCrNKPla84lyoR7DSAyf7p0YgXzBO9PDJx8KntPUay7NS6yp+KdxdVtiE5SpHKtbp2ZQyA9g==}
    dependencies:
      repeat-string: 1.6.1
    dev: false

  /detect-indent/6.1.0:
    resolution: {integrity: sha512-reYkTUJAZb9gUuZ2RvVCNhVHdg62RHnJ7WJl8ftMi4diZ6NWlciOzQN88pUhSELEwflJht4oQDv0F0BMlwaYtA==}
    engines: {node: '>=8'}
    dev: true

  /detect-newline/3.1.0:
    resolution: {integrity: sha512-TLz+x/vEXm/Y7P7wn1EJFNLxYpUD4TgMosxY6fAVJUnJMbupHBOncxyWUG9OpTaH9EBD7uFI5LfEgmMOc54DsA==}
    engines: {node: '>=8'}
    dev: true

  /detect-node/2.1.0:
    resolution: {integrity: sha512-T0NIuQpnTvFDATNuHN5roPwSBG83rFsuO+MXXH9/3N1eFbn4wcPjttvjMLEPWJ0RGUYgQE7cGgS3tNxbqCGM7g==}
    dev: false

  /detective/5.2.0:
    resolution: {integrity: sha512-6SsIx+nUUbuK0EthKjv0zrdnajCCXVYGmbYYiYjFVpzcjwEs/JMDZ8tPRG29J/HhN56t3GJp2cGSWDRjjot8Pg==}
    engines: {node: '>=0.8.0'}
    hasBin: true
    dependencies:
      acorn-node: 1.8.2
      defined: 1.0.0
      minimist: 1.2.5
    dev: true

  /didyoumean/1.2.2:
    resolution: {integrity: sha512-gxtyfqMg7GKyhQmb056K7M3xszy/myH8w+B4RT+QXBQsvAOdc3XymqDDPHx1BgPgsdAA5SIifona89YtRATDzw==}
    dev: true

  /diff-sequences/27.5.1:
    resolution: {integrity: sha512-k1gCAXAsNgLwEL+Y8Wvl+M6oEFj5bgazfZULpS5CneoPPXRaCCW7dm+q21Ky2VEE5X+VeRDBVg1Pcvvsr4TtNQ==}
    engines: {node: ^10.13.0 || ^12.13.0 || ^14.15.0 || >=15.0.0}
    dev: true

  /dir-glob/3.0.1:
    resolution: {integrity: sha512-WkrWp9GR4KXfKGYzOLmTuGVi1UWFfws377n9cc55/tb6DuqyF6pcQ5AbiHEshaDpY9v6oaSr2XCDidGmMwdzIA==}
    engines: {node: '>=8'}
    dependencies:
      path-type: 4.0.0

  /dlv/1.1.3:
    resolution: {integrity: sha512-+HlytyjlPKnIG8XuRG8WvmBP8xs8P71y+SKKS6ZXWoEgLuePxtDoUEiH7WkdePWrQ5JBpE6aoVqfZfJUQkjXwA==}
    dev: true

  /doctrine/2.1.0:
    resolution: {integrity: sha512-35mSku4ZXK0vfCuHEDAwt55dg2jNajHZ1odvF+8SSr82EsZY4QmXfuWso8oEd8zRhVObSN18aM0CjSdoBX7zIw==}
    engines: {node: '>=0.10.0'}
    dependencies:
      esutils: 2.0.3

  /doctrine/3.0.0:
    resolution: {integrity: sha512-yS+Q5i3hBf7GBkd4KG8a7eBNNWNGLTaEwwYWUijIYM7zrlYDM0BFXHjjPWlWZ1Rg7UaddZeIDmi9jF3HmqiQ2w==}
    engines: {node: '>=6.0.0'}
    dependencies:
      esutils: 2.0.3

  /dom-serializer/1.3.2:
    resolution: {integrity: sha512-5c54Bk5Dw4qAxNOI1pFEizPSjVsx5+bpJKmL2kPn8JhBUq2q09tTCa3mjijun2NfK78NMouDYNMBkOrPZiS+ig==}
    dependencies:
      domelementtype: 2.2.0
      domhandler: 4.3.0
      entities: 2.2.0
    dev: true

  /domelementtype/2.2.0:
    resolution: {integrity: sha512-DtBMo82pv1dFtUmHyr48beiuq792Sxohr+8Hm9zoxklYPfa6n0Z3Byjj2IV7bmr2IyqClnqEQhfgHJJ5QF0R5A==}
    dev: true

  /domexception/2.0.1:
    resolution: {integrity: sha512-yxJ2mFy/sibVQlu5qHjOkf9J3K6zgmCxgJ94u2EdvDOV09H+32LtRswEcUsmUWN72pVLOEnTSRaIVVzVQgS0dg==}
    engines: {node: '>=8'}
    dependencies:
      webidl-conversions: 5.0.0
    dev: true

  /domexception/4.0.0:
    resolution: {integrity: sha512-A2is4PLG+eeSfoTMA95/s4pvAoSo2mKtiM5jlHkAVewmiO8ISFTFKZjH7UAM1Atli/OT/7JHOrJRJiMKUZKYBw==}
    engines: {node: '>=12'}
    dependencies:
      webidl-conversions: 7.0.0
    dev: true

  /domhandler/4.3.0:
    resolution: {integrity: sha512-fC0aXNQXqKSFTr2wDNZDhsEYjCiYsDWl3D01kwt25hm1YIPyDGHvvi3rw+PLqHAl/m71MaiF7d5zvBr0p5UB2g==}
    engines: {node: '>= 4'}
    dependencies:
      domelementtype: 2.2.0
    dev: true

  /dompurify/2.3.5:
    resolution: {integrity: sha512-kD+f8qEaa42+mjdOpKeztu9Mfx5bv9gVLO6K9jRx4uGvh6Wv06Srn4jr1wPNY2OOUGGSKHNFN+A8MA3v0E0QAQ==}
    dev: false

  /domutils/2.8.0:
    resolution: {integrity: sha512-w96Cjofp72M5IIhpjgobBimYEfoPjx1Vx0BSX9P30WBdZW2WIKU0T1Bd0kz2eNZ9ikjKgHbEyKx8BB6H1L3h3A==}
    dependencies:
      dom-serializer: 1.3.2
      domelementtype: 2.2.0
      domhandler: 4.3.0
    dev: true

  /dotenv/8.6.0:
    resolution: {integrity: sha512-IrPdXQsk2BbzvCBGBOTmmSH5SodmqZNt4ERAZDmW4CT+tL8VtvinqywuANaFu4bOMWki16nqf0e4oC0QIaDr/g==}
    engines: {node: '>=10'}
    dev: false

  /electron-to-chromium/1.4.80:
    resolution: {integrity: sha512-COsbJCGVYCc/aAY4cd94x1Js3q0r406YKGbdL8LXHg0O9dEjuFEFU/vZneRxBxKo/f1lLHi0YyAR7sbFM+i8Bg==}
    dev: true

  /emittery/0.8.1:
    resolution: {integrity: sha512-uDfvUjVrfGJJhymx/kz6prltenw1u7WrCg1oa94zYY8xxVpLLUu045LAT0dhDZdXG58/EpPL/5kA180fQ/qudg==}
    engines: {node: '>=10'}
    dev: true

  /emoji-regex/8.0.0:
    resolution: {integrity: sha512-MSjYzcWNOA0ewAHpz0MxpYFvwg6yjy1NG3xteoqz644VCo/RPgnr1/GGt+ic3iJTzQ8Eu3TdM14SawnVUmGE6A==}
    dev: true

  /emoji-regex/9.2.2:
    resolution: {integrity: sha512-L18DaJsXSUk2+42pv8mLs5jJT2hqFkFE4j21wOmgbUqsZ2hL72NsUU785g9RXgo3s0ZNgVl42TiHp3ZtOv/Vyg==}

  /encoding/0.1.13:
    resolution: {integrity: sha512-ETBauow1T35Y/WZMkio9jiM0Z5xjHHmJ4XmjZOq1l/dXz3lr2sRn87nJy20RupqSh1F2m3HHPSp8ShIPQJrJ3A==}
    requiresBuild: true
    dependencies:
      iconv-lite: 0.6.3
    dev: true
    optional: true

  /enquirer/2.3.6:
    resolution: {integrity: sha512-yjNnPr315/FjS4zIsUxYguYUPP2e1NK4d7E7ZOLiyYCcbFBiTMyID+2wvm2w6+pZ/odMA7cRkjhsPbltwBOrLg==}
    engines: {node: '>=8.6'}
    dependencies:
      ansi-colors: 4.1.1

  /entities/2.2.0:
    resolution: {integrity: sha512-p92if5Nz619I0w+akJrLZH0MX0Pb5DX39XOwQTtXSdQQOaYH03S1uIQp4mhOZtAXrxq4ViO67YTiLBo2638o9A==}
    dev: true

  /entities/3.0.1:
    resolution: {integrity: sha512-WiyBqoomrwMdFG1e0kqvASYfnlb0lp8M5o5Fw2OFq1hNZxxcNk8Ik0Xm7LxzBhuidnZB/UtBqVCgUz3kBOP51Q==}
    engines: {node: '>=0.12'}
    dev: true

  /env-paths/2.2.1:
    resolution: {integrity: sha512-+h1lkLKhZMTYjog1VEpJNG7NZJWcuc2DDk/qsqSTRRCOXiLjeQ1d1/udrUGhqMxUgAlwKNZ0cf2uqan5GLuS2A==}
    engines: {node: '>=6'}
    dev: true

  /err-code/2.0.3:
    resolution: {integrity: sha512-2bmlRpNKBxT/CRmPOlyISQpNj+qSeYvcym/uT0Jx2bMOlKLtSy1ZmLuVxSEKKyor/N5yhvp/ZiG1oE3DEYMSFA==}
    dev: true

  /error-ex/1.3.2:
    resolution: {integrity: sha512-7dFHNmqeFSEt2ZBsCriorKnn3Z2pj+fd9kmI6QoWw4//DL+icEBfc0U7qJCisqrTsKTjw4fNFy2pW9OqStD84g==}
    dependencies:
      is-arrayish: 0.2.1
    dev: true

  /es-abstract/1.19.1:
    resolution: {integrity: sha512-2vJ6tjA/UfqLm2MPs7jxVybLoB8i1t1Jd9R3kISld20sIxPcTbLuggQOUxeWeAvIUkduv/CfMjuh4WmiXr2v9w==}
    engines: {node: '>= 0.4'}
    dependencies:
      call-bind: 1.0.2
      es-to-primitive: 1.2.1
      function-bind: 1.1.1
      get-intrinsic: 1.1.1
      get-symbol-description: 1.0.0
      has: 1.0.3
      has-symbols: 1.0.3
      internal-slot: 1.0.3
      is-callable: 1.2.4
      is-negative-zero: 2.0.2
      is-regex: 1.1.4
      is-shared-array-buffer: 1.0.1
      is-string: 1.0.7
      is-weakref: 1.0.2
      object-inspect: 1.12.0
      object-keys: 1.1.1
      object.assign: 4.1.2
      string.prototype.trimend: 1.0.4
      string.prototype.trimstart: 1.0.4
      unbox-primitive: 1.0.1

  /es-to-primitive/1.2.1:
    resolution: {integrity: sha512-QCOllgZJtaUo9miYBcLChTUaHNjJF3PYs1VidD7AwiEj1kYxKeQTctLAezAOH5ZKRH0g2IgPn6KwB4IT8iRpvA==}
    engines: {node: '>= 0.4'}
    dependencies:
      is-callable: 1.2.4
      is-date-object: 1.0.5
      is-symbol: 1.0.4

  /esbuild-android-64/0.14.25:
    resolution: {integrity: sha512-L5vCUk7TzFbBnoESNoXjU3x9+/+7TDIE/1mTfy/erAfvZAqC+S3sp/Qa9wkypFMcFvN9FzvESkTlpeQDolREtQ==}
    engines: {node: '>=12'}
    cpu: [x64]
    os: [android]
    requiresBuild: true
    dev: true
    optional: true

  /esbuild-android-arm64/0.14.25:
    resolution: {integrity: sha512-4jv5xPjM/qNm27T5j3ZEck0PvjgQtoMHnz4FzwF5zNP56PvY2CT0WStcAIl6jNlsuDdN63rk2HRBIsO6xFbcFw==}
    engines: {node: '>=12'}
    cpu: [arm64]
    os: [android]
    requiresBuild: true
    dev: true
    optional: true

  /esbuild-darwin-64/0.14.25:
    resolution: {integrity: sha512-TGp8tuudIxOyWd1+8aYPxQmC1ZQyvij/AfNBa35RubixD0zJ1vkKHVAzo0Zao1zcG6pNqiSyzfPto8vmg0s7oA==}
    engines: {node: '>=12'}
    cpu: [x64]
    os: [darwin]
    requiresBuild: true
    dev: true
    optional: true

  /esbuild-darwin-arm64/0.14.25:
    resolution: {integrity: sha512-oTcDgdm0MDVEmw2DWu8BV68pYuImpFgvWREPErBZmNA4MYKGuBRaCiJqq6jZmBR1x+3y1DWCjez+5uLtuAm6mw==}
    engines: {node: '>=12'}
    cpu: [arm64]
    os: [darwin]
    requiresBuild: true
    dev: true
    optional: true

  /esbuild-freebsd-64/0.14.25:
    resolution: {integrity: sha512-ueAqbnMZ8arnuLH8tHwTCQYeptnHOUV7vA6px6j4zjjQwDx7TdP7kACPf3TLZLdJQ3CAD1XCvQ2sPhX+8tacvQ==}
    engines: {node: '>=12'}
    cpu: [x64]
    os: [freebsd]
    requiresBuild: true
    dev: true
    optional: true

  /esbuild-freebsd-arm64/0.14.25:
    resolution: {integrity: sha512-+ZVWud2HKh+Ob6k/qiJWjBtUg4KmJGGmbvEXXW1SNKS7hW7HU+Zq2ZCcE1akFxOPkVB+EhOty/sSek30tkCYug==}
    engines: {node: '>=12'}
    cpu: [arm64]
    os: [freebsd]
    requiresBuild: true
    dev: true
    optional: true

  /esbuild-linux-32/0.14.25:
    resolution: {integrity: sha512-3OP/lwV3kCzEz45tobH9nj+uE4ubhGsfx+tn0L26WAGtUbmmcRpqy7XRG/qK7h1mClZ+eguIANcQntYMdYklfw==}
    engines: {node: '>=12'}
    cpu: [ia32]
    os: [linux]
    requiresBuild: true
    dev: true
    optional: true

  /esbuild-linux-64/0.14.25:
    resolution: {integrity: sha512-+aKHdHZmX9qwVlQmu5xYXh7GsBFf4TWrePgeJTalhXHOG7NNuUwoHmketGiZEoNsWyyqwH9rE5BC+iwcLY30Ug==}
    engines: {node: '>=12'}
    cpu: [x64]
    os: [linux]
    requiresBuild: true
    dev: true
    optional: true

  /esbuild-linux-arm/0.14.25:
    resolution: {integrity: sha512-aTLcE2VBoLydL943REcAcgnDi3bHtmULSXWLbjtBdtykRatJVSxKMjK9YlBXUZC4/YcNQfH7AxwVeQr9fNxPhw==}
    engines: {node: '>=12'}
    cpu: [arm]
    os: [linux]
    requiresBuild: true
    dev: true
    optional: true

  /esbuild-linux-arm64/0.14.25:
    resolution: {integrity: sha512-UxfenPx/wSZx55gScCImPtXekvZQLI2GW3qe5dtlmU7luiqhp5GWPzGeQEbD3yN3xg/pHc671m5bma5Ns7lBHw==}
    engines: {node: '>=12'}
    cpu: [arm64]
    os: [linux]
    requiresBuild: true
    dev: true
    optional: true

  /esbuild-linux-mips64le/0.14.25:
    resolution: {integrity: sha512-wLWYyqVfYx9Ur6eU5RT92yJVsaBGi5RdkoWqRHOqcJ38Kn60QMlcghsKeWfe9jcYut8LangYZ98xO1LxIoSXrQ==}
    engines: {node: '>=12'}
    cpu: [mips64el]
    os: [linux]
    requiresBuild: true
    dev: true
    optional: true

  /esbuild-linux-ppc64le/0.14.25:
    resolution: {integrity: sha512-0dR6Csl6Zas3g4p9ULckEl8Mo8IInJh33VCJ3eaV1hj9+MHGdmDOakYMN8MZP9/5nl+NU/0ygpd14cWgy8uqRw==}
    engines: {node: '>=12'}
    cpu: [ppc64]
    os: [linux]
    requiresBuild: true
    dev: true
    optional: true

  /esbuild-linux-riscv64/0.14.25:
    resolution: {integrity: sha512-J4d20HDmTrgvhR0bdkDhvvJGaikH3LzXQnNaseo8rcw9Yqby9A90gKUmWpfwqLVNRILvNnAmKLfBjCKU9ajg8w==}
    engines: {node: '>=12'}
    cpu: [riscv64]
    os: [linux]
    requiresBuild: true
    dev: true
    optional: true

  /esbuild-linux-s390x/0.14.25:
    resolution: {integrity: sha512-YI2d5V6nTE73ZnhEKQD7MtsPs1EtUZJ3obS21oxQxGbbRw1G+PtJKjNyur+3t6nzHP9oTg6GHQ3S3hOLLmbDIQ==}
    engines: {node: '>=12'}
    cpu: [s390x]
    os: [linux]
    requiresBuild: true
    dev: true
    optional: true

  /esbuild-netbsd-64/0.14.25:
    resolution: {integrity: sha512-TKIVgNWLUOkr+Exrye70XTEE1lJjdQXdM4tAXRzfHE9iBA7LXWcNtVIuSnphTqpanPzTDFarF0yqq4kpbC6miA==}
    engines: {node: '>=12'}
    cpu: [x64]
    os: [netbsd]
    requiresBuild: true
    dev: true
    optional: true

  /esbuild-node-externals/1.4.1_esbuild@0.14.25:
    resolution: {integrity: sha512-ZFNGa6w1kYzn4wx9ty4eaItaOTSe2hWQZ6WXa/8guKJCiXL3XpW2CZT4gkx2OhfBKxpqaqa7ZeGK54ScoLSUdw==}
    peerDependencies:
      esbuild: 0.12 - 0.14
    dependencies:
      esbuild: 0.14.25
      find-up: 5.0.0
      tslib: 2.3.1
    dev: true

  /esbuild-openbsd-64/0.14.25:
    resolution: {integrity: sha512-QgFJ37A15D7NIXBTYEqz29+uw3nNBOIyog+3kFidANn6kjw0GHZ0lEYQn+cwjyzu94WobR+fes7cTl/ZYlHb1A==}
    engines: {node: '>=12'}
    cpu: [x64]
    os: [openbsd]
    requiresBuild: true
    dev: true
    optional: true

  /esbuild-sunos-64/0.14.25:
    resolution: {integrity: sha512-rmWfjUItYIVlqr5EnTH1+GCxXiBOC42WBZ3w++qh7n2cS9Xo0lO5pGSG2N+huOU2fX5L+6YUuJ78/vOYvefeFw==}
    engines: {node: '>=12'}
    cpu: [x64]
    os: [sunos]
    requiresBuild: true
    dev: true
    optional: true

  /esbuild-windows-32/0.14.25:
    resolution: {integrity: sha512-HGAxVUofl3iUIz9W10Y9XKtD0bNsK9fBXv1D55N/ljNvkrAYcGB8YCm0v7DjlwtyS6ws3dkdQyXadbxkbzaKOA==}
    engines: {node: '>=12'}
    cpu: [ia32]
    os: [win32]
    requiresBuild: true
    dev: true
    optional: true

  /esbuild-windows-64/0.14.25:
    resolution: {integrity: sha512-TirEohRkfWU9hXLgoDxzhMQD1g8I2mOqvdQF2RS9E/wbkORTAqJHyh7wqGRCQAwNzdNXdg3JAyhQ9/177AadWA==}
    engines: {node: '>=12'}
    cpu: [x64]
    os: [win32]
    requiresBuild: true
    dev: true
    optional: true

  /esbuild-windows-arm64/0.14.25:
    resolution: {integrity: sha512-4ype9ERiI45rSh+R8qUoBtaj6kJvUOI7oVLhKqPEpcF4Pa5PpT3hm/mXAyotJHREkHpM87PAJcA442mLnbtlNA==}
    engines: {node: '>=12'}
    cpu: [arm64]
    os: [win32]
    requiresBuild: true
    dev: true
    optional: true

  /esbuild/0.12.29:
    resolution: {integrity: sha512-w/XuoBCSwepyiZtIRsKsetiLDUVGPVw1E/R3VTFSecIy8UR7Cq3SOtwKHJMFoVqqVG36aGkzh4e8BvpO1Fdc7g==}
    hasBin: true
    requiresBuild: true
    dev: false

  /esbuild/0.14.25:
    resolution: {integrity: sha512-4JHEIOMNFvK09ziiL+iVmldIhLbn49V4NAVo888tcGFKedEZY/Y8YapfStJ6zSE23tzYPKxqKwQBnQoIO0BI/Q==}
    engines: {node: '>=12'}
    hasBin: true
    requiresBuild: true
    optionalDependencies:
      esbuild-android-64: 0.14.25
      esbuild-android-arm64: 0.14.25
      esbuild-darwin-64: 0.14.25
      esbuild-darwin-arm64: 0.14.25
      esbuild-freebsd-64: 0.14.25
      esbuild-freebsd-arm64: 0.14.25
      esbuild-linux-32: 0.14.25
      esbuild-linux-64: 0.14.25
      esbuild-linux-arm: 0.14.25
      esbuild-linux-arm64: 0.14.25
      esbuild-linux-mips64le: 0.14.25
      esbuild-linux-ppc64le: 0.14.25
      esbuild-linux-riscv64: 0.14.25
      esbuild-linux-s390x: 0.14.25
      esbuild-netbsd-64: 0.14.25
      esbuild-openbsd-64: 0.14.25
      esbuild-sunos-64: 0.14.25
      esbuild-windows-32: 0.14.25
      esbuild-windows-64: 0.14.25
      esbuild-windows-arm64: 0.14.25
    dev: true

  /escalade/3.1.1:
    resolution: {integrity: sha512-k0er2gUkLf8O0zKJiAhmkTnJlTvINGv7ygDNPbeIsX/TJjGJZHuh9B2UxbsaEkmlEo9MfhrSzmhIlhRlI2GXnw==}
    engines: {node: '>=6'}
    dev: true

  /escape-string-regexp/1.0.5:
    resolution: {integrity: sha1-G2HAViGQqN/2rjuyzwIAyhMLhtQ=}
    engines: {node: '>=0.8.0'}

  /escape-string-regexp/2.0.0:
    resolution: {integrity: sha512-UpzcLCXolUWcNu5HtVMHYdXJjArjsF9C0aNnquZYY4uW/Vu0miy5YoWvbV345HauVvcAUnpRuhMMcqTcGOY2+w==}
    engines: {node: '>=8'}
    dev: true

  /escape-string-regexp/4.0.0:
    resolution: {integrity: sha512-TtpcNJ3XAzx3Gq8sWRzJaVajRs0uVxA2YAkdb1jm2YkPz4G6egUFAyA3n5vtEIZefPk5Wa4UXbKuS5fKkJWdgA==}
    engines: {node: '>=10'}

  /escodegen/2.0.0:
    resolution: {integrity: sha512-mmHKys/C8BFUGI+MAWNcSYoORYLMdPzjrknd2Vc+bUsjN5bXcr8EhrNB+UTqfL1y3I9c4fw2ihgtMPQLBRiQxw==}
    engines: {node: '>=6.0'}
    hasBin: true
    dependencies:
      esprima: 4.0.1
      estraverse: 5.3.0
      esutils: 2.0.3
      optionator: 0.8.3
    optionalDependencies:
      source-map: 0.6.1
    dev: true

  /eslint-config-next/12.1.0_af2bf89990c8b552eb861193bfa770f8:
    resolution: {integrity: sha512-tBhuUgoDITcdcM7xFvensi9I5WTI4dnvH4ETGRg1U8ZKpXrZsWQFdOKIDzR3RLP5HR3xXrLviaMM4c3zVoE/pA==}
    peerDependencies:
      eslint: ^7.23.0 || ^8.0.0
      next: '>=10.2.0'
      typescript: '>=3.3.1'
    peerDependenciesMeta:
      typescript:
        optional: true
    dependencies:
      '@next/eslint-plugin-next': 12.1.0
      '@rushstack/eslint-patch': 1.1.0
      '@typescript-eslint/parser': 5.14.0_eslint@8.3.0+typescript@4.6.2
      eslint: 8.3.0
      eslint-import-resolver-node: 0.3.6
      eslint-import-resolver-typescript: 2.5.0_4f12990f4aef1a2737100e144cae1b1f
      eslint-plugin-import: 2.25.4_eslint@8.3.0
      eslint-plugin-jsx-a11y: 6.5.1_eslint@8.3.0
      eslint-plugin-react: 7.29.3_eslint@8.3.0
      eslint-plugin-react-hooks: 4.3.0_eslint@8.3.0
      next: 12.1.0_33bdac975a6e334c49640fab91e2abb4
      typescript: 4.6.2
    transitivePeerDependencies:
      - supports-color
    dev: false

  /eslint-config-prettier/8.5.0_eslint@8.3.0:
    resolution: {integrity: sha512-obmWKLUNCnhtQRKc+tmnYuQl0pFU1ibYJQ5BGhTVB08bHe9wC8qUeG7c08dj9XX+AuPj1YSGSQIHl1pnDHZR0Q==}
    hasBin: true
    peerDependencies:
      eslint: '>=7.0.0'
    dependencies:
      eslint: 8.3.0
    dev: false

  /eslint-config-react-app/7.0.0_ce285958eea7a65c5da3c8dcdd94c627:
    resolution: {integrity: sha512-xyymoxtIt1EOsSaGag+/jmcywRuieQoA2JbPCjnw9HukFj9/97aGPoZVFioaotzk1K5Qt9sHO5EutZbkrAXS0g==}
    engines: {node: '>=14.0.0'}
    peerDependencies:
      eslint: ^8.0.0
    dependencies:
      '@babel/core': 7.17.5
      '@babel/eslint-parser': 7.17.0_@babel+core@7.17.5+eslint@8.10.0
      '@rushstack/eslint-patch': 1.1.0
      '@typescript-eslint/eslint-plugin': 5.14.0_e74fb90c35f99587899145b1078aa5b4
      '@typescript-eslint/parser': 5.14.0_eslint@8.10.0+typescript@4.5.5
      babel-preset-react-app: 10.0.1
      confusing-browser-globals: 1.0.11
      eslint: 8.10.0
      eslint-plugin-flowtype: 8.0.3_5f4d6d498729065206f782722e4d1df2
      eslint-plugin-import: 2.25.4_eslint@8.10.0
      eslint-plugin-jest: 25.7.0_95de2866c36884c70ea06293fc89a62e
      eslint-plugin-jsx-a11y: 6.5.1_eslint@8.10.0
      eslint-plugin-react: 7.29.3_eslint@8.10.0
      eslint-plugin-react-hooks: 4.3.0_eslint@8.10.0
      eslint-plugin-testing-library: 5.0.6_eslint@8.10.0+typescript@4.5.5
    transitivePeerDependencies:
      - '@babel/plugin-syntax-flow'
      - '@babel/plugin-transform-react-jsx'
      - jest
      - supports-color
      - typescript
    dev: true

  /eslint-import-resolver-node/0.3.6:
    resolution: {integrity: sha512-0En0w03NRVMn9Uiyn8YRPDKvWjxCWkslUEhGNTdGx15RvPJYQ+lbOlqrlNI2vEAs4pDYK4f/HN2TbDmk5TP0iw==}
    dependencies:
      debug: 3.2.7
      resolve: 1.22.0

  /eslint-import-resolver-typescript/2.5.0_4f12990f4aef1a2737100e144cae1b1f:
    resolution: {integrity: sha512-qZ6e5CFr+I7K4VVhQu3M/9xGv9/YmwsEXrsm3nimw8vWaVHRDrQRp26BgCypTxBp3vUp4o5aVEJRiy0F2DFddQ==}
    engines: {node: '>=4'}
    peerDependencies:
      eslint: '*'
      eslint-plugin-import: '*'
    dependencies:
      debug: 4.3.3
      eslint: 8.3.0
      eslint-plugin-import: 2.25.4_eslint@8.3.0
      glob: 7.2.0
      is-glob: 4.0.3
      resolve: 1.22.0
      tsconfig-paths: 3.13.0
    transitivePeerDependencies:
      - supports-color
    dev: false

  /eslint-module-utils/2.7.3:
    resolution: {integrity: sha512-088JEC7O3lDZM9xGe0RerkOMd0EjFl+Yvd1jPWIkMT5u3H9+HC34mWWPnqPrN13gieT9pBOO+Qt07Nb/6TresQ==}
    engines: {node: '>=4'}
    dependencies:
      debug: 3.2.7
      find-up: 2.1.0

  /eslint-plugin-es/3.0.1_eslint@8.10.0:
    resolution: {integrity: sha512-GUmAsJaN4Fc7Gbtl8uOBlayo2DqhwWvEzykMHSCZHU3XdJ+NSzzZcVhXh3VxX5icqQ+oQdIEawXX8xkR3mIFmQ==}
    engines: {node: '>=8.10.0'}
    peerDependencies:
      eslint: '>=4.19.1'
    dependencies:
      eslint: 8.10.0
      eslint-utils: 2.1.0
      regexpp: 3.2.0
    dev: true

  /eslint-plugin-flowtype/8.0.3_5f4d6d498729065206f782722e4d1df2:
    resolution: {integrity: sha512-dX8l6qUL6O+fYPtpNRideCFSpmWOUVx5QcaGLVqe/vlDiBSe4vYljDWDETwnyFzpl7By/WVIu6rcrniCgH9BqQ==}
    engines: {node: '>=12.0.0'}
    peerDependencies:
      '@babel/plugin-syntax-flow': ^7.14.5
      '@babel/plugin-transform-react-jsx': ^7.14.9
      eslint: ^8.1.0
    dependencies:
      '@babel/plugin-syntax-flow': 7.16.7_@babel+core@7.17.5
      '@babel/plugin-transform-react-jsx': 7.17.3_@babel+core@7.17.5
      eslint: 8.10.0
      lodash: 4.17.21
      string-natural-compare: 3.0.1
    dev: true

  /eslint-plugin-import/2.25.4_eslint@8.10.0:
    resolution: {integrity: sha512-/KJBASVFxpu0xg1kIBn9AUa8hQVnszpwgE7Ld0lKAlx7Ie87yzEzCgSkekt+le/YVhiaosO4Y14GDAOc41nfxA==}
    engines: {node: '>=4'}
    peerDependencies:
      eslint: ^2 || ^3 || ^4 || ^5 || ^6 || ^7.2.0 || ^8
    dependencies:
      array-includes: 3.1.4
      array.prototype.flat: 1.2.5
      debug: 2.6.9
      doctrine: 2.1.0
      eslint: 8.10.0
      eslint-import-resolver-node: 0.3.6
      eslint-module-utils: 2.7.3
      has: 1.0.3
      is-core-module: 2.8.1
      is-glob: 4.0.3
      minimatch: 3.1.2
      object.values: 1.1.5
      resolve: 1.22.0
      tsconfig-paths: 3.13.0
    dev: true

  /eslint-plugin-import/2.25.4_eslint@8.3.0:
    resolution: {integrity: sha512-/KJBASVFxpu0xg1kIBn9AUa8hQVnszpwgE7Ld0lKAlx7Ie87yzEzCgSkekt+le/YVhiaosO4Y14GDAOc41nfxA==}
    engines: {node: '>=4'}
    peerDependencies:
      eslint: ^2 || ^3 || ^4 || ^5 || ^6 || ^7.2.0 || ^8
    dependencies:
      array-includes: 3.1.4
      array.prototype.flat: 1.2.5
      debug: 2.6.9
      doctrine: 2.1.0
      eslint: 8.3.0
      eslint-import-resolver-node: 0.3.6
      eslint-module-utils: 2.7.3
      has: 1.0.3
      is-core-module: 2.8.1
      is-glob: 4.0.3
      minimatch: 3.1.2
      object.values: 1.1.5
      resolve: 1.22.0
      tsconfig-paths: 3.13.0
    dev: false

  /eslint-plugin-jest/25.7.0_95de2866c36884c70ea06293fc89a62e:
    resolution: {integrity: sha512-PWLUEXeeF7C9QGKqvdSbzLOiLTx+bno7/HC9eefePfEb257QFHg7ye3dh80AZVkaa/RQsBB1Q/ORQvg2X7F0NQ==}
    engines: {node: ^12.13.0 || ^14.15.0 || >=16.0.0}
    peerDependencies:
      '@typescript-eslint/eslint-plugin': ^4.0.0 || ^5.0.0
      eslint: ^6.0.0 || ^7.0.0 || ^8.0.0
      jest: '*'
    peerDependenciesMeta:
      '@typescript-eslint/eslint-plugin':
        optional: true
      jest:
        optional: true
    dependencies:
      '@typescript-eslint/eslint-plugin': 5.14.0_e74fb90c35f99587899145b1078aa5b4
      '@typescript-eslint/experimental-utils': 5.14.0_eslint@8.10.0+typescript@4.5.5
      eslint: 8.10.0
      jest: 27.5.1
    transitivePeerDependencies:
      - supports-color
      - typescript
    dev: true

  /eslint-plugin-jsx-a11y/6.5.1_eslint@8.10.0:
    resolution: {integrity: sha512-sVCFKX9fllURnXT2JwLN5Qgo24Ug5NF6dxhkmxsMEUZhXRcGg+X3e1JbJ84YePQKBl5E0ZjAH5Q4rkdcGY99+g==}
    engines: {node: '>=4.0'}
    peerDependencies:
      eslint: ^3 || ^4 || ^5 || ^6 || ^7 || ^8
    dependencies:
      '@babel/runtime': 7.17.2
      aria-query: 4.2.2
      array-includes: 3.1.4
      ast-types-flow: 0.0.7
      axe-core: 4.4.1
      axobject-query: 2.2.0
      damerau-levenshtein: 1.0.8
      emoji-regex: 9.2.2
      eslint: 8.10.0
      has: 1.0.3
      jsx-ast-utils: 3.2.1
      language-tags: 1.0.5
      minimatch: 3.1.2
    dev: true

  /eslint-plugin-jsx-a11y/6.5.1_eslint@8.3.0:
    resolution: {integrity: sha512-sVCFKX9fllURnXT2JwLN5Qgo24Ug5NF6dxhkmxsMEUZhXRcGg+X3e1JbJ84YePQKBl5E0ZjAH5Q4rkdcGY99+g==}
    engines: {node: '>=4.0'}
    peerDependencies:
      eslint: ^3 || ^4 || ^5 || ^6 || ^7 || ^8
    dependencies:
      '@babel/runtime': 7.17.2
      aria-query: 4.2.2
      array-includes: 3.1.4
      ast-types-flow: 0.0.7
      axe-core: 4.4.1
      axobject-query: 2.2.0
      damerau-levenshtein: 1.0.8
      emoji-regex: 9.2.2
      eslint: 8.3.0
      has: 1.0.3
      jsx-ast-utils: 3.2.1
      language-tags: 1.0.5
      minimatch: 3.1.2
    dev: false

  /eslint-plugin-node/11.1.0_eslint@8.10.0:
    resolution: {integrity: sha512-oUwtPJ1W0SKD0Tr+wqu92c5xuCeQqB3hSCHasn/ZgjFdA9iDGNkNf2Zi9ztY7X+hNuMib23LNGRm6+uN+KLE3g==}
    engines: {node: '>=8.10.0'}
    peerDependencies:
      eslint: '>=5.16.0'
    dependencies:
      eslint: 8.10.0
      eslint-plugin-es: 3.0.1_eslint@8.10.0
      eslint-utils: 2.1.0
      ignore: 5.2.0
      minimatch: 3.1.2
      resolve: 1.22.0
      semver: 6.3.0
    dev: true

  /eslint-plugin-promise/6.0.0_eslint@8.10.0:
    resolution: {integrity: sha512-7GPezalm5Bfi/E22PnQxDWH2iW9GTvAlUNTztemeHb6c1BniSyoeTrM87JkC0wYdi6aQrZX9p2qEiAno8aTcbw==}
    engines: {node: ^12.22.0 || ^14.17.0 || >=16.0.0}
    peerDependencies:
      eslint: ^7.0.0 || ^8.0.0
    dependencies:
      eslint: 8.10.0
    dev: true

  /eslint-plugin-react-hooks/4.3.0_eslint@8.10.0:
    resolution: {integrity: sha512-XslZy0LnMn+84NEG9jSGR6eGqaZB3133L8xewQo3fQagbQuGt7a63gf+P1NGKZavEYEC3UXaWEAA/AqDkuN6xA==}
    engines: {node: '>=10'}
    peerDependencies:
      eslint: ^3.0.0 || ^4.0.0 || ^5.0.0 || ^6.0.0 || ^7.0.0 || ^8.0.0-0
    dependencies:
      eslint: 8.10.0
    dev: true

  /eslint-plugin-react-hooks/4.3.0_eslint@8.3.0:
    resolution: {integrity: sha512-XslZy0LnMn+84NEG9jSGR6eGqaZB3133L8xewQo3fQagbQuGt7a63gf+P1NGKZavEYEC3UXaWEAA/AqDkuN6xA==}
    engines: {node: '>=10'}
    peerDependencies:
      eslint: ^3.0.0 || ^4.0.0 || ^5.0.0 || ^6.0.0 || ^7.0.0 || ^8.0.0-0
    dependencies:
      eslint: 8.3.0
    dev: false

  /eslint-plugin-react/7.29.3_eslint@8.10.0:
    resolution: {integrity: sha512-MzW6TuCnDOcta67CkpDyRfRsEVx9FNMDV8wZsDqe1luHPdGTrQIUaUXD27Ja3gHsdOIs/cXzNchWGlqm+qRVRg==}
    engines: {node: '>=4'}
    peerDependencies:
      eslint: ^3 || ^4 || ^5 || ^6 || ^7 || ^8
    dependencies:
      array-includes: 3.1.4
      array.prototype.flatmap: 1.2.5
      doctrine: 2.1.0
      eslint: 8.10.0
      estraverse: 5.3.0
      jsx-ast-utils: 3.2.1
      minimatch: 3.1.2
      object.entries: 1.1.5
      object.fromentries: 2.0.5
      object.hasown: 1.1.0
      object.values: 1.1.5
      prop-types: 15.8.1
      resolve: 2.0.0-next.3
      semver: 6.3.0
      string.prototype.matchall: 4.0.6
    dev: true

  /eslint-plugin-react/7.29.3_eslint@8.3.0:
    resolution: {integrity: sha512-MzW6TuCnDOcta67CkpDyRfRsEVx9FNMDV8wZsDqe1luHPdGTrQIUaUXD27Ja3gHsdOIs/cXzNchWGlqm+qRVRg==}
    engines: {node: '>=4'}
    peerDependencies:
      eslint: ^3 || ^4 || ^5 || ^6 || ^7 || ^8
    dependencies:
      array-includes: 3.1.4
      array.prototype.flatmap: 1.2.5
      doctrine: 2.1.0
      eslint: 8.3.0
      estraverse: 5.3.0
      jsx-ast-utils: 3.2.1
      minimatch: 3.1.2
      object.entries: 1.1.5
      object.fromentries: 2.0.5
      object.hasown: 1.1.0
      object.values: 1.1.5
      prop-types: 15.8.1
      resolve: 2.0.0-next.3
      semver: 6.3.0
      string.prototype.matchall: 4.0.6
    dev: false

  /eslint-plugin-simple-import-sort/7.0.0_eslint@8.10.0:
    resolution: {integrity: sha512-U3vEDB5zhYPNfxT5TYR7u01dboFZp+HNpnGhkDB2g/2E4wZ/g1Q9Ton8UwCLfRV9yAKyYqDh62oHOamvkFxsvw==}
    peerDependencies:
      eslint: '>=5.0.0'
    dependencies:
      eslint: 8.10.0
    dev: true

  /eslint-plugin-testing-library/5.0.6_eslint@8.10.0+typescript@4.5.5:
    resolution: {integrity: sha512-mMU4+slZsWKHNxtxc5TE2+bs9S//e2uFPlcpTapPhVdnctgn0+G/DaUu6VbT0JLiVMcbBjy3IcfddK+abZawbw==}
    engines: {node: ^12.22.0 || ^14.17.0 || >=16.0.0, npm: '>=6'}
    peerDependencies:
      eslint: ^7.5.0 || ^8.0.0
    dependencies:
      '@typescript-eslint/utils': 5.14.0_eslint@8.10.0+typescript@4.5.5
      eslint: 8.10.0
    transitivePeerDependencies:
      - supports-color
      - typescript
    dev: true

  /eslint-scope/5.1.1:
    resolution: {integrity: sha512-2NxwbF/hZ0KpepYN0cNbo+FN6XoK7GaHlQhgx/hIZl6Va0bF45RQOOwhLIy8lQDbuCiadSLCBnH2CFYquit5bw==}
    engines: {node: '>=8.0.0'}
    dependencies:
      esrecurse: 4.3.0
      estraverse: 4.3.0
    dev: true

  /eslint-scope/7.1.1:
    resolution: {integrity: sha512-QKQM/UXpIiHcLqJ5AOyIW7XZmzjkzQXYE54n1++wb0u9V/abW3l9uQnxX8Z5Xd18xyKIMTUAyQ0k1e8pz6LUrw==}
    engines: {node: ^12.22.0 || ^14.17.0 || >=16.0.0}
    dependencies:
      esrecurse: 4.3.0
      estraverse: 5.3.0

  /eslint-utils/2.1.0:
    resolution: {integrity: sha512-w94dQYoauyvlDc43XnGB8lU3Zt713vNChgt4EWwhXAP2XkBvndfxF0AgIqKOOasjPIPzj9JqgwkwbCYD0/V3Zg==}
    engines: {node: '>=6'}
    dependencies:
      eslint-visitor-keys: 1.3.0
    dev: true

  /eslint-utils/3.0.0_eslint@8.10.0:
    resolution: {integrity: sha512-uuQC43IGctw68pJA1RgbQS8/NP7rch6Cwd4j3ZBtgo4/8Flj4eGE7ZYSZRN3iq5pVUv6GPdW5Z1RFleo84uLDA==}
    engines: {node: ^10.0.0 || ^12.0.0 || >= 14.0.0}
    peerDependencies:
      eslint: '>=5'
    dependencies:
      eslint: 8.10.0
      eslint-visitor-keys: 2.1.0
    dev: true

  /eslint-utils/3.0.0_eslint@8.3.0:
    resolution: {integrity: sha512-uuQC43IGctw68pJA1RgbQS8/NP7rch6Cwd4j3ZBtgo4/8Flj4eGE7ZYSZRN3iq5pVUv6GPdW5Z1RFleo84uLDA==}
    engines: {node: ^10.0.0 || ^12.0.0 || >= 14.0.0}
    peerDependencies:
      eslint: '>=5'
    dependencies:
      eslint: 8.3.0
      eslint-visitor-keys: 2.1.0
    dev: false

  /eslint-visitor-keys/1.3.0:
    resolution: {integrity: sha512-6J72N8UNa462wa/KFODt/PJ3IU60SDpC3QXC1Hjc1BXXpfL2C9R5+AU7jhe0F6GREqVMh4Juu+NY7xn+6dipUQ==}
    engines: {node: '>=4'}
    dev: true

  /eslint-visitor-keys/2.1.0:
    resolution: {integrity: sha512-0rSmRBzXgDzIsD6mGdJgevzgezI534Cer5L/vyMX0kHzT/jiB43jRhd9YUlMGYLQy2zprNmoT8qasCGtY+QaKw==}
    engines: {node: '>=10'}

  /eslint-visitor-keys/3.3.0:
    resolution: {integrity: sha512-mQ+suqKJVyeuwGYHAdjMFqjCyfl8+Ldnxuyp3ldiMBFKkvytrXUZWaiPCEav8qDHKty44bD+qV1IP4T+w+xXRA==}
    engines: {node: ^12.22.0 || ^14.17.0 || >=16.0.0}

  /eslint/8.10.0:
    resolution: {integrity: sha512-tcI1D9lfVec+R4LE1mNDnzoJ/f71Kl/9Cv4nG47jOueCMBrCCKYXr4AUVS7go6mWYGFD4+EoN6+eXSrEbRzXVw==}
    engines: {node: ^12.22.0 || ^14.17.0 || >=16.0.0}
    hasBin: true
    dependencies:
      '@eslint/eslintrc': 1.2.0
      '@humanwhocodes/config-array': 0.9.5
      ajv: 6.12.6
      chalk: 4.1.2
      cross-spawn: 7.0.3
      debug: 4.3.3
      doctrine: 3.0.0
      escape-string-regexp: 4.0.0
      eslint-scope: 7.1.1
      eslint-utils: 3.0.0_eslint@8.10.0
      eslint-visitor-keys: 3.3.0
      espree: 9.3.1
      esquery: 1.4.0
      esutils: 2.0.3
      fast-deep-equal: 3.1.3
      file-entry-cache: 6.0.1
      functional-red-black-tree: 1.0.1
      glob-parent: 6.0.2
      globals: 13.12.1
      ignore: 5.2.0
      import-fresh: 3.3.0
      imurmurhash: 0.1.4
      is-glob: 4.0.3
      js-yaml: 4.1.0
      json-stable-stringify-without-jsonify: 1.0.1
      levn: 0.4.1
      lodash.merge: 4.6.2
      minimatch: 3.1.2
      natural-compare: 1.4.0
      optionator: 0.9.1
      regexpp: 3.2.0
      strip-ansi: 6.0.1
      strip-json-comments: 3.1.1
      text-table: 0.2.0
      v8-compile-cache: 2.3.0
    transitivePeerDependencies:
      - supports-color
    dev: true

  /eslint/8.3.0:
    resolution: {integrity: sha512-aIay56Ph6RxOTC7xyr59Kt3ewX185SaGnAr8eWukoPLeriCrvGjvAubxuvaXOfsxhtwV5g0uBOsyhAom4qJdww==}
    engines: {node: ^12.22.0 || ^14.17.0 || >=16.0.0}
    hasBin: true
    dependencies:
      '@eslint/eslintrc': 1.2.0
      '@humanwhocodes/config-array': 0.6.0
      ajv: 6.12.6
      chalk: 4.1.2
      cross-spawn: 7.0.3
      debug: 4.3.3
      doctrine: 3.0.0
      enquirer: 2.3.6
      escape-string-regexp: 4.0.0
      eslint-scope: 7.1.1
      eslint-utils: 3.0.0_eslint@8.3.0
      eslint-visitor-keys: 3.3.0
      espree: 9.3.1
      esquery: 1.4.0
      esutils: 2.0.3
      fast-deep-equal: 3.1.3
      file-entry-cache: 6.0.1
      functional-red-black-tree: 1.0.1
      glob-parent: 6.0.2
      globals: 13.12.1
      ignore: 4.0.6
      import-fresh: 3.3.0
      imurmurhash: 0.1.4
      is-glob: 4.0.3
      js-yaml: 4.1.0
      json-stable-stringify-without-jsonify: 1.0.1
      levn: 0.4.1
      lodash.merge: 4.6.2
      minimatch: 3.1.2
      natural-compare: 1.4.0
      optionator: 0.9.1
      progress: 2.0.3
      regexpp: 3.2.0
      semver: 7.3.5
      strip-ansi: 6.0.1
      strip-json-comments: 3.1.1
      text-table: 0.2.0
      v8-compile-cache: 2.3.0
    transitivePeerDependencies:
      - supports-color
    dev: false

  /espree/9.3.1:
    resolution: {integrity: sha512-bvdyLmJMfwkV3NCRl5ZhJf22zBFo1y8bYh3VYb+bfzqNB4Je68P2sSuXyuFquzWLebHpNd2/d5uv7yoP9ISnGQ==}
    engines: {node: ^12.22.0 || ^14.17.0 || >=16.0.0}
    dependencies:
      acorn: 8.7.0
      acorn-jsx: 5.3.2_acorn@8.7.0
      eslint-visitor-keys: 3.3.0

  /esprima/4.0.1:
    resolution: {integrity: sha512-eGuFFw7Upda+g4p+QHvnW0RyTX/SVeJBDM/gCtMARO0cLuT2HcEKnTPvhjV6aGeqrCB/sbNop0Kszm0jsaWU4A==}
    engines: {node: '>=4'}
    hasBin: true

  /esquery/1.4.0:
    resolution: {integrity: sha512-cCDispWt5vHHtwMY2YrAQ4ibFkAL8RbH5YGBnZBc90MolvvfkkQcJro/aZiAQUlQ3qgrYS6D6v8Gc5G5CQsc9w==}
    engines: {node: '>=0.10'}
    dependencies:
      estraverse: 5.3.0

  /esrecurse/4.3.0:
    resolution: {integrity: sha512-KmfKL3b6G+RXvP8N1vr3Tq1kL/oCFgn2NYXEtqP8/L3pKapUA4G8cFVaoF3SU323CD4XypR/ffioHmkti6/Tag==}
    engines: {node: '>=4.0'}
    dependencies:
      estraverse: 5.3.0

  /estraverse/4.3.0:
    resolution: {integrity: sha512-39nnKffWz8xN1BU/2c79n9nB9HDzo0niYUqx6xyqUnyoAnQyyWpOTdZEeiCch8BBu515t4wp9ZmgVfVhn9EBpw==}
    engines: {node: '>=4.0'}
    dev: true

  /estraverse/5.3.0:
    resolution: {integrity: sha512-MMdARuVEQziNTeJD8DgMqmhwR11BRQ/cBP+pLtYdSTnf3MIO8fFeiINEbX36ZdNlfU/7A9f3gUw49B3oQsvwBA==}
    engines: {node: '>=4.0'}

  /estree-walker/2.0.2:
    resolution: {integrity: sha512-Rfkk/Mp/DL7JVje3u18FxFujQlTNR2q6QfMSMB7AvCBx91NGj/ba3kCfza0f6dVDbw7YlRf/nDrn7pQrCCyQ/w==}
    dev: true

  /esutils/2.0.3:
    resolution: {integrity: sha512-kVscqXk4OCp68SZ0dkgEKVi6/8ij300KBWTJq32P/dYeWTSwK41WyTxalN1eRmA5Z9UU/LX9D7FWSmV9SAYx6g==}
    engines: {node: '>=0.10.0'}

  /eventemitter3/3.1.2:
    resolution: {integrity: sha512-tvtQIeLVHjDkJYnzf2dgVMxfuSGJeM/7UCG17TT4EumTfNtF+0nebF/4zWOIkCreAbtNqhGEboB6BWrwqNaw4Q==}
    dev: false

  /eventemitter3/4.0.7:
    resolution: {integrity: sha512-8guHBZCwKnFhYdHr2ysuRWErTwhoN2X8XELRlrRwpmfeY2jjuUN4taQMsULKUVo1K4DvZl+0pgfyoysHxvmvEw==}
    dev: false

  /execa/5.1.1:
    resolution: {integrity: sha512-8uSpZZocAZRBAPIEINJj3Lo9HyGitllczc27Eh5YYojjMFMn8yHMDMaUHE2Jqfq05D/wucwI4JGURyXt1vchyg==}
    engines: {node: '>=10'}
    dependencies:
      cross-spawn: 7.0.3
      get-stream: 6.0.1
      human-signals: 2.1.0
      is-stream: 2.0.1
      merge-stream: 2.0.0
      npm-run-path: 4.0.1
      onetime: 5.1.2
      signal-exit: 3.0.7
      strip-final-newline: 2.0.0
    dev: true

  /exit/0.1.2:
    resolution: {integrity: sha1-BjJjj42HfMghB9MKD/8aF8uhzQw=}
    engines: {node: '>= 0.8.0'}
    dev: true

  /expect/27.5.1:
    resolution: {integrity: sha512-E1q5hSUG2AmYQwQJ041nvgpkODHQvB+RKlB4IYdru6uJsyFTRyZAP463M+1lINorwbqAmUggi6+WwkD8lCS/Dw==}
    engines: {node: ^10.13.0 || ^12.13.0 || ^14.15.0 || >=15.0.0}
    dependencies:
      '@jest/types': 27.5.1
      jest-get-type: 27.5.1
      jest-matcher-utils: 27.5.1
      jest-message-util: 27.5.1
    dev: true

  /extend-shallow/2.0.1:
    resolution: {integrity: sha1-Ua99YUrZqfYQ6huvu5idaxxWiQ8=}
    engines: {node: '>=0.10.0'}
    dependencies:
      is-extendable: 0.1.1
    dev: false

  /extend/3.0.2:
    resolution: {integrity: sha512-fjquC59cD7CyW6urNXK0FBufkZcoiGG80wTuPujX590cB5Ttln20E2UB4S/WARVqhXffZl2LNgS+gQdPIIim/g==}
    dev: false

  /extendable-error/0.1.7:
    resolution: {integrity: sha512-UOiS2in6/Q0FK0R0q6UY9vYpQ21mr/Qn1KOnte7vsACuNJf514WvCCUHSRCPcgjPT2bAhNIJdlE6bVap1GKmeg==}
    dev: true

  /external-editor/3.1.0:
    resolution: {integrity: sha512-hMQ4CX1p1izmuLYyZqLMO/qGNw10wSv9QDCPfzXfyFrOaCSSoRfqE1Kf1s5an66J5JZC62NewG+mK49jOCtQew==}
    engines: {node: '>=4'}
    dependencies:
      chardet: 0.7.0
      iconv-lite: 0.4.24
      tmp: 0.0.33
    dev: true

  /faker/5.5.3:
    resolution: {integrity: sha512-wLTv2a28wjUyWkbnX7u/ABZBkUkIF2fCd73V6P2oFqEGEktDfzWx4UxrSqtPRw0xPRAcjeAOIiJWqZm3pP4u3g==}
    dev: true

  /fast-deep-equal/3.1.3:
    resolution: {integrity: sha512-f3qQ9oQy9j2AhBe/H9VC91wLmKBCCU/gDOnKNAYG5hswO7BLKj09Hc5HYNz9cGI++xlpDCIgDaitVs03ATR84Q==}

  /fast-glob/3.2.11:
    resolution: {integrity: sha512-xrO3+1bxSo3ZVHAnqzyuewYT6aMFHRAd4Kcs92MAonjwQZLsK9d0SF1IyQ3k5PoirxTW0Oe/RqFgMQ6TcNE5Ew==}
    engines: {node: '>=8.6.0'}
    dependencies:
      '@nodelib/fs.stat': 2.0.5
      '@nodelib/fs.walk': 1.2.8
      glob-parent: 5.1.2
      merge2: 1.4.1
      micromatch: 4.0.4

  /fast-json-stable-stringify/2.1.0:
    resolution: {integrity: sha512-lhd/wF+Lk98HZoTCtlVraHtfh5XYijIjalXck7saUtuanSDyLMxnHhSXEDJqHxD7msR8D0uCmqlkwjCV8xvwHw==}

  /fast-levenshtein/2.0.6:
    resolution: {integrity: sha1-PYpcZog6FqMMqGQ+hR8Zuqd5eRc=}

  /fast-safe-stringify/2.1.1:
    resolution: {integrity: sha512-W+KJc2dmILlPplD/H4K9l9LcAHAfPtP6BY84uVLXQ6Evcz9Lcg33Y2z1IVblT6xdY54PXYVHEv+0Wpq8Io6zkA==}
    dev: true

  /fastq/1.13.0:
    resolution: {integrity: sha512-YpkpUnK8od0o1hmeSc7UUs/eB/vIPWJYjKck2QKIzAf71Vm1AAQ3EbuZB3g2JIy+pg+ERD0vqI79KyZiB2e2Nw==}
    dependencies:
      reusify: 1.0.4

  /fault/1.0.4:
    resolution: {integrity: sha512-CJ0HCB5tL5fYTEA7ToAq5+kTwd++Borf1/bifxd9iT70QcXr4MRrO3Llf8Ifs70q+SJcGHFtnIE/Nw6giCtECA==}
    dependencies:
      format: 0.2.2
    dev: false

  /fb-watchman/2.0.1:
    resolution: {integrity: sha512-DkPJKQeY6kKwmuMretBhr7G6Vodr7bFwDYTXIkfG1gjvNpaxBTQV3PbXg6bR1c1UP4jPOX0jHUbbHANL9vRjVg==}
    dependencies:
      bser: 2.1.1
    dev: true

  /file-entry-cache/6.0.1:
    resolution: {integrity: sha512-7Gps/XWymbLk2QLYK4NzpMOrYjMhdIxXuIvy2QBsLE6ljuodKvdkWs/cpyJJ3CVIVpH0Oi1Hvg1ovbMzLdFBBg==}
    engines: {node: ^10.12.0 || >=12.0.0}
    dependencies:
      flat-cache: 3.0.4

  /file-extension/4.0.5:
    resolution: {integrity: sha512-l0rOL3aKkoi6ea7MNZe6OHgqYYpn48Qfflr8Pe9G9JPPTx5A+sfboK91ZufzIs59/lPqh351l0eb6iKU9J5oGg==}
    engines: {node: '>=4'}
    dev: true

  /fill-range/7.0.1:
    resolution: {integrity: sha512-qOo9F+dMUmC2Lcb4BbVvnKJxTPjCm+RRpe4gDuGrzkL7mEVl/djYSu2OdQ2Pa302N4oqkSg9ir6jaLWJ2USVpQ==}
    engines: {node: '>=8'}
    dependencies:
      to-regex-range: 5.0.1

  /filter-obj/1.1.0:
    resolution: {integrity: sha1-mzERErxsYSehbgFsbF1/GeCAXFs=}
    engines: {node: '>=0.10.0'}
    dev: false

  /find-up/2.1.0:
    resolution: {integrity: sha1-RdG35QbHF93UgndaK3eSCjwMV6c=}
    engines: {node: '>=4'}
    dependencies:
      locate-path: 2.0.0

  /find-up/4.1.0:
    resolution: {integrity: sha512-PpOwAdQ/YlXQ2vj8a3h8IipDuYRi3wceVQQGYWxNINccq40Anw7BlsEXCMbt1Zt+OLA6Fq9suIpIWD0OsnISlw==}
    engines: {node: '>=8'}
    dependencies:
      locate-path: 5.0.0
      path-exists: 4.0.0
    dev: true

  /find-up/5.0.0:
    resolution: {integrity: sha512-78/PXT1wlLLDgTzDs7sjq9hzz0vXD+zn+7wypEe4fXQxCmdmqfGsEPQxmiCSQI3ajFV91bVSsvNtrJRiW6nGng==}
    engines: {node: '>=10'}
    dependencies:
      locate-path: 6.0.0
      path-exists: 4.0.0

  /find-yarn-workspace-root2/1.2.16:
    resolution: {integrity: sha512-hr6hb1w8ePMpPVUK39S4RlwJzi+xPLuVuG8XlwXU3KD5Yn3qgBWVfy3AzNlDhWvE1EORCE65/Qm26rFQt3VLVA==}
    dependencies:
      micromatch: 4.0.4
      pkg-dir: 4.2.0
    dev: true

  /flat-cache/3.0.4:
    resolution: {integrity: sha512-dm9s5Pw7Jc0GvMYbshN6zchCA9RgQlzzEZX3vylR9IqFfS8XciblUXOKfW6SiuJ0e13eDYZoZV5wdrev7P3Nwg==}
    engines: {node: ^10.12.0 || >=12.0.0}
    dependencies:
      flatted: 3.2.5
      rimraf: 3.0.2

  /flatted/3.2.5:
    resolution: {integrity: sha512-WIWGi2L3DyTUvUrwRKgGi9TwxQMUEqPOPQBVi71R96jZXJdFskXEmf54BoZaS1kknGODoIGASGEzBUYdyMCBJg==}

  /follow-redirects/1.14.9:
    resolution: {integrity: sha512-MQDfihBQYMcyy5dhRDJUHcw7lb2Pv/TuE6xP1vyraLukNDHKbDxDNaOE3NbCAdKQApno+GPRyo1YAp89yCjK4w==}
    engines: {node: '>=4.0'}
    peerDependencies:
      debug: '*'
    peerDependenciesMeta:
      debug:
        optional: true

  /follow-redirects/1.14.9:
    resolution: {integrity: sha512-MQDfihBQYMcyy5dhRDJUHcw7lb2Pv/TuE6xP1vyraLukNDHKbDxDNaOE3NbCAdKQApno+GPRyo1YAp89yCjK4w==}
    engines: {node: '>=4.0'}
    peerDependencies:
      debug: '*'
    peerDependenciesMeta:
      debug:
        optional: true
    dev: true

  /form-data/2.5.1:
    resolution: {integrity: sha512-m21N3WOmEEURgk6B9GLOE4RuWOFf28Lhh9qGYeNlGq4VDXUlJy2th2slBNU8Gp8EzloYZOibZJ7t5ecIrFSjVA==}
    engines: {node: '>= 0.12'}
    dependencies:
      asynckit: 0.4.0
      combined-stream: 1.0.8
      mime-types: 2.1.34
    dev: false

  /form-data/3.0.1:
    resolution: {integrity: sha512-RHkBKtLWUVwd7SqRIvCZMEvAMoGUp0XU+seQiZejj0COz3RI3hWP4sCv3gZWWLjJTd7rGwcsF5eKZGii0r/hbg==}
    engines: {node: '>= 6'}
    dependencies:
      asynckit: 0.4.0
      combined-stream: 1.0.8
      mime-types: 2.1.34
    dev: true

  /form-data/4.0.0:
    resolution: {integrity: sha512-ETEklSGi5t0QMZuiXoA/Q6vcnxcLQP5vdugSpuAyi6SVGi2clPPp+xgEhuMaHC+zGgn31Kd235W35f7Hykkaww==}
    engines: {node: '>= 6'}
    dependencies:
      asynckit: 0.4.0
      combined-stream: 1.0.8
      mime-types: 2.1.34
    dev: true

  /format/0.2.2:
    resolution: {integrity: sha1-1hcBB+nv3E7TDJ3DkBbflCtctYs=}
    engines: {node: '>=0.4.x'}
    dev: false

  /formidable/1.2.6:
    resolution: {integrity: sha512-KcpbcpuLNOwrEjnbpMC0gS+X8ciDoZE1kkqzat4a8vrprf+s9pKNQ/QIwWfbfs4ltgmFl3MD177SNTkve3BwGQ==}
    deprecated: 'Please upgrade to latest, formidable@v2 or formidable@v3! Check these notes: https://bit.ly/2ZEqIau'
    dev: false

  /fraction.js/4.2.0:
    resolution: {integrity: sha512-MhLuK+2gUcnZe8ZHlaaINnQLl0xRIGRfcGk2yl8xoQAfHrSsL3rYu6FCmBdkdbhc9EPlwyGHewaRsvwRMJtAlA==}
    dev: true

  /framer-motion/5.6.0_react-dom@17.0.2+react@17.0.2:
    resolution: {integrity: sha512-Y4FtwUU+LUWLKSzoT6Sq538qluvhpe6izdQK8/xZeVjQZ/ORKGfZzyhzcUxNfscqnfEa3dUOA47s+dwrSipdGA==}
    peerDependencies:
      '@react-three/fiber': '*'
      react: '>=16.8 || ^17.0.0'
      react-dom: '>=16.8 || ^17.0.0'
      three: ^0.135.0
    peerDependenciesMeta:
      '@react-three/fiber':
        optional: true
      three:
        optional: true
    dependencies:
      framesync: 6.0.1
      hey-listen: 1.0.8
      popmotion: 11.0.3
      react: 17.0.2
      react-dom: 17.0.2_react@17.0.2
      react-merge-refs: 1.1.0
      react-use-measure: 2.1.1_react-dom@17.0.2+react@17.0.2
      style-value-types: 5.0.0
      tslib: 2.3.1
    optionalDependencies:
      '@emotion/is-prop-valid': 0.8.8
    dev: false

  /framesync/6.0.1:
    resolution: {integrity: sha512-fUY88kXvGiIItgNC7wcTOl0SNRCVXMKSWW2Yzfmn7EKNc+MpCzcz9DhdHcdjbrtN3c6R4H5dTY2jiCpPdysEjA==}
    dependencies:
      tslib: 2.3.1
    dev: false

  /fs-extra/10.0.1:
    resolution: {integrity: sha512-NbdoVMZso2Lsrn/QwLXOy6rm0ufY2zEOKCDzJR/0kBsb0E6qed0P3iYK+Ath3BfvXEeu4JhEtXLgILx5psUfag==}
    engines: {node: '>=12'}
    dependencies:
      graceful-fs: 4.2.9
      jsonfile: 6.1.0
      universalify: 2.0.0
    dev: true

  /fs-extra/7.0.1:
    resolution: {integrity: sha512-YJDaCJZEnBmcbw13fvdAM9AwNOJwOzrE4pqMqBq5nFiEqXUqHwlK4B+3pUw6JNvfSPtX05xFHtYy/1ni01eGCw==}
    engines: {node: '>=6 <7 || >=8'}
    dependencies:
      graceful-fs: 4.2.9
      jsonfile: 4.0.0
      universalify: 0.1.2
    dev: true

  /fs-extra/8.1.0:
    resolution: {integrity: sha512-yhlQgA6mnOJUKOsRUFsgJdQCvkKhcz8tlZG5HBQfReYZy46OwLcY+Zia0mtdHsOo9y/hP+CxMN0TU9QxoOtG4g==}
    engines: {node: '>=6 <7 || >=8'}
    dependencies:
      graceful-fs: 4.2.9
      jsonfile: 4.0.0
      universalify: 0.1.2
    dev: true

  /fs-minipass/2.1.0:
    resolution: {integrity: sha512-V/JgOLFCS+R6Vcq0slCuaeWEdNC3ouDlJMNIsacH2VtALiu9mV4LPrHc5cDl8k5aw6J8jwgWWpiTo5RYhmIzvg==}
    engines: {node: '>= 8'}
    dependencies:
      minipass: 3.1.6
    dev: true

  /fs.realpath/1.0.0:
    resolution: {integrity: sha1-FQStJSMVjKpA20onh8sBQRmU6k8=}

  /fsevents/2.3.2:
    resolution: {integrity: sha512-xiqMQR4xAeHTuB9uWm+fFRcIOgKBMiOBP+eXiyT7jsgVCq1bkVygt00oASowB7EdtpOHaaPgKt812P9ab+DDKA==}
    engines: {node: ^8.16.0 || ^10.6.0 || >=11.0.0}
    os: [darwin]
    requiresBuild: true
    dev: true
    optional: true

  /function-bind/1.1.1:
    resolution: {integrity: sha512-yIovAzMX49sF8Yl58fSCWJ5svSLuaibPxXQJFLmBObTuCr0Mf1KiPopGM9NiFjiYBCbfaa2Fh6breQ6ANVTI0A==}

  /functional-red-black-tree/1.0.1:
    resolution: {integrity: sha1-GwqzvVU7Kg1jmdKcDj6gslIHgyc=}

  /gauge/4.0.2:
    resolution: {integrity: sha512-aSPRm2CvA9R8QyU5eXMFPd+cYkyxLsXHd2l5/FOH2V/eml//M04G6KZOmTap07O1PvEwNcl2NndyLfK8g3QrKA==}
    engines: {node: ^12.13.0 || ^14.15.0 || >=16}
    dependencies:
      ansi-regex: 5.0.1
      aproba: 2.0.0
      color-support: 1.1.3
      console-control-strings: 1.1.0
      has-unicode: 2.0.1
      signal-exit: 3.0.7
      string-width: 4.2.3
      strip-ansi: 6.0.1
      wide-align: 1.1.5
    dev: true

  /gensync/1.0.0-beta.2:
    resolution: {integrity: sha512-3hN7NaskYvMDLQY55gnW3NQ+mesEAepTqlg+VEbj7zzqEMBVNhzcGYYeqFo/TlYz6eQiFcp1HcsCZO+nGgS8zg==}
    engines: {node: '>=6.9.0'}

  /get-caller-file/2.0.5:
    resolution: {integrity: sha512-DyFP3BM/3YHTQOCUL/w0OZHR0lpKeGrxotcHWcqNEdnltqFwXVfhEBQ94eIo34AfQpo0rGki4cyIiftY06h2Fg==}
    engines: {node: 6.* || 8.* || >= 10.*}
    dev: true

  /get-intrinsic/1.1.1:
    resolution: {integrity: sha512-kWZrnVM42QCiEA2Ig1bG8zjoIMOgxWwYCEeNdwY6Tv/cOSeGpcoX4pXHfKUxNKVoArnrEr2e9srnAxxGIraS9Q==}
    dependencies:
      function-bind: 1.1.1
      has: 1.0.3
      has-symbols: 1.0.3

  /get-package-type/0.1.0:
    resolution: {integrity: sha512-pjzuKtY64GYfWizNAJ0fr9VqttZkNiK2iS430LtIHzjBEr6bX8Am2zm4sW4Ro5wjWW5cAlRL1qAMTcXbjNAO2Q==}
    engines: {node: '>=8.0.0'}
    dev: true

  /get-stream/6.0.1:
    resolution: {integrity: sha512-ts6Wi+2j3jQjqi70w5AlN8DFnkSwC+MqmxEzdEALB2qXZYV3X/b1CTfgPLGJNMeAWxdPfU8FO1ms3NUfaHCPYg==}
    engines: {node: '>=10'}
    dev: true

  /get-symbol-description/1.0.0:
    resolution: {integrity: sha512-2EmdH1YvIQiZpltCNgkuiUnyukzxM/R6NDJX31Ke3BG1Nq5b0S2PhX59UKi9vZpPDQVdqn+1IcaAwnzTT5vCjw==}
    engines: {node: '>= 0.4'}
    dependencies:
      call-bind: 1.0.2
      get-intrinsic: 1.1.1

  /glob-parent/5.1.2:
    resolution: {integrity: sha512-AOIgSQCepiJYwP3ARnGx+5VnTu2HBYdzbGP45eLw1vr3zB3vZLeyed1sC9hnbcOc9/SrMyM5RPQrkGz4aS9Zow==}
    engines: {node: '>= 6'}
    dependencies:
      is-glob: 4.0.3

  /glob-parent/6.0.2:
    resolution: {integrity: sha512-XxwI8EOhVQgWp6iDL+3b0r86f4d6AX6zSU55HfB4ydCEuXLXc5FcYeOu+nnGftS4TEju/11rt4KJPTMgbfmv4A==}
    engines: {node: '>=10.13.0'}
    dependencies:
      is-glob: 4.0.3

  /glob-regex/0.3.2:
    resolution: {integrity: sha512-m5blUd3/OqDTWwzBBtWBPrGlAzatRywHameHeekAZyZrskYouOGdNB8T/q6JucucvJXtOuyHIn0/Yia7iDasDw==}
    dev: true

  /glob/7.1.7:
    resolution: {integrity: sha512-OvD9ENzPLbegENnYP5UUfJIirTg4+XwMWGaQfQTY0JenxNvvIKP3U3/tAQSPIu/lHxXYSZmpXlUHeqAIdKzBLQ==}
    dependencies:
      fs.realpath: 1.0.0
      inflight: 1.0.6
      inherits: 2.0.4
      minimatch: 3.1.2
      once: 1.4.0
      path-is-absolute: 1.0.1
    dev: false

  /glob/7.2.0:
    resolution: {integrity: sha512-lmLf6gtyrPq8tTjSmrO94wBeQbFR3HbLHbuyD69wuyQkImp2hWqMGB47OX65FBkPffO641IP9jWa1z4ivqG26Q==}
    dependencies:
      fs.realpath: 1.0.0
      inflight: 1.0.6
      inherits: 2.0.4
      minimatch: 3.1.2
      once: 1.4.0
      path-is-absolute: 1.0.1

  /globals/11.12.0:
    resolution: {integrity: sha512-WOBp/EEGUiIsJSp7wcv/y6MO+lV9UoncWqxuFfm8eBwzWNgyfBd6Gz+IeKQ9jCmyhoH99g15M3T+QaVHFjizVA==}
    engines: {node: '>=4'}

  /globals/13.12.1:
    resolution: {integrity: sha512-317dFlgY2pdJZ9rspXDks7073GpDmXdfbM3vYYp0HAMKGDh1FfWPleI2ljVNLQX5M5lXcAslTcPTrOrMEFOjyw==}
    engines: {node: '>=8'}
    dependencies:
      type-fest: 0.20.2

  /globby/11.1.0:
    resolution: {integrity: sha512-jhIXaOzy1sb8IyocaruWSn1TjmnBVs8Ayhcy83rmxNJ8q2uWKCAj3CnJY+KpGSXCueAPc0i05kVvVKtP1t9S3g==}
    engines: {node: '>=10'}
    dependencies:
      array-union: 2.1.0
      dir-glob: 3.0.1
      fast-glob: 3.2.11
      ignore: 5.2.0
      merge2: 1.4.1
      slash: 3.0.0

  /globrex/0.1.2:
    resolution: {integrity: sha512-uHJgbwAMwNFf5mLst7IWLNg14x1CkeqglJb/K3doi4dw6q2IvAAmM/Y81kevy83wP+Sst+nutFTYOGg3d1lsxg==}
    dev: true

  /graceful-fs/4.2.9:
    resolution: {integrity: sha512-NtNxqUcXgpW2iMrfqSfR73Glt39K+BLwWsPs94yR63v45T0Wbej7eRmL5cWfwEgqXnmjQp3zaJTshdRW/qC2ZQ==}
    dev: true

  /grapheme-splitter/1.0.4:
    resolution: {integrity: sha512-bzh50DW9kTPM00T8y4o8vQg89Di9oLJVLW/KaOGIXJWP/iqCN6WKYkbNOF04vFLJhwcpYUh9ydh/+5vpOqV4YQ==}
    dev: true

  /graphlib/2.1.8:
    resolution: {integrity: sha512-jcLLfkpoVGmH7/InMC/1hIvOPSUh38oJtGhvrOFGzioE1DZ+0YW16RgmOJhHiuWTvGiJQ9Z1Ik43JvkRPRvE+A==}
    dependencies:
      lodash: 4.17.21
    dev: false

  /graphql-tag/2.12.6_graphql@15.7.2:
    resolution: {integrity: sha512-FdSNcu2QQcWnM2VNvSCCDCVS5PpPqpzgFT8+GXzqJuoDd0CBncxCY278u4mhRO7tMgo2JjgJA5aZ+nWSQ/Z+xg==}
    engines: {node: '>=10'}
    peerDependencies:
      graphql: ^0.9.0 || ^0.10.0 || ^0.11.0 || ^0.12.0 || ^0.13.0 || ^14.0.0 || ^15.0.0 || ^16.0.0
    dependencies:
      graphql: 15.7.2
      tslib: 2.3.1
    dev: false

  /graphql/15.7.2:
    resolution: {integrity: sha512-AnnKk7hFQFmU/2I9YSQf3xw44ctnSFCfp3zE0N6W174gqe9fWG/2rKaKxROK7CcI3XtERpjEKFqts8o319Kf7A==}
    engines: {node: '>= 10.x'}

  /gray-matter/4.0.3:
    resolution: {integrity: sha512-5v6yZd4JK3eMI3FqqCouswVqwugaA9r4dNZB1wwcmrD02QkV5H0y7XBQW8QwQqEaZY1pM9aqORSORhJRdNK44Q==}
    engines: {node: '>=6.0'}
    dependencies:
      js-yaml: 3.14.1
      kind-of: 6.0.3
      section-matter: 1.0.0
      strip-bom-string: 1.0.0
    dev: false

  /hard-rejection/2.1.0:
    resolution: {integrity: sha512-VIZB+ibDhx7ObhAe7OVtoEbuP4h/MuOTHJ+J8h/eBXotJYl0fBgR72xDFCKgIh22OJZIOVNxBMWuhAr10r8HdA==}
    engines: {node: '>=6'}
    dev: true

  /has-bigints/1.0.1:
    resolution: {integrity: sha512-LSBS2LjbNBTf6287JEbEzvJgftkF5qFkmCo9hDRpAzKhUOlJ+hx8dd4USs00SgsUNwc4617J9ki5YtEClM2ffA==}

  /has-flag/3.0.0:
    resolution: {integrity: sha1-tdRU3CGZriJWmfNGfloH87lVuv0=}
    engines: {node: '>=4'}

  /has-flag/4.0.0:
    resolution: {integrity: sha512-EykJT/Q1KjTWctppgIAgfSO0tKVuZUjhgMr17kqTumMl6Afv3EISleU7qZUzoXDFTAHTDC4NOoG/ZxU3EvlMPQ==}
    engines: {node: '>=8'}

  /has-symbols/1.0.3:
    resolution: {integrity: sha512-l3LCuF6MgDNwTDKkdYGEihYjt5pRPbEg46rtlmnSPlUbgmB8LOIrKJbYYFBSbnPaJexMKtiPO8hmeRjRz2Td+A==}
    engines: {node: '>= 0.4'}

  /has-tostringtag/1.0.0:
    resolution: {integrity: sha512-kFjcSNhnlGV1kyoGk7OXKSawH5JOb/LzUc5w9B02hOTO0dfFRjbHQKvg1d6cf3HbeUmtU9VbbV3qzZ2Teh97WQ==}
    engines: {node: '>= 0.4'}
    dependencies:
      has-symbols: 1.0.3

  /has-unicode/2.0.1:
    resolution: {integrity: sha1-4Ob+aijPUROIVeCG0Wkedx3iqLk=}
    dev: true

  /has-values/2.0.1:
    resolution: {integrity: sha512-+QdH3jOmq9P8GfdjFg0eJudqx1FqU62NQJ4P16rOEHeRdl7ckgwn6uqQjzYE0ZoHVV/e5E2esuJ5Gl5+HUW19w==}
    engines: {node: '>=6'}
    dependencies:
      kind-of: 6.0.3
    dev: true

  /has/1.0.3:
    resolution: {integrity: sha512-f2dvO0VU6Oej7RkWJGrehjbzMAjFp5/VKPp5tTpWIV4JHHZK1/BxbFRtf/siA2SWTe09caDmVtYYzWEIbBS4zw==}
    engines: {node: '>= 0.4.0'}
    dependencies:
      function-bind: 1.1.1

  /hast-to-hyperscript/9.0.1:
    resolution: {integrity: sha512-zQgLKqF+O2F72S1aa4y2ivxzSlko3MAvxkwG8ehGmNiqd98BIN3JM1rAJPmplEyLmGLO2QZYJtIneOSZ2YbJuA==}
    dependencies:
      '@types/unist': 2.0.6
      comma-separated-tokens: 1.0.8
      property-information: 5.6.0
      space-separated-tokens: 1.1.5
      style-to-object: 0.3.0
      unist-util-is: 4.1.0
      web-namespaces: 1.1.4
    dev: false

  /hast-util-from-parse5/6.0.1:
    resolution: {integrity: sha512-jeJUWiN5pSxW12Rh01smtVkZgZr33wBokLzKLwinYOUfSzm1Nl/c3GUGebDyOKjdsRgMvoVbV0VpAcpjF4NrJA==}
    dependencies:
      '@types/parse5': 5.0.3
      hastscript: 6.0.0
      property-information: 5.6.0
      vfile: 4.2.1
      vfile-location: 3.2.0
      web-namespaces: 1.1.4
    dev: false

  /hast-util-parse-selector/2.2.5:
    resolution: {integrity: sha512-7j6mrk/qqkSehsM92wQjdIgWM2/BW61u/53G6xmC8i1OmEdKLHbk419QKQUjz6LglWsfqoiHmyMRkP1BGjecNQ==}
    dev: false

  /hast-util-raw/6.0.1:
    resolution: {integrity: sha512-ZMuiYA+UF7BXBtsTBNcLBF5HzXzkyE6MLzJnL605LKE8GJylNjGc4jjxazAHUtcwT5/CEt6afRKViYB4X66dig==}
    dependencies:
      '@types/hast': 2.3.4
      hast-util-from-parse5: 6.0.1
      hast-util-to-parse5: 6.0.0
      html-void-elements: 1.0.5
      parse5: 6.0.1
      unist-util-position: 3.1.0
      vfile: 4.2.1
      web-namespaces: 1.1.4
      xtend: 4.0.2
      zwitch: 1.0.5
    dev: false

  /hast-util-to-parse5/6.0.0:
    resolution: {integrity: sha512-Lu5m6Lgm/fWuz8eWnrKezHtVY83JeRGaNQ2kn9aJgqaxvVkFCZQBEhgodZUDUvoodgyROHDb3r5IxAEdl6suJQ==}
    dependencies:
      hast-to-hyperscript: 9.0.1
      property-information: 5.6.0
      web-namespaces: 1.1.4
      xtend: 4.0.2
      zwitch: 1.0.5
    dev: false

  /hastscript/6.0.0:
    resolution: {integrity: sha512-nDM6bvd7lIqDUiYEiu5Sl/+6ReP0BMk/2f4U/Rooccxkj0P5nm+acM5PrGJ/t5I8qPGiqZSE6hVAwZEdZIvP4w==}
    dependencies:
      '@types/hast': 2.3.4
      comma-separated-tokens: 1.0.8
      hast-util-parse-selector: 2.2.5
      property-information: 5.6.0
      space-separated-tokens: 1.1.5
    dev: false

  /hex-color-regex/1.1.0:
    resolution: {integrity: sha512-l9sfDFsuqtOqKDsQdqrMRk0U85RZc0RtOR9yPI7mRVOa4FsR/BVnZ0shmQRM96Ji99kYZP/7hn1cedc1+ApsTQ==}
    dev: true

  /hey-listen/1.0.8:
    resolution: {integrity: sha512-COpmrF2NOg4TBWUJ5UVyaCU2A88wEMkUPK4hNqyCkqHbxT92BbvfjoSozkAIIm6XhicGlJHhFdullInrdhwU8Q==}
    dev: false

  /highlight.js/10.7.3:
    resolution: {integrity: sha512-tzcUFauisWKNHaRkN4Wjl/ZA07gENAjFl3J/c480dprkGTg5EQstgaNFqBfUqCq54kZRIEcreTsAgF/m2quD7A==}
    dev: false

  /hoist-non-react-statics/3.3.2:
    resolution: {integrity: sha512-/gGivxi8JPKWNm/W0jSmzcMPpfpPLc3dY/6GxhX2hQ9iGj3aDfklV4ET7NjKpSinLpJ5vafa9iiGIEZg10SfBw==}
    dependencies:
      react-is: 16.13.1
    dev: false

  /hosted-git-info/2.8.9:
    resolution: {integrity: sha512-mxIDAb9Lsm6DoOJ7xH+5+X4y1LU/4Hi50L9C5sIswK3JzULS4bwk1FvjdBgvYR4bzT4tuUQiC15FE2f5HbLvYw==}
    dev: true

  /hsl-regex/1.0.0:
    resolution: {integrity: sha1-1JMwx4ntgZ4nakwNJy3/owsY/m4=}
    dev: true

  /hsla-regex/1.0.0:
    resolution: {integrity: sha1-wc56MWjIxmFAM6S194d/OyJfnDg=}
    dev: true

  /html-encoding-sniffer/2.0.1:
    resolution: {integrity: sha512-D5JbOMBIR/TVZkubHT+OyT2705QvogUW4IBn6nHd756OwieSF9aDYFj4dv6HHEVGYbHaLETa3WggZYWWMyy3ZQ==}
    engines: {node: '>=10'}
    dependencies:
      whatwg-encoding: 1.0.5
    dev: true

  /html-encoding-sniffer/3.0.0:
    resolution: {integrity: sha512-oWv4T4yJ52iKrufjnyZPkrN0CH3QnrUqdB6In1g5Fe1mia8GmF36gnfNySxoZtxD5+NmYw1EElVXiBk93UeskA==}
    engines: {node: '>=12'}
    dependencies:
      whatwg-encoding: 2.0.0
    dev: true

  /html-escaper/2.0.2:
    resolution: {integrity: sha512-H2iMtd0I4Mt5eYiapRdIDjp+XzelXQ0tFE4JS7YFwFevXXMmOp9myNrUvCg0D6ws8iqkRPBfKHgbwig1SmlLfg==}
    dev: true

  /html-tags/3.1.0:
    resolution: {integrity: sha512-1qYz89hW3lFDEazhjW0yVAV87lw8lVkrJocr72XmBkMKsoSVJCQx3W8BXsC7hO2qAt8BoVjYjtAcZ9perqGnNg==}
    engines: {node: '>=8'}
    dev: true

  /html-urls/2.4.30:
    resolution: {integrity: sha512-42jZYgz6Ed4j0GFa5txvNYPkKLOvqoamp0EMdCC3s6zKRVD2b/e0vA65jSk0dnmA7R8hzVB+g8bvRAEpODJh1A==}
    engines: {node: '>= 6'}
    dependencies:
      '@metascraper/helpers': 5.25.8
      cheerio: 1.0.0-rc.10
      is-uri: 1.2.4
      is-url-http: 2.2.11
      lodash: 4.17.21
      matcher: 4.0.0
    transitivePeerDependencies:
      - bufferutil
      - canvas
      - supports-color
      - utf-8-validate
    dev: true

  /html-void-elements/1.0.5:
    resolution: {integrity: sha512-uE/TxKuyNIcx44cIWnjr/rfIATDH7ZaOMmstu0CwhFG1Dunhlp4OC6/NMbhiwoq5BpW0ubi303qnEk/PZj614w==}
    dev: false

  /htmlparser2/6.1.0:
    resolution: {integrity: sha512-gyyPk6rgonLFEDGoeRgQNaEUvdJ4ktTmmUh/h2t7s+M8oPpIPxgNACWa+6ESR57kXstwqPiCut0V8NRpcwgU7A==}
    dependencies:
      domelementtype: 2.2.0
      domhandler: 4.3.0
      domutils: 2.8.0
      entities: 2.2.0
    dev: true

  /http-cache-semantics/4.1.0:
    resolution: {integrity: sha512-carPklcUh7ROWRK7Cv27RPtdhYhUsela/ue5/jKzjegVvXDqM2ILE9Q2BGn9JZJh1g87cp56su/FgQSzcWS8cQ==}
    dev: true

  /http-proxy-agent/4.0.1:
    resolution: {integrity: sha512-k0zdNgqWTGA6aeIRVpvfVob4fL52dTfaehylg0Y4UvSySvOq/Y+BOyPrgpUrA7HylqvU8vIZGsRuXmspskV0Tg==}
    engines: {node: '>= 6'}
    dependencies:
      '@tootallnate/once': 1.1.2
      agent-base: 6.0.2
      debug: 4.3.3
    transitivePeerDependencies:
      - supports-color
    dev: true

  /http-proxy-agent/5.0.0:
    resolution: {integrity: sha512-n2hY8YdoRE1i7r6M0w9DIw5GgZN0G25P8zLCRQ8rjXtTU3vsNFBI/vWK/UIeE6g5MUUz6avwAPXmL6Fy9D/90w==}
    engines: {node: '>= 6'}
    dependencies:
      '@tootallnate/once': 2.0.0
      agent-base: 6.0.2
      debug: 4.3.3
    transitivePeerDependencies:
      - supports-color
    dev: true

  /https-proxy-agent/5.0.0:
    resolution: {integrity: sha512-EkYm5BcKUGiduxzSt3Eppko+PiNWNEpa4ySk9vTC6wDsQJW9rHSa+UhGNJoRYp7bz6Ht1eaRIa6QaJqO5rCFbA==}
    engines: {node: '>= 6'}
    dependencies:
      agent-base: 6.0.2
      debug: 4.3.3
    transitivePeerDependencies:
      - supports-color
    dev: true

  /human-id/1.0.2:
    resolution: {integrity: sha512-UNopramDEhHJD+VR+ehk8rOslwSfByxPIZyJRfV739NDhN5LF1fa1MqnzKm2lGTQRjNrjK19Q5fhkgIfjlVUKw==}
    dev: true

  /human-signals/2.1.0:
    resolution: {integrity: sha512-B4FFZ6q/T2jhhksgkbEW3HBvWIfDW85snkQgawt07S7J5QXTk6BkNV+0yAeZrM5QpMAdYlocGoljn0sJ/WQkFw==}
    engines: {node: '>=10.17.0'}
    dev: true

  /humanize-ms/1.2.1:
    resolution: {integrity: sha1-xG4xWaKT9riW2ikxbYtv6Lt5u+0=}
    dependencies:
      ms: 2.1.3
    dev: true

  /husky/7.0.4:
    resolution: {integrity: sha512-vbaCKN2QLtP/vD4yvs6iz6hBEo6wkSzs8HpRah1Z6aGmF2KW5PdYuAd7uX5a+OyBZHBhd+TFLqgjUgytQr4RvQ==}
    engines: {node: '>=12'}
    hasBin: true
    dev: true

  /iconv-lite/0.4.24:
    resolution: {integrity: sha512-v3MXnZAcvnywkTUEZomIActle7RXXeedOR31wwl7VlyoXO4Qi9arvSenNQWne1TcRwhCL1HwLI21bEqdpj8/rA==}
    engines: {node: '>=0.10.0'}
    dependencies:
      safer-buffer: 2.1.2

  /iconv-lite/0.6.3:
    resolution: {integrity: sha512-4fCk79wshMdzMp2rH06qWrJE4iolqLhCUH+OiuIgU++RB0+94NlDL81atO7GX55uUKueo0txHNtvEyI6D7WdMw==}
    engines: {node: '>=0.10.0'}
    dependencies:
      safer-buffer: 2.1.2

  /ignore/4.0.6:
    resolution: {integrity: sha512-cyFDKrqc/YdcWFniJhzI42+AzS+gNwmUzOSFcRCQYwySuBBBy/KjuxWLZ/FHEH6Moq1NizMOBWyTcv8O4OZIMg==}
    engines: {node: '>= 4'}

  /ignore/5.2.0:
    resolution: {integrity: sha512-CmxgYGiEPCLhfLnpPp1MoRmifwEIOgjcHXxOBjv7mY96c+eWScsOP9c112ZyLdWHi0FxHjI+4uVhKYp/gcdRmQ==}
    engines: {node: '>= 4'}

  /image-extensions/1.1.0:
    resolution: {integrity: sha1-uOa/YDnfAFbjM1AqALZjejEF2JQ=}
    engines: {node: '>=0.10.0'}
    dev: true

  /immer/9.0.12:
    resolution: {integrity: sha512-lk7UNmSbAukB5B6dh9fnh5D0bJTOFKxVg2cyJWTYrWRfhLrLMBquONcUs3aFq507hNoIZEDDh8lb8UtOizSMhA==}
    dev: false

  /import-fresh/3.3.0:
    resolution: {integrity: sha512-veYYhQa+D1QBKznvhUHxb8faxlrwUnxseDAbAp457E0wLNio2bOSKnjYDhMj+YiAq61xrMGhQk9iXVk5FzgQMw==}
    engines: {node: '>=6'}
    dependencies:
      parent-module: 1.0.1
      resolve-from: 4.0.0

  /import-local/3.1.0:
    resolution: {integrity: sha512-ASB07uLtnDs1o6EHjKpX34BKYDSqnFerfTOJL2HvMqF70LnxpjkzDB8J44oT9pu4AMPkQwf8jl6szgvNd2tRIg==}
    engines: {node: '>=8'}
    hasBin: true
    dependencies:
      pkg-dir: 4.2.0
      resolve-cwd: 3.0.0
    dev: true

  /imurmurhash/0.1.4:
    resolution: {integrity: sha1-khi5srkoojixPcT7a21XbyMUU+o=}
    engines: {node: '>=0.8.19'}

  /indent-string/4.0.0:
    resolution: {integrity: sha512-EdDDZu4A2OyIK7Lr/2zG+w5jmbuk1DVBnEwREQvBzspBJkCEbRa8GxU1lghYcaGJCnRWibjDXlq779X1/y5xwg==}
    engines: {node: '>=8'}
    dev: true

  /infer-owner/1.0.4:
    resolution: {integrity: sha512-IClj+Xz94+d7irH5qRyfJonOdfTzuDaifE6ZPWfx0N0+/ATZCbuTPq2prFl526urkQd90WyUKIh1DfBQ2hMz9A==}
    dev: true

  /inflight/1.0.6:
    resolution: {integrity: sha1-Sb1jMdfQLQwJvJEKEHW6gWW1bfk=}
    dependencies:
      once: 1.4.0
      wrappy: 1.0.2

  /inherits/2.0.4:
    resolution: {integrity: sha512-k/vGaX4/Yla3WzyMCvTQOXYeIHvqOKtnqBduzTHpzpQZzAskKMhZ2K+EnBiSM9zGSoIFeMpXKxa4dYeZIQqewQ==}

  /inline-style-parser/0.1.1:
    resolution: {integrity: sha512-7NXolsK4CAS5+xvdj5OMMbI962hU/wvwoxk+LWR9Ek9bVtyuuYScDN6eS0rUm6TxApFpw7CX1o4uJzcd4AyD3Q==}
    dev: false

  /install-artifact-from-github/1.3.0:
    resolution: {integrity: sha512-iT8v1GwOAX0pPXifF/5ihnMhHOCo3OeK7z3TQa4CtSNCIg8k0UxqBEk9jRwz8OP68hHXvJ2gxRa89KYHtBkqGA==}
    hasBin: true
    dev: true

  /internal-slot/1.0.3:
    resolution: {integrity: sha512-O0DB1JC/sPyZl7cIo78n5dR7eUSwwpYPiXRhTzNxZVAMUuB8vlnRFyLxdrVToks6XPLVnFfbzaVd5WLjhgg+vA==}
    engines: {node: '>= 0.4'}
    dependencies:
      get-intrinsic: 1.1.1
      has: 1.0.3
      side-channel: 1.0.4

  /internmap/2.0.3:
    resolution: {integrity: sha512-5Hh7Y1wQbvY5ooGgPbDaL5iYLAPzMTUrjMulskHLH6wnv/A+1q5rgEaiuqEjB+oxGXIVZs1FF+R/KPN3ZSQYYg==}
    engines: {node: '>=12'}
    dev: false

  /ip-regex/4.3.0:
    resolution: {integrity: sha512-B9ZWJxHHOHUhUjCPrMpLD4xEq35bUTClHM1S6CBU5ixQnkZmwipwgc96vAd7AAGM9TGHvJR+Uss+/Ak6UphK+Q==}
    engines: {node: '>=8'}
    dev: true

  /ip/1.1.5:
    resolution: {integrity: sha1-vd7XARQpCCjAoDnnLvJfWq7ENUo=}
    dev: true

  /is-absolute-url/3.0.3:
    resolution: {integrity: sha512-opmNIX7uFnS96NtPmhWQgQx6/NYFgsUXYMllcfzwWKUMwfo8kku1TvE6hkNcH+Q1ts5cMVrsY7j0bxXQDciu9Q==}
    engines: {node: '>=8'}
    dev: true

  /is-alphabetical/1.0.4:
    resolution: {integrity: sha512-DwzsA04LQ10FHTZuL0/grVDk4rFoVH1pjAToYwBrHSxcrBIGQuXrQMtD5U1b0U2XVgKZCTLLP8u2Qxqhy3l2Vg==}
    dev: false

  /is-alphanumerical/1.0.4:
    resolution: {integrity: sha512-UzoZUr+XfVz3t3v4KyGEniVL9BDRoQtY7tOyrRybkVNjDFWyo1yhXNGrrBTQxp3ib9BLAWs7k2YKBQsFRkZG9A==}
    dependencies:
      is-alphabetical: 1.0.4
      is-decimal: 1.0.4
    dev: false

  /is-arrayish/0.2.1:
    resolution: {integrity: sha1-d8mYQFJ6qOyxqLppe4BkWnqSap0=}
    dev: true

  /is-arrayish/0.3.2:
    resolution: {integrity: sha512-eVRqCvVlZbuw3GrM63ovNSNAeA1K16kaR/LRY/92w0zxQ5/1YzwblUX652i4Xs9RwAGjW9d9y6X88t8OaAJfWQ==}
    dev: true

  /is-bigint/1.0.4:
    resolution: {integrity: sha512-zB9CruMamjym81i2JZ3UMn54PKGsQzsJeo6xvN3HJJ4CAsQNB6iRutp2To77OfCNuoxspsIhzaPoO1zyCEhFOg==}
    dependencies:
      has-bigints: 1.0.1

  /is-binary-path/2.1.0:
    resolution: {integrity: sha512-ZMERYes6pDydyuGidse7OsHxtbI7WVeUEozgR/g7rd0xUimYNlvZRE/K2MgZTjWy725IfelLeVcEM97mmtRGXw==}
    engines: {node: '>=8'}
    dependencies:
      binary-extensions: 2.2.0
    dev: true

  /is-boolean-object/1.1.2:
    resolution: {integrity: sha512-gDYaKHJmnj4aWxyj6YHyXVpdQawtVLHU5cb+eztPGczf6cjuTdwve5ZIEfgXqH4e57An1D1AKf8CZ3kYrQRqYA==}
    engines: {node: '>= 0.4'}
    dependencies:
      call-bind: 1.0.2
      has-tostringtag: 1.0.0

  /is-buffer/2.0.5:
    resolution: {integrity: sha512-i2R6zNFDwgEHJyQUtJEk0XFi1i0dPFn/oqjK3/vPCcDeJvW5NQ83V8QbicfF1SupOaB0h8ntgBC2YiE7dfyctQ==}
    engines: {node: '>=4'}
    dev: false

  /is-callable/1.2.4:
    resolution: {integrity: sha512-nsuwtxZfMX67Oryl9LCQ+upnC0Z0BgpwntpS89m1H/TLF0zNfzfLMV/9Wa/6MZsj0acpEjAO0KF1xT6ZdLl95w==}
    engines: {node: '>= 0.4'}

  /is-ci/3.0.1:
    resolution: {integrity: sha512-ZYvCgrefwqoQ6yTyYUbQu64HsITZ3NfKX1lzaEYdkTDcfKzzCI/wthRRYKkdjHKFVgNiXKAKm65Zo1pk2as/QQ==}
    hasBin: true
    dependencies:
      ci-info: 3.3.0
    dev: true

  /is-color-stop/1.1.0:
    resolution: {integrity: sha1-z/9HGu5N1cnhWFmPvhKWe1za00U=}
    dependencies:
      css-color-names: 0.0.4
      hex-color-regex: 1.1.0
      hsl-regex: 1.0.0
      hsla-regex: 1.0.0
      rgb-regex: 1.0.1
      rgba-regex: 1.0.0
    dev: true

  /is-core-module/2.8.1:
    resolution: {integrity: sha512-SdNCUs284hr40hFTFP6l0IfZ/RSrMXF3qgoRHd3/79unUTvrFO/JoXwkGm+5J/Oe3E/b5GsnG330uUNgRpu1PA==}
    dependencies:
      has: 1.0.3

  /is-date-object/1.0.5:
    resolution: {integrity: sha512-9YQaSxsAiSwcvS33MBk3wTCVnWK+HhF8VZR2jRxehM16QcVOdHqPn4VPHmRK4lSr38n9JriurInLcP90xsYNfQ==}
    engines: {node: '>= 0.4'}
    dependencies:
      has-tostringtag: 1.0.0

  /is-decimal/1.0.4:
    resolution: {integrity: sha512-RGdriMmQQvZ2aqaQq3awNA6dCGtKpiDFcOzrTWrDAT2MiWrKQVPmxLGHl7Y2nNu6led0kEyoX0enY0qXYsv9zw==}
    dev: false

  /is-extendable/0.1.1:
    resolution: {integrity: sha1-YrEQ4omkcUGOPsNqYX1HLjAd/Ik=}
    engines: {node: '>=0.10.0'}
    dev: false

  /is-extglob/2.1.1:
    resolution: {integrity: sha1-qIwCU1eR8C7TfHahueqXc8gz+MI=}
    engines: {node: '>=0.10.0'}

  /is-fullwidth-code-point/3.0.0:
    resolution: {integrity: sha512-zymm5+u+sCsSWyD9qNaejV3DFvhCKclKdizYaJUuHA83RLjb7nSuGnddCHGv0hk+KY7BMAlsWeK4Ueg6EV6XQg==}
    engines: {node: '>=8'}
    dev: true

  /is-generator-fn/2.1.0:
    resolution: {integrity: sha512-cTIB4yPYL/Grw0EaSzASzg6bBy9gqCofvWN8okThAYIxKJZC+udlRAmGbM0XLeniEJSs8uEgHPGuHSe1XsOLSQ==}
    engines: {node: '>=6'}
    dev: true

  /is-glob/4.0.3:
    resolution: {integrity: sha512-xelSayHH36ZgE7ZWhli7pW34hNbNl8Ojv5KVmkJD4hBdD3th8Tfk9vYasLM+mXWOZhFkgZfxhLSnrwRr4elSSg==}
    engines: {node: '>=0.10.0'}
    dependencies:
      is-extglob: 2.1.1

  /is-hexadecimal/1.0.4:
    resolution: {integrity: sha512-gyPJuv83bHMpocVYoqof5VDiZveEoGoFL8m3BXNb2VW8Xs+rz9kqO8LOQ5DH6EsuvilT1ApazU0pyl+ytbPtlw==}
    dev: false

  /is-lambda/1.0.1:
    resolution: {integrity: sha1-PZh3iZ5qU+/AFgUEzeFfgubwYdU=}
    dev: true

  /is-negative-zero/2.0.2:
    resolution: {integrity: sha512-dqJvarLawXsFbNDeJW7zAz8ItJ9cd28YufuuFzh0G8pNHjJMnY08Dv7sYX2uF5UpQOwieAeOExEYAWWfu7ZZUA==}
    engines: {node: '>= 0.4'}

  /is-number-object/1.0.6:
    resolution: {integrity: sha512-bEVOqiRcvo3zO1+G2lVMy+gkkEm9Yh7cDMRusKKu5ZJKPUYSJwICTKZrNKHA2EbSP0Tu0+6B/emsYNHZyn6K8g==}
    engines: {node: '>= 0.4'}
    dependencies:
      has-tostringtag: 1.0.0

  /is-number/7.0.0:
    resolution: {integrity: sha512-41Cifkg6e8TylSpdtTpeLVMqvSBEVzTttHvERD741+pnZ8ANv0004MRL43QKPDlK9cGvNp6NZWZUBlbGXYxxng==}
    engines: {node: '>=0.12.0'}

  /is-plain-obj/1.1.0:
    resolution: {integrity: sha1-caUMhCnfync8kqOQpKA7OfzVHT4=}
    engines: {node: '>=0.10.0'}
    dev: true

  /is-plain-obj/2.1.0:
    resolution: {integrity: sha512-YWnfyRwxL/+SsrWYfOpUtz5b3YD+nyfkHvjbcanzk8zgyO4ASD67uVMRt8k5bM4lLMDnXfriRhOpemw+NfT1eA==}
    engines: {node: '>=8'}
    dev: false

  /is-potential-custom-element-name/1.0.1:
    resolution: {integrity: sha512-bCYeRA2rVibKZd+s2625gGnGF/t7DSqDs4dP7CrLA1m7jKWz6pps0LpYLJN8Q64HtmPKJ1hrN3nzPNKFEKOUiQ==}
    dev: true

  /is-regex/1.1.4:
    resolution: {integrity: sha512-kvRdxDsxZjhzUX07ZnLydzS1TU/TJlTUHHY4YLL87e37oUA49DfkLqgy+VjFocowy29cKvcSiu+kIv728jTTVg==}
    engines: {node: '>= 0.4'}
    dependencies:
      call-bind: 1.0.2
      has-tostringtag: 1.0.0

  /is-relative-url/3.0.0:
    resolution: {integrity: sha512-U1iSYRlY2GIMGuZx7gezlB5dp1Kheaym7zKzO1PV06mOihiWTXejLwm4poEJysPyXF+HtK/BEd0DVlcCh30pEA==}
    engines: {node: '>=8'}
    dependencies:
      is-absolute-url: 3.0.3
    dev: true

  /is-shared-array-buffer/1.0.1:
    resolution: {integrity: sha512-IU0NmyknYZN0rChcKhRO1X8LYz5Isj/Fsqh8NJOSf+N/hCOTwy29F32Ik7a+QszE63IdvmwdTPDd6cZ5pg4cwA==}

  /is-stream/2.0.1:
    resolution: {integrity: sha512-hFoiJiTl63nn+kstHGBtewWSKnQLpyb155KHheA1l39uvtO9nWIop1p3udqPcUd/xbF1VLMO4n7OI6p7RbngDg==}
    engines: {node: '>=8'}
    dev: true

  /is-string/1.0.7:
    resolution: {integrity: sha512-tE2UXzivje6ofPW7l23cjDOMa09gb7xlAqG6jG5ej6uPV32TlWP3NKPigtaGeHNu9fohccRYvIiZMfOOnOYUtg==}
    engines: {node: '>= 0.4'}
    dependencies:
      has-tostringtag: 1.0.0

  /is-subdir/1.2.0:
    resolution: {integrity: sha512-2AT6j+gXe/1ueqbW6fLZJiIw3F8iXGJtt0yDrZaBhAZEG1raiTxKWU+IPqMCzQAXOUCKdA4UDMgacKH25XG2Cw==}
    engines: {node: '>=4'}
    dependencies:
      better-path-resolve: 1.0.0
    dev: true

  /is-symbol/1.0.4:
    resolution: {integrity: sha512-C/CPBqKWnvdcxqIARxyOh4v1UUEOCHpgDa0WYgpKDFMszcrPcffg5uhwSgPCLD2WWxmq6isisz87tzT01tuGhg==}
    engines: {node: '>= 0.4'}
    dependencies:
      has-symbols: 1.0.3

  /is-typedarray/1.0.0:
    resolution: {integrity: sha1-5HnICFjfDBsR3dppQPlgEfzaSpo=}
    dev: true

  /is-uri/1.2.4:
    resolution: {integrity: sha512-8sHi5gEARwpMYwJD9uSAkU9Bb7YkSagcM10EYqSe+osqOErXln4VL+EgLSG40e9lVTpcpygpvb9Z6ohZpECDGA==}
    engines: {node: '>= 4'}
    dependencies:
      parse-uri: 1.0.7
      punycode2: 1.0.0
    dev: true

  /is-url-http/2.2.11:
    resolution: {integrity: sha512-IafKn+3Ke/KkaeVF4N3IwXHbkhQoMATMkxkLqKjCRpM1+2HqOK1lQ1c6P/SOcZDOJ0V7KtKr3pb5XetY/Wq/0Q==}
    engines: {node: '>= 8'}
    dependencies:
      re2: 1.17.4
      url-regex-safe: 3.0.0_re2@1.17.4
    transitivePeerDependencies:
      - supports-color
    dev: true

  /is-weakref/1.0.2:
    resolution: {integrity: sha512-qctsuLZmIQ0+vSSMfoVvyFe2+GSEvnmZ2ezTup1SBse9+twCCeial6EEi3Nc2KFcf6+qz2FBPnjXsk8xhKSaPQ==}
    dependencies:
      call-bind: 1.0.2

  /is-whitespace-character/1.0.4:
    resolution: {integrity: sha512-SDweEzfIZM0SJV0EUga669UTKlmL0Pq8Lno0QDQsPnvECB3IM2aP0gdx5TrU0A01MAPfViaZiI2V1QMZLaKK5w==}
    dev: false

  /is-windows/1.0.2:
    resolution: {integrity: sha512-eXK1UInq2bPmjyX6e3VHIzMLobc4J94i4AWn+Hpq3OU5KkrRC96OAcR3PRJ/pGu6m8TRnBHP9dkXQVsT/COVIA==}
    engines: {node: '>=0.10.0'}
    dev: true

  /is-word-character/1.0.4:
    resolution: {integrity: sha512-5SMO8RVennx3nZrqtKwCGyyetPE9VDba5ugvKLaD4KopPG5kR4mQ7tNt/r7feL5yt5h3lpuBbIUmCOG2eSzXHA==}
    dev: false

  /isarray/1.0.0:
    resolution: {integrity: sha1-u5NdSFgsuhaMBoNJV6VKPgcSTxE=}
    dev: false

  /isexe/2.0.0:
    resolution: {integrity: sha1-6PvzdNxVb/iUehDcsFctYz8s+hA=}

  /iso-639-3/2.2.0:
    resolution: {integrity: sha512-v9w/U4XDSfXCrXxf4E6ertGC/lTRX8MLLv7XC1j6N5oL3ympe38jp77zgeyMsn3MbufuAAoGeVzDJbOXnPTMhQ==}
    dev: true

  /isostring/0.0.1:
    resolution: {integrity: sha1-3bYI77/InNqG25yxa+CQp4gTTH8=}
    dev: true

  /istanbul-lib-coverage/3.2.0:
    resolution: {integrity: sha512-eOeJ5BHCmHYvQK7xt9GkdHuzuCGS1Y6g9Gvnx3Ym33fz/HpLRYxiS0wHNr+m/MBC8B647Xt608vCDEvhl9c6Mw==}
    engines: {node: '>=8'}
    dev: true

  /istanbul-lib-instrument/5.1.0:
    resolution: {integrity: sha512-czwUz525rkOFDJxfKK6mYfIs9zBKILyrZQxjz3ABhjQXhbhFsSbo1HW/BFcsDnfJYJWA6thRR5/TUY2qs5W99Q==}
    engines: {node: '>=8'}
    dependencies:
      '@babel/core': 7.17.5
      '@babel/parser': 7.17.3
      '@istanbuljs/schema': 0.1.3
      istanbul-lib-coverage: 3.2.0
      semver: 6.3.0
    transitivePeerDependencies:
      - supports-color
    dev: true

  /istanbul-lib-report/3.0.0:
    resolution: {integrity: sha512-wcdi+uAKzfiGT2abPpKZ0hSU1rGQjUQnLvtY5MpQ7QCTahD3VODhcu4wcfY1YtkGaDD5yuydOLINXsfbus9ROw==}
    engines: {node: '>=8'}
    dependencies:
      istanbul-lib-coverage: 3.2.0
      make-dir: 3.1.0
      supports-color: 7.2.0
    dev: true

  /istanbul-lib-source-maps/4.0.1:
    resolution: {integrity: sha512-n3s8EwkdFIJCG3BPKBYvskgXGoy88ARzvegkitk60NxRdwltLOTaH7CUiMRXvwYorl0Q712iEjcWB+fK/MrWVw==}
    engines: {node: '>=10'}
    dependencies:
      debug: 4.3.3
      istanbul-lib-coverage: 3.2.0
      source-map: 0.6.1
    transitivePeerDependencies:
      - supports-color
    dev: true

  /istanbul-reports/3.1.4:
    resolution: {integrity: sha512-r1/DshN4KSE7xWEknZLLLLDn5CJybV3nw01VTkp6D5jzLuELlcbudfj/eSQFvrKsJuTVCGnePO7ho82Nw9zzfw==}
    engines: {node: '>=8'}
    dependencies:
      html-escaper: 2.0.2
      istanbul-lib-report: 3.0.0
    dev: true

  /iterall/1.3.0:
    resolution: {integrity: sha512-QZ9qOMdF+QLHxy1QIpUHUU1D5pS2CG2P69LF6L6CPjPYA/XMOmKV3PZpawHoAjHNyB0swdVTRxdYT4tbBbxqwg==}
    dev: false

  /jest-changed-files/27.5.1:
    resolution: {integrity: sha512-buBLMiByfWGCoMsLLzGUUSpAmIAGnbR2KJoMN10ziLhOLvP4e0SlypHnAel8iqQXTrcbmfEY9sSqae5sgUsTvw==}
    engines: {node: ^10.13.0 || ^12.13.0 || ^14.15.0 || >=15.0.0}
    dependencies:
      '@jest/types': 27.5.1
      execa: 5.1.1
      throat: 6.0.1
    dev: true

  /jest-circus/27.5.1:
    resolution: {integrity: sha512-D95R7x5UtlMA5iBYsOHFFbMD/GVA4R/Kdq15f7xYWUfWHBto9NYRsOvnSauTgdF+ogCpJ4tyKOXhUifxS65gdw==}
    engines: {node: ^10.13.0 || ^12.13.0 || ^14.15.0 || >=15.0.0}
    dependencies:
      '@jest/environment': 27.5.1
      '@jest/test-result': 27.5.1
      '@jest/types': 27.5.1
      '@types/node': 17.0.21
      chalk: 4.1.2
      co: 4.6.0
      dedent: 0.7.0
      expect: 27.5.1
      is-generator-fn: 2.1.0
      jest-each: 27.5.1
      jest-matcher-utils: 27.5.1
      jest-message-util: 27.5.1
      jest-runtime: 27.5.1
      jest-snapshot: 27.5.1
      jest-util: 27.5.1
      pretty-format: 27.5.1
      slash: 3.0.0
      stack-utils: 2.0.5
      throat: 6.0.1
    transitivePeerDependencies:
      - supports-color
    dev: true

  /jest-cli/27.5.1:
    resolution: {integrity: sha512-Hc6HOOwYq4/74/c62dEE3r5elx8wjYqxY0r0G/nFrLDPMFRu6RA/u8qINOIkvhxG7mMQ5EJsOGfRpI8L6eFUVw==}
    engines: {node: ^10.13.0 || ^12.13.0 || ^14.15.0 || >=15.0.0}
    hasBin: true
    peerDependencies:
      node-notifier: ^8.0.1 || ^9.0.0 || ^10.0.0
    peerDependenciesMeta:
      node-notifier:
        optional: true
    dependencies:
      '@jest/core': 27.5.1
      '@jest/test-result': 27.5.1
      '@jest/types': 27.5.1
      chalk: 4.1.2
      exit: 0.1.2
      graceful-fs: 4.2.9
      import-local: 3.1.0
      jest-config: 27.5.1
      jest-util: 27.5.1
      jest-validate: 27.5.1
      prompts: 2.4.2
      yargs: 16.2.0
    transitivePeerDependencies:
      - bufferutil
      - canvas
      - supports-color
      - ts-node
      - utf-8-validate
    dev: true

  /jest-config/27.5.1:
    resolution: {integrity: sha512-5sAsjm6tGdsVbW9ahcChPAFCk4IlkQUknH5AvKjuLTSlcO/wCZKyFdn7Rg0EkC+OGgWODEy2hDpWB1PgzH0JNA==}
    engines: {node: ^10.13.0 || ^12.13.0 || ^14.15.0 || >=15.0.0}
    peerDependencies:
      ts-node: '>=9.0.0'
    peerDependenciesMeta:
      ts-node:
        optional: true
    dependencies:
      '@babel/core': 7.17.5
      '@jest/test-sequencer': 27.5.1
      '@jest/types': 27.5.1
      babel-jest: 27.5.1_@babel+core@7.17.5
      chalk: 4.1.2
      ci-info: 3.3.0
      deepmerge: 4.2.2
      glob: 7.2.0
      graceful-fs: 4.2.9
      jest-circus: 27.5.1
      jest-environment-jsdom: 27.5.1
      jest-environment-node: 27.5.1
      jest-get-type: 27.5.1
      jest-jasmine2: 27.5.1
      jest-regex-util: 27.5.1
      jest-resolve: 27.5.1
      jest-runner: 27.5.1
      jest-util: 27.5.1
      jest-validate: 27.5.1
      micromatch: 4.0.4
      parse-json: 5.2.0
      pretty-format: 27.5.1
      slash: 3.0.0
      strip-json-comments: 3.1.1
    transitivePeerDependencies:
      - bufferutil
      - canvas
      - supports-color
      - utf-8-validate
    dev: true

  /jest-diff/27.5.1:
    resolution: {integrity: sha512-m0NvkX55LDt9T4mctTEgnZk3fmEg3NRYutvMPWM/0iPnkFj2wIeF45O1718cMSOFO1vINkqmxqD8vE37uTEbqw==}
    engines: {node: ^10.13.0 || ^12.13.0 || ^14.15.0 || >=15.0.0}
    dependencies:
      chalk: 4.1.2
      diff-sequences: 27.5.1
      jest-get-type: 27.5.1
      pretty-format: 27.5.1
    dev: true

  /jest-docblock/27.5.1:
    resolution: {integrity: sha512-rl7hlABeTsRYxKiUfpHrQrG4e2obOiTQWfMEH3PxPjOtdsfLQO4ReWSZaQ7DETm4xu07rl4q/h4zcKXyU0/OzQ==}
    engines: {node: ^10.13.0 || ^12.13.0 || ^14.15.0 || >=15.0.0}
    dependencies:
      detect-newline: 3.1.0
    dev: true

  /jest-each/27.5.1:
    resolution: {integrity: sha512-1Ff6p+FbhT/bXQnEouYy00bkNSY7OUpfIcmdl8vZ31A1UUaurOLPA8a8BbJOF2RDUElwJhmeaV7LnagI+5UwNQ==}
    engines: {node: ^10.13.0 || ^12.13.0 || ^14.15.0 || >=15.0.0}
    dependencies:
      '@jest/types': 27.5.1
      chalk: 4.1.2
      jest-get-type: 27.5.1
      jest-util: 27.5.1
      pretty-format: 27.5.1
    dev: true

  /jest-environment-jsdom/27.5.1:
    resolution: {integrity: sha512-TFBvkTC1Hnnnrka/fUb56atfDtJ9VMZ94JkjTbggl1PEpwrYtUBKMezB3inLmWqQsXYLcMwNoDQwoBTAvFfsfw==}
    engines: {node: ^10.13.0 || ^12.13.0 || ^14.15.0 || >=15.0.0}
    dependencies:
      '@jest/environment': 27.5.1
      '@jest/fake-timers': 27.5.1
      '@jest/types': 27.5.1
      '@types/node': 17.0.21
      jest-mock: 27.5.1
      jest-util: 27.5.1
      jsdom: 16.7.0
    transitivePeerDependencies:
      - bufferutil
      - canvas
      - supports-color
      - utf-8-validate
    dev: true

  /jest-environment-node/27.5.1:
    resolution: {integrity: sha512-Jt4ZUnxdOsTGwSRAfKEnE6BcwsSPNOijjwifq5sDFSA2kesnXTvNqKHYgM0hDq3549Uf/KzdXNYn4wMZJPlFLw==}
    engines: {node: ^10.13.0 || ^12.13.0 || ^14.15.0 || >=15.0.0}
    dependencies:
      '@jest/environment': 27.5.1
      '@jest/fake-timers': 27.5.1
      '@jest/types': 27.5.1
      '@types/node': 17.0.21
      jest-mock: 27.5.1
      jest-util: 27.5.1
    dev: true

  /jest-get-type/27.5.1:
    resolution: {integrity: sha512-2KY95ksYSaK7DMBWQn6dQz3kqAf3BB64y2udeG+hv4KfSOb9qwcYQstTJc1KCbsix+wLZWZYN8t7nwX3GOBLRw==}
    engines: {node: ^10.13.0 || ^12.13.0 || ^14.15.0 || >=15.0.0}
    dev: true

  /jest-haste-map/27.5.1:
    resolution: {integrity: sha512-7GgkZ4Fw4NFbMSDSpZwXeBiIbx+t/46nJ2QitkOjvwPYyZmqttu2TDSimMHP1EkPOi4xUZAN1doE5Vd25H4Jng==}
    engines: {node: ^10.13.0 || ^12.13.0 || ^14.15.0 || >=15.0.0}
    dependencies:
      '@jest/types': 27.5.1
      '@types/graceful-fs': 4.1.5
      '@types/node': 17.0.21
      anymatch: 3.1.2
      fb-watchman: 2.0.1
      graceful-fs: 4.2.9
      jest-regex-util: 27.5.1
      jest-serializer: 27.5.1
      jest-util: 27.5.1
      jest-worker: 27.5.1
      micromatch: 4.0.4
      walker: 1.0.8
    optionalDependencies:
      fsevents: 2.3.2
    dev: true

  /jest-jasmine2/27.5.1:
    resolution: {integrity: sha512-jtq7VVyG8SqAorDpApwiJJImd0V2wv1xzdheGHRGyuT7gZm6gG47QEskOlzsN1PG/6WNaCo5pmwMHDf3AkG2pQ==}
    engines: {node: ^10.13.0 || ^12.13.0 || ^14.15.0 || >=15.0.0}
    dependencies:
      '@jest/environment': 27.5.1
      '@jest/source-map': 27.5.1
      '@jest/test-result': 27.5.1
      '@jest/types': 27.5.1
      '@types/node': 17.0.21
      chalk: 4.1.2
      co: 4.6.0
      expect: 27.5.1
      is-generator-fn: 2.1.0
      jest-each: 27.5.1
      jest-matcher-utils: 27.5.1
      jest-message-util: 27.5.1
      jest-runtime: 27.5.1
      jest-snapshot: 27.5.1
      jest-util: 27.5.1
      pretty-format: 27.5.1
      throat: 6.0.1
    transitivePeerDependencies:
      - supports-color
    dev: true

  /jest-leak-detector/27.5.1:
    resolution: {integrity: sha512-POXfWAMvfU6WMUXftV4HolnJfnPOGEu10fscNCA76KBpRRhcMN2c8d3iT2pxQS3HLbA+5X4sOUPzYO2NUyIlHQ==}
    engines: {node: ^10.13.0 || ^12.13.0 || ^14.15.0 || >=15.0.0}
    dependencies:
      jest-get-type: 27.5.1
      pretty-format: 27.5.1
    dev: true

  /jest-matcher-utils/27.5.1:
    resolution: {integrity: sha512-z2uTx/T6LBaCoNWNFWwChLBKYxTMcGBRjAt+2SbP929/Fflb9aa5LGma654Rz8z9HLxsrUaYzxE9T/EFIL/PAw==}
    engines: {node: ^10.13.0 || ^12.13.0 || ^14.15.0 || >=15.0.0}
    dependencies:
      chalk: 4.1.2
      jest-diff: 27.5.1
      jest-get-type: 27.5.1
      pretty-format: 27.5.1
    dev: true

  /jest-message-util/27.5.1:
    resolution: {integrity: sha512-rMyFe1+jnyAAf+NHwTclDz0eAaLkVDdKVHHBFWsBWHnnh5YeJMNWWsv7AbFYXfK3oTqvL7VTWkhNLu1jX24D+g==}
    engines: {node: ^10.13.0 || ^12.13.0 || ^14.15.0 || >=15.0.0}
    dependencies:
      '@babel/code-frame': 7.16.7
      '@jest/types': 27.5.1
      '@types/stack-utils': 2.0.1
      chalk: 4.1.2
      graceful-fs: 4.2.9
      micromatch: 4.0.4
      pretty-format: 27.5.1
      slash: 3.0.0
      stack-utils: 2.0.5
    dev: true

  /jest-mock/27.5.1:
    resolution: {integrity: sha512-K4jKbY1d4ENhbrG2zuPWaQBvDly+iZ2yAW+T1fATN78hc0sInwn7wZB8XtlNnvHug5RMwV897Xm4LqmPM4e2Og==}
    engines: {node: ^10.13.0 || ^12.13.0 || ^14.15.0 || >=15.0.0}
    dependencies:
      '@jest/types': 27.5.1
      '@types/node': 17.0.21
    dev: true

  /jest-pnp-resolver/1.2.2_jest-resolve@27.5.1:
    resolution: {integrity: sha512-olV41bKSMm8BdnuMsewT4jqlZ8+3TCARAXjZGT9jcoSnrfUnRCqnMoF9XEeoWjbzObpqF9dRhHQj0Xb9QdF6/w==}
    engines: {node: '>=6'}
    peerDependencies:
      jest-resolve: '*'
    peerDependenciesMeta:
      jest-resolve:
        optional: true
    dependencies:
      jest-resolve: 27.5.1
    dev: true

  /jest-regex-util/27.5.1:
    resolution: {integrity: sha512-4bfKq2zie+x16okqDXjXn9ql2B0dScQu+vcwe4TvFVhkVyuWLqpZrZtXxLLWoXYgn0E87I6r6GRYHF7wFZBUvg==}
    engines: {node: ^10.13.0 || ^12.13.0 || ^14.15.0 || >=15.0.0}
    dev: true

  /jest-resolve-dependencies/27.5.1:
    resolution: {integrity: sha512-QQOOdY4PE39iawDn5rzbIePNigfe5B9Z91GDD1ae/xNDlu9kaat8QQ5EKnNmVWPV54hUdxCVwwj6YMgR2O7IOg==}
    engines: {node: ^10.13.0 || ^12.13.0 || ^14.15.0 || >=15.0.0}
    dependencies:
      '@jest/types': 27.5.1
      jest-regex-util: 27.5.1
      jest-snapshot: 27.5.1
    transitivePeerDependencies:
      - supports-color
    dev: true

  /jest-resolve/27.5.1:
    resolution: {integrity: sha512-FFDy8/9E6CV83IMbDpcjOhumAQPDyETnU2KZ1O98DwTnz8AOBsW/Xv3GySr1mOZdItLR+zDZ7I/UdTFbgSOVCw==}
    engines: {node: ^10.13.0 || ^12.13.0 || ^14.15.0 || >=15.0.0}
    dependencies:
      '@jest/types': 27.5.1
      chalk: 4.1.2
      graceful-fs: 4.2.9
      jest-haste-map: 27.5.1
      jest-pnp-resolver: 1.2.2_jest-resolve@27.5.1
      jest-util: 27.5.1
      jest-validate: 27.5.1
      resolve: 1.22.0
      resolve.exports: 1.1.0
      slash: 3.0.0
    dev: true

  /jest-runner/27.5.1:
    resolution: {integrity: sha512-g4NPsM4mFCOwFKXO4p/H/kWGdJp9V8kURY2lX8Me2drgXqG7rrZAx5kv+5H7wtt/cdFIjhqYx1HrlqWHaOvDaQ==}
    engines: {node: ^10.13.0 || ^12.13.0 || ^14.15.0 || >=15.0.0}
    dependencies:
      '@jest/console': 27.5.1
      '@jest/environment': 27.5.1
      '@jest/test-result': 27.5.1
      '@jest/transform': 27.5.1
      '@jest/types': 27.5.1
      '@types/node': 17.0.21
      chalk: 4.1.2
      emittery: 0.8.1
      graceful-fs: 4.2.9
      jest-docblock: 27.5.1
      jest-environment-jsdom: 27.5.1
      jest-environment-node: 27.5.1
      jest-haste-map: 27.5.1
      jest-leak-detector: 27.5.1
      jest-message-util: 27.5.1
      jest-resolve: 27.5.1
      jest-runtime: 27.5.1
      jest-util: 27.5.1
      jest-worker: 27.5.1
      source-map-support: 0.5.21
      throat: 6.0.1
    transitivePeerDependencies:
      - bufferutil
      - canvas
      - supports-color
      - utf-8-validate
    dev: true

  /jest-runtime/27.5.1:
    resolution: {integrity: sha512-o7gxw3Gf+H2IGt8fv0RiyE1+r83FJBRruoA+FXrlHw6xEyBsU8ugA6IPfTdVyA0w8HClpbK+DGJxH59UrNMx8A==}
    engines: {node: ^10.13.0 || ^12.13.0 || ^14.15.0 || >=15.0.0}
    dependencies:
      '@jest/environment': 27.5.1
      '@jest/fake-timers': 27.5.1
      '@jest/globals': 27.5.1
      '@jest/source-map': 27.5.1
      '@jest/test-result': 27.5.1
      '@jest/transform': 27.5.1
      '@jest/types': 27.5.1
      chalk: 4.1.2
      cjs-module-lexer: 1.2.2
      collect-v8-coverage: 1.0.1
      execa: 5.1.1
      glob: 7.2.0
      graceful-fs: 4.2.9
      jest-haste-map: 27.5.1
      jest-message-util: 27.5.1
      jest-mock: 27.5.1
      jest-regex-util: 27.5.1
      jest-resolve: 27.5.1
      jest-snapshot: 27.5.1
      jest-util: 27.5.1
      slash: 3.0.0
      strip-bom: 4.0.0
    transitivePeerDependencies:
      - supports-color
    dev: true

  /jest-serializer/27.5.1:
    resolution: {integrity: sha512-jZCyo6iIxO1aqUxpuBlwTDMkzOAJS4a3eYz3YzgxxVQFwLeSA7Jfq5cbqCY+JLvTDrWirgusI/0KwxKMgrdf7w==}
    engines: {node: ^10.13.0 || ^12.13.0 || ^14.15.0 || >=15.0.0}
    dependencies:
      '@types/node': 17.0.21
      graceful-fs: 4.2.9
    dev: true

  /jest-snapshot/27.5.1:
    resolution: {integrity: sha512-yYykXI5a0I31xX67mgeLw1DZ0bJB+gpq5IpSuCAoyDi0+BhgU/RIrL+RTzDmkNTchvDFWKP8lp+w/42Z3us5sA==}
    engines: {node: ^10.13.0 || ^12.13.0 || ^14.15.0 || >=15.0.0}
    dependencies:
      '@babel/core': 7.17.5
      '@babel/generator': 7.17.3
      '@babel/plugin-syntax-typescript': 7.16.7_@babel+core@7.17.5
      '@babel/traverse': 7.17.3
      '@babel/types': 7.17.0
      '@jest/transform': 27.5.1
      '@jest/types': 27.5.1
      '@types/babel__traverse': 7.14.2
      '@types/prettier': 2.4.4
      babel-preset-current-node-syntax: 1.0.1_@babel+core@7.17.5
      chalk: 4.1.2
      expect: 27.5.1
      graceful-fs: 4.2.9
      jest-diff: 27.5.1
      jest-get-type: 27.5.1
      jest-haste-map: 27.5.1
      jest-matcher-utils: 27.5.1
      jest-message-util: 27.5.1
      jest-util: 27.5.1
      natural-compare: 1.4.0
      pretty-format: 27.5.1
      semver: 7.3.5
    transitivePeerDependencies:
      - supports-color
    dev: true

  /jest-util/27.5.1:
    resolution: {integrity: sha512-Kv2o/8jNvX1MQ0KGtw480E/w4fBCDOnH6+6DmeKi6LZUIlKA5kwY0YNdlzaWTiVgxqAqik11QyxDOKk543aKXw==}
    engines: {node: ^10.13.0 || ^12.13.0 || ^14.15.0 || >=15.0.0}
    dependencies:
      '@jest/types': 27.5.1
      '@types/node': 17.0.21
      chalk: 4.1.2
      ci-info: 3.3.0
      graceful-fs: 4.2.9
      picomatch: 2.3.1
    dev: true

  /jest-validate/27.5.1:
    resolution: {integrity: sha512-thkNli0LYTmOI1tDB3FI1S1RTp/Bqyd9pTarJwL87OIBFuqEb5Apv5EaApEudYg4g86e3CT6kM0RowkhtEnCBQ==}
    engines: {node: ^10.13.0 || ^12.13.0 || ^14.15.0 || >=15.0.0}
    dependencies:
      '@jest/types': 27.5.1
      camelcase: 6.3.0
      chalk: 4.1.2
      jest-get-type: 27.5.1
      leven: 3.1.0
      pretty-format: 27.5.1
    dev: true

  /jest-watcher/27.5.1:
    resolution: {integrity: sha512-z676SuD6Z8o8qbmEGhoEUFOM1+jfEiL3DXHK/xgEiG2EyNYfFG60jluWcupY6dATjfEsKQuibReS1djInQnoVw==}
    engines: {node: ^10.13.0 || ^12.13.0 || ^14.15.0 || >=15.0.0}
    dependencies:
      '@jest/test-result': 27.5.1
      '@jest/types': 27.5.1
      '@types/node': 17.0.21
      ansi-escapes: 4.3.2
      chalk: 4.1.2
      jest-util: 27.5.1
      string-length: 4.0.2
    dev: true

  /jest-worker/27.5.1:
    resolution: {integrity: sha512-7vuh85V5cdDofPyxn58nrPjBktZo0u9x1g8WtjQol+jZDaE+fhN+cIvTj11GndBnMnyfrUOG1sZQxCdjKh+DKg==}
    engines: {node: '>= 10.13.0'}
    dependencies:
      '@types/node': 17.0.21
      merge-stream: 2.0.0
      supports-color: 8.1.1
    dev: true

  /jest/27.5.1:
    resolution: {integrity: sha512-Yn0mADZB89zTtjkPJEXwrac3LHudkQMR+Paqa8uxJHCBr9agxztUifWCyiYrjhMPBoUVBjyny0I7XH6ozDr7QQ==}
    engines: {node: ^10.13.0 || ^12.13.0 || ^14.15.0 || >=15.0.0}
    hasBin: true
    peerDependencies:
      node-notifier: ^8.0.1 || ^9.0.0 || ^10.0.0
    peerDependenciesMeta:
      node-notifier:
        optional: true
    dependencies:
      '@jest/core': 27.5.1
      import-local: 3.1.0
      jest-cli: 27.5.1
    transitivePeerDependencies:
      - bufferutil
      - canvas
      - supports-color
      - ts-node
      - utf-8-validate
    dev: true

  /joi/17.6.0:
    resolution: {integrity: sha512-OX5dG6DTbcr/kbMFj0KGYxuew69HPcAE3K/sZpEV2nP6e/j/C0HV+HNiBPCASxdx5T7DMoa0s8UeHWMnb6n2zw==}
    dependencies:
      '@hapi/hoek': 9.2.1
      '@hapi/topo': 5.1.0
      '@sideway/address': 4.1.3
      '@sideway/formula': 3.0.0
      '@sideway/pinpoint': 2.0.0
    dev: true

  /js-cookie/3.0.1:
    resolution: {integrity: sha512-+0rgsUXZu4ncpPxRL+lNEptWMOWl9etvPHc/koSRp6MPwpRYAhmk0dUG00J4bxVV3r9uUzfo24wW0knS07SKSw==}
    engines: {node: '>=12'}
    dev: false

  /js-tokens/4.0.0:
    resolution: {integrity: sha512-RdJUflcE3cUzKiMqQgsCu06FPu9UdIJO0beYbPhHN4k6apgJtifcoCtT9bcxOpYBtpD2kCM6Sbzg4CausW/PKQ==}

  /js-yaml/3.14.1:
    resolution: {integrity: sha512-okMH7OXXJ7YrN9Ok3/SXrnu4iX9yOk+25nqX4imS2npuvTYDmo/QEZoqwZkYaIDk3jVvBOTOIEgEhaLOynBS9g==}
    hasBin: true
    dependencies:
      argparse: 1.0.10
      esprima: 4.0.1

  /js-yaml/4.1.0:
    resolution: {integrity: sha512-wpxZs9NoxZaJESJGIZTyDEaYpl0FKSA+FB9aJiyemKhMwkxQg63h4T1KJgUGHpTqPDNRcmmYLugrRjJlBtWvRA==}
    hasBin: true
    dependencies:
      argparse: 2.0.1

  /jsdom/16.7.0:
    resolution: {integrity: sha512-u9Smc2G1USStM+s/x1ru5Sxrl6mPYCbByG1U/hUmqaVsm4tbNyS7CicOSRyuGQYZhTu0h84qkZZQ/I+dzizSVw==}
    engines: {node: '>=10'}
    peerDependencies:
      canvas: ^2.5.0
    peerDependenciesMeta:
      canvas:
        optional: true
    dependencies:
      abab: 2.0.5
      acorn: 8.7.0
      acorn-globals: 6.0.0
      cssom: 0.4.4
      cssstyle: 2.3.0
      data-urls: 2.0.0
      decimal.js: 10.3.1
      domexception: 2.0.1
      escodegen: 2.0.0
      form-data: 3.0.1
      html-encoding-sniffer: 2.0.1
      http-proxy-agent: 4.0.1
      https-proxy-agent: 5.0.0
      is-potential-custom-element-name: 1.0.1
      nwsapi: 2.2.0
      parse5: 6.0.1
      saxes: 5.0.1
      symbol-tree: 3.2.4
      tough-cookie: 4.0.0
      w3c-hr-time: 1.0.2
      w3c-xmlserializer: 2.0.0
      webidl-conversions: 6.1.0
      whatwg-encoding: 1.0.5
      whatwg-mimetype: 2.3.0
      whatwg-url: 8.7.0
      ws: 7.5.7
      xml-name-validator: 3.0.0
    transitivePeerDependencies:
      - bufferutil
      - supports-color
      - utf-8-validate
    dev: true

  /jsdom/19.0.0:
    resolution: {integrity: sha512-RYAyjCbxy/vri/CfnjUWJQQtZ3LKlLnDqj+9XLNnJPgEGeirZs3hllKR20re8LUZ6o1b1X4Jat+Qd26zmP41+A==}
    engines: {node: '>=12'}
    peerDependencies:
      canvas: ^2.5.0
    peerDependenciesMeta:
      canvas:
        optional: true
    dependencies:
      abab: 2.0.5
      acorn: 8.7.0
      acorn-globals: 6.0.0
      cssom: 0.5.0
      cssstyle: 2.3.0
      data-urls: 3.0.1
      decimal.js: 10.3.1
      domexception: 4.0.0
      escodegen: 2.0.0
      form-data: 4.0.0
      html-encoding-sniffer: 3.0.0
      http-proxy-agent: 5.0.0
      https-proxy-agent: 5.0.0
      is-potential-custom-element-name: 1.0.1
      nwsapi: 2.2.0
      parse5: 6.0.1
      saxes: 5.0.1
      symbol-tree: 3.2.4
      tough-cookie: 4.0.0
      w3c-hr-time: 1.0.2
      w3c-xmlserializer: 3.0.0
      webidl-conversions: 7.0.0
      whatwg-encoding: 2.0.0
      whatwg-mimetype: 3.0.0
      whatwg-url: 10.0.0
      ws: 8.5.0
      xml-name-validator: 4.0.0
    transitivePeerDependencies:
      - bufferutil
      - supports-color
      - utf-8-validate
    dev: true

  /jsesc/0.5.0:
    resolution: {integrity: sha1-597mbjXW/Bb3EP6R1c9p9w8IkR0=}
    hasBin: true
    dev: true

  /jsesc/2.5.2:
    resolution: {integrity: sha512-OYu7XEzjkCQ3C5Ps3QIZsQfNpqoJyZZA99wd9aWd05NCtC5pWOkShK2mkL6HXQR6/Cy2lbNdPlZBpuQHXE63gA==}
    engines: {node: '>=4'}
    hasBin: true

  /json-parse-better-errors/1.0.2:
    resolution: {integrity: sha512-mrqyZKfX5EhL7hvqcV6WG1yYjnjeuYDzDhhcAAUrq8Po85NBQBJP+ZDUT75qZQ98IkUoBqdkExkukOU7Ts2wrw==}
    dev: true

  /json-parse-even-better-errors/2.3.1:
    resolution: {integrity: sha512-xyFwyhro/JEof6Ghe2iz2NcXoj2sloNsWr/XsERDK/oiPCfaNhl5ONfp+jQdAZRQQ0IJWNzH9zIZF7li91kh2w==}
    dev: true

  /json-schema-traverse/0.4.1:
    resolution: {integrity: sha512-xbbCH5dCYU5T8LcEhhuh7HJ88HXuW3qsI3Y0zOZFKfZEHcpWiHU/Jxzk629Brsab/mMiHQti9wMP+845RPe3Vg==}

  /json-stable-stringify-without-jsonify/1.0.1:
    resolution: {integrity: sha1-nbe1lJatPzz+8wp1FC0tkwrXJlE=}

  /json5/1.0.1:
    resolution: {integrity: sha512-aKS4WQjPenRxiQsC93MNfjx+nbF4PAdYzmd/1JIj8HYzqfbu86beTuNgXDzPknWk0n0uARlyewZo4s++ES36Ow==}
    hasBin: true
    dependencies:
      minimist: 1.2.5

  /json5/2.2.0:
    resolution: {integrity: sha512-f+8cldu7X/y7RAJurMEJmdoKXGB/X550w2Nr3tTbezL6RwEE/iMcm+tZnXeoZtKuOq6ft8+CqzEkrIgx1fPoQA==}
    engines: {node: '>=6'}
    hasBin: true
    dependencies:
      minimist: 1.2.5

  /jsonfile/4.0.0:
    resolution: {integrity: sha1-h3Gq4HmbZAdrdmQPygWPnBDjPss=}
    optionalDependencies:
      graceful-fs: 4.2.9
    dev: true

  /jsonfile/6.1.0:
    resolution: {integrity: sha512-5dgndWOriYSm5cnYaJNhalLNDKOqFwyDB/rr1E9ZsGciGvKPs8R2xYGCacuf3z6K1YKDz182fd+fY3cn3pMqXQ==}
    dependencies:
      universalify: 2.0.0
    optionalDependencies:
      graceful-fs: 4.2.9
    dev: true

  /jsx-ast-utils/3.2.1:
    resolution: {integrity: sha512-uP5vu8xfy2F9A6LGC22KO7e2/vGTS1MhP+18f++ZNlf0Ohaxbc9nIEwHAsejlJKyzfZzU5UIhe5ItYkitcZnZA==}
    engines: {node: '>=4.0'}
    dependencies:
      array-includes: 3.1.4
      object.assign: 4.1.2

  /jwt-decode/3.1.2:
    resolution: {integrity: sha512-UfpWE/VZn0iP50d8cz9NrZLM9lSWhcJ+0Gt/nm4by88UL+J1SiKN8/5dkjMmbEzwL2CAe+67GsegCbIKtbp75A==}
    dev: false

  /keygrip/1.1.0:
    resolution: {integrity: sha512-iYSchDJ+liQ8iwbSI2QqsQOvqv58eJCEanyJPJi+Khyu8smkcKSFUCbPwzFcL7YVtZ6eONjqRX/38caJ7QjRAQ==}
    engines: {node: '>= 0.6'}
    dependencies:
      tsscmp: 1.0.6
    dev: false

  /khroma/1.4.1:
    resolution: {integrity: sha512-+GmxKvmiRuCcUYDgR7g5Ngo0JEDeOsGdNONdU2zsiBQaK4z19Y2NvXqfEDE0ZiIrg45GTZyAnPLVsLZZACYm3Q==}
    dev: false

  /kind-of/6.0.3:
    resolution: {integrity: sha512-dcS1ul+9tmeD95T+x28/ehLgd9mENa3LsvDTtzm3vyBEO7RPptvAD+t44WVXaUjTBRcrpFeFlC8WCruUR456hw==}
    engines: {node: '>=0.10.0'}

  /kleur/3.0.3:
    resolution: {integrity: sha512-eTIzlVOSUR+JxdDFepEYcBMtZ9Qqdef+rnzWdRZuMbOywu5tO2w2N7rqjoANZ5k9vywhL6Br1VRjUIgTQx4E8w==}
    engines: {node: '>=6'}
    dev: true

  /language-subtag-registry/0.3.21:
    resolution: {integrity: sha512-L0IqwlIXjilBVVYKFT37X9Ih11Um5NEl9cbJIuU/SwP/zEEAbBPOnEeeuxVMf45ydWQRDQN3Nqc96OgbH1K+Pg==}

  /language-tags/1.0.5:
    resolution: {integrity: sha1-0yHbxNowuovzAk4ED6XBRmH5GTo=}
    dependencies:
      language-subtag-registry: 0.3.21

  /leven/3.1.0:
    resolution: {integrity: sha512-qsda+H8jTaUaN/x5vzW2rzc+8Rw4TAQ/4KjB46IwK5VH+IlVeeeje/EoZRpiXvIqjFgK84QffqPztGI3VBLG1A==}
    engines: {node: '>=6'}
    dev: true

  /levn/0.3.0:
    resolution: {integrity: sha1-OwmSTt+fCDwEkP3UwLxEIeBHZO4=}
    engines: {node: '>= 0.8.0'}
    dependencies:
      prelude-ls: 1.1.2
      type-check: 0.3.2
    dev: true

  /levn/0.4.1:
    resolution: {integrity: sha512-+bT2uH4E5LGE7h/n3evcS/sQlJXCpIp6ym8OWJ5eV6+67Dsql/LaaT7qJBAt2rzfoa/5QBGBhxDix1dMt2kQKQ==}
    engines: {node: '>= 0.8.0'}
    dependencies:
      prelude-ls: 1.2.1
      type-check: 0.4.0

  /lilconfig/2.0.4:
    resolution: {integrity: sha512-bfTIN7lEsiooCocSISTWXkiWJkRqtL9wYtYy+8EK3Y41qh3mpwPU0ycTOgjdY9ErwXCc8QyrQp82bdL0Xkm9yA==}
    engines: {node: '>=10'}
    dev: true

  /lines-and-columns/1.2.4:
    resolution: {integrity: sha512-7ylylesZQ/PV29jhEDl3Ufjo6ZX7gCqJr5F7PKrqc93v7fzSymt1BpwEU8nAUXs8qzzvqhbjhK5QZg6Mt/HkBg==}
    dev: true

  /load-json-file/4.0.0:
    resolution: {integrity: sha1-L19Fq5HjMhYjT9U62rZo607AmTs=}
    engines: {node: '>=4'}
    dependencies:
      graceful-fs: 4.2.9
      parse-json: 4.0.0
      pify: 3.0.0
      strip-bom: 3.0.0
    dev: true

  /load-yaml-file/0.2.0:
    resolution: {integrity: sha512-OfCBkGEw4nN6JLtgRidPX6QxjBQGQf72q3si2uvqyFEMbycSFFHwAZeXx6cJgFM9wmLrf9zBwCP3Ivqa+LLZPw==}
    engines: {node: '>=6'}
    dependencies:
      graceful-fs: 4.2.9
      js-yaml: 3.14.1
      pify: 4.0.1
      strip-bom: 3.0.0
    dev: true

  /locate-path/2.0.0:
    resolution: {integrity: sha1-K1aLJl7slExtnA3pw9u7ygNUzY4=}
    engines: {node: '>=4'}
    dependencies:
      p-locate: 2.0.0
      path-exists: 3.0.0

  /locate-path/5.0.0:
    resolution: {integrity: sha512-t7hw9pI+WvuwNJXwk5zVHpyhIqzg2qTlklJOf0mVxGSbe3Fp2VieZcduNYjaLDoy6p9uGpQEGWG87WpMKlNq8g==}
    engines: {node: '>=8'}
    dependencies:
      p-locate: 4.1.0
    dev: true

  /locate-path/6.0.0:
    resolution: {integrity: sha512-iPZK6eYjbxRu3uB4/WZ3EsEIMJFMqAoopl3R+zuq0UjcAm/MO6KCweDgPfP3elTztoKP3KtnVHxTn2NHBSDVUw==}
    engines: {node: '>=10'}
    dependencies:
      p-locate: 5.0.0

  /lodash.debounce/4.0.8:
    resolution: {integrity: sha1-gteb/zCmfEAF/9XiUVMArZyk168=}
    dev: true

  /lodash.memoize/4.1.2:
    resolution: {integrity: sha1-vMbEmkKihA7Zl/Mj6tpezRguC/4=}
    dev: true

  /lodash.merge/4.6.2:
    resolution: {integrity: sha512-0KpjqXRVvrYyCsX1swR/XTK0va6VQkQM6MNo7PqW77ByjAhoARA8EfrP1N4+KlKj8YS0ZUCtRT/YUuhyYDujIQ==}

  /lodash.startcase/4.4.0:
    resolution: {integrity: sha1-lDbjTtJgk+1/+uGTYUQ1CRXZrdg=}
    dev: true

  /lodash.topath/4.5.2:
    resolution: {integrity: sha1-NhY1Hzu6YZlKCTGYlmC9AyVP0Ak=}
    dev: true

  /lodash.uniq/4.5.0:
    resolution: {integrity: sha1-0CJTc662Uq3BvILklFM5qEJ1R3M=}
    dev: false

  /lodash/4.17.21:
    resolution: {integrity: sha512-v2kDEe57lecTulaDIuNTPy3Ry4gLGJ6Z1O3vE1krgXZNrsQ+LFTGHVxVjcXPs17LhbZVGedAJv8XZ1tvj5FvSg==}

  /loose-envify/1.4.0:
    resolution: {integrity: sha512-lyuxPGr/Wfhrlem2CL/UcnUc1zcqKAImBDzukY7Y5F/yQiNdko6+fRLevlw1HgMySw7f611UIY408EtxRSoK3Q==}
    hasBin: true
    dependencies:
      js-tokens: 4.0.0

  /lowlight/1.20.0:
    resolution: {integrity: sha512-8Ktj+prEb1RoCPkEOrPMYUN/nCggB7qAWe3a7OpMjWQkh3l2RD5wKRQ+o8Q8YuI9RG/xs95waaI/E6ym/7NsTw==}
    dependencies:
      fault: 1.0.4
      highlight.js: 10.7.3
    dev: false

  /lru-cache/4.1.5:
    resolution: {integrity: sha512-sWZlbEP2OsHNkXrMl5GYk/jKk70MBng6UU4YI/qGDYbgf6YbP4EvmqISbXCoJiRKs+1bSpFHVgQxvJ17F2li5g==}
    dependencies:
      pseudomap: 1.0.2
      yallist: 2.1.2
    dev: true

  /lru-cache/6.0.0:
    resolution: {integrity: sha512-Jo6dJ04CmSjuznwJSS3pUeWmd/H0ffTlkXXgwZi+eq1UCmqQwCh+eLsYOYCwY991i2Fah4h1BEMCx4qThGbsiA==}
    engines: {node: '>=10'}
    dependencies:
      yallist: 4.0.0

  /mailhog/4.16.0:
    resolution: {integrity: sha512-wXrGik+0MaAy4dbYTImxa8niX9a4aRpZTzC/b1GzCvQs09khhs0aKZgHjgScakI4Y18WInDvvF48hhEz9ifN4g==}
    engines: {node: '>=10.0.0'}
    optionalDependencies:
      iconv-lite: 0.6.3
    dev: true

  /make-dir/3.1.0:
    resolution: {integrity: sha512-g3FeP20LNwhALb/6Cz6Dd4F2ngze0jz7tbzrD2wAV+o9FeNHe4rL+yK2md0J/fiSf1sa1ADhXqi5+oVwOM/eGw==}
    engines: {node: '>=8'}
    dependencies:
      semver: 6.3.0
    dev: true

  /make-error/1.3.6:
    resolution: {integrity: sha512-s8UhlNe7vPKomQhC1qFelMokr/Sc3AgNbso3n74mVPA5LTZwkB9NlXf4XPamLxJE8h0gh73rM94xvwRT2CVInw==}
    dev: true

  /make-fetch-happen/9.1.0:
    resolution: {integrity: sha512-+zopwDy7DNknmwPQplem5lAZX/eCOzSvSNNcSKm5eVwTkOBzoktEfXsa9L23J/GIRhxRsaxzkPEhrJEpE2F4Gg==}
    engines: {node: '>= 10'}
    dependencies:
      agentkeepalive: 4.2.1
      cacache: 15.3.0
      http-cache-semantics: 4.1.0
      http-proxy-agent: 4.0.1
      https-proxy-agent: 5.0.0
      is-lambda: 1.0.1
      lru-cache: 6.0.0
      minipass: 3.1.6
      minipass-collect: 1.0.2
      minipass-fetch: 1.4.1
      minipass-flush: 1.0.5
      minipass-pipeline: 1.2.4
      negotiator: 0.6.3
      promise-retry: 2.0.1
      socks-proxy-agent: 6.1.1
      ssri: 8.0.1
    transitivePeerDependencies:
      - supports-color
    dev: true

  /makeerror/1.0.12:
    resolution: {integrity: sha512-JmqCvUhmt43madlpFzG4BQzG2Z3m6tvQDNKdClZnO3VbIudJYmxsT0FNJMeiB2+JTSlTQTSbU8QdesVmwJcmLg==}
    dependencies:
      tmpl: 1.0.5
    dev: true

  /map-obj/1.0.1:
    resolution: {integrity: sha1-2TPOuSBdgr3PSIb2dCvcK03qFG0=}
    engines: {node: '>=0.10.0'}
    dev: true

  /map-obj/4.3.0:
    resolution: {integrity: sha512-hdN1wVrZbb29eBGiGjJbeP8JbKjq1urkHJ/LIP/NY48MZ1QVXUsQBV1G1zvYFHn1XE06cwjBsOI2K3Ulnj1YXQ==}
    engines: {node: '>=8'}
    dev: true

  /markdown-escapes/1.0.4:
    resolution: {integrity: sha512-8z4efJYk43E0upd0NbVXwgSTQs6cT3T06etieCMEg7dRbzCbxUCK/GHlX8mhHRDcp+OLlHkPKsvqQTCvsRl2cg==}
    dev: false

  /matcher/4.0.0:
    resolution: {integrity: sha512-S6x5wmcDmsDRRU/c2dkccDwQPXoFczc5+HpQ2lON8pnvHlnvHAHj5WlLVvw6n6vNyHuVugYrFohYxbS+pvFpKQ==}
    engines: {node: '>=10'}
    dependencies:
      escape-string-regexp: 4.0.0
    dev: true

  /mdast-squeeze-paragraphs/4.0.0:
    resolution: {integrity: sha512-zxdPn69hkQ1rm4J+2Cs2j6wDEv7O17TfXTJ33tl/+JPIoEmtV9t2ZzBM5LPHE8QlHsmVD8t3vPKCyY3oH+H8MQ==}
    dependencies:
      unist-util-remove: 2.1.0
    dev: false

  /mdast-util-definitions/4.0.0:
    resolution: {integrity: sha512-k8AJ6aNnUkB7IE+5azR9h81O5EQ/cTDXtWdMq9Kk5KcEW/8ritU5CeLg/9HhOC++nALHBlaogJ5jz0Ybk3kPMQ==}
    dependencies:
      unist-util-visit: 2.0.3
    dev: false

  /mdast-util-to-hast/10.0.1:
    resolution: {integrity: sha512-BW3LM9SEMnjf4HXXVApZMt8gLQWVNXc3jryK0nJu/rOXPOnlkUjmdkDlmxMirpbU9ILncGFIwLH/ubnWBbcdgA==}
    dependencies:
      '@types/mdast': 3.0.10
      '@types/unist': 2.0.6
      mdast-util-definitions: 4.0.0
      mdurl: 1.0.1
      unist-builder: 2.0.3
      unist-util-generated: 1.1.6
      unist-util-position: 3.1.0
      unist-util-visit: 2.0.3
    dev: false

  /mdurl/1.0.1:
    resolution: {integrity: sha1-/oWy7HWlkDfyrf7BAP1sYBdhFS4=}
    dev: false

  /mdx-mermaid/1.2.1_mermaid@8.14.0+react@17.0.2:
    resolution: {integrity: sha512-RYmrUJodWDNy9S0A++Fex3vr5+Q2vLMDakjpw7cQjd8Owhg98eYe+AePpmMx6Y/wLHjWKIGv2wvHWj2qdaZN7w==}
    peerDependencies:
      mermaid: '>= 8.11.0 < 8.12.0'
      react: ^16.8.4 || ^17.0.0
      unist-util-visit: ^2.0.0
    dependencies:
      mermaid: 8.14.0
      react: 17.0.2
    dev: false

  /memoize-one/6.0.0:
    resolution: {integrity: sha512-rkpe71W0N0c0Xz6QD0eJETuWAJGnJ9afsl1srmwPrI+yBCkge5EycXXbYRyvL29zZVUWQCY7InPRCv3GDXuZNw==}
    dev: true

  /memorystream/0.3.1:
    resolution: {integrity: sha1-htcJCzDORV1j+64S3aUaR93K+bI=}
    engines: {node: '>= 0.10.0'}
    dev: true

  /meow/6.1.1:
    resolution: {integrity: sha512-3YffViIt2QWgTy6Pale5QpopX/IvU3LPL03jOTqp6pGj3VjesdO/U8CuHMKpnQr4shCNCM5fd5XFFvIIl6JBHg==}
    engines: {node: '>=8'}
    dependencies:
      '@types/minimist': 1.2.2
      camelcase-keys: 6.2.2
      decamelize-keys: 1.1.0
      hard-rejection: 2.1.0
      minimist-options: 4.1.0
      normalize-package-data: 2.5.0
      read-pkg-up: 7.0.1
      redent: 3.0.0
      trim-newlines: 3.0.1
      type-fest: 0.13.1
      yargs-parser: 18.1.3
    dev: true

  /merge-stream/2.0.0:
    resolution: {integrity: sha512-abv/qOcuPfk3URPfDzmZU1LKmuw8kT+0nIHvKrKgFrwifol/doWcdA4ZqsWQ8ENrFKkd67Mfpo/LovbIUsbt3w==}
    dev: true

  /merge2/1.4.1:
    resolution: {integrity: sha512-8q7VEgMJW4J8tcfVPy8g09NcQwZdbwFEqhe/WZkoIzjn/3TGDwtOCYtXGxA3O8tPzpczCCDgv+P2P5y00ZJOOg==}
    engines: {node: '>= 8'}

  /mermaid/8.14.0:
    resolution: {integrity: sha512-ITSHjwVaby1Li738sxhF48sLTxcNyUAoWfoqyztL1f7J6JOLpHOuQPNLBb6lxGPUA0u7xP9IRULgvod0dKu35A==}
    dependencies:
      '@braintree/sanitize-url': 3.1.0
      d3: 7.3.0
      dagre: 0.8.5
      dagre-d3: 0.6.4
      dompurify: 2.3.5
      graphlib: 2.1.8
      khroma: 1.4.1
      moment-mini: 2.24.0
      stylis: 4.0.13
    dev: false

  /methods/1.1.2:
    resolution: {integrity: sha1-VSmk1nZUE07cxSZmVoNbD4Ua/O4=}
    engines: {node: '>= 0.6'}
    dev: false

  /micromatch/4.0.4:
    resolution: {integrity: sha512-pRmzw/XUcwXGpD9aI9q/0XOwLNygjETJ8y0ao0wdqprrzDa4YnxLcz7fQRZr8voh8V10kGhABbNcHVk5wHgWwg==}
    engines: {node: '>=8.6'}
    dependencies:
      braces: 3.0.2
      picomatch: 2.3.1

  /microseconds/0.2.0:
    resolution: {integrity: sha512-n7DHHMjR1avBbSpsTBj6fmMGh2AGrifVV4e+WYc3Q9lO+xnSZ3NyhcBND3vzzatt05LFhoKFRxrIyklmLlUtyA==}
    dev: false

  /microsoft-capitalize/1.0.5:
    resolution: {integrity: sha512-iqDMU9J643BHg8Zp7EMZNLTp6Pgs2f1S2SMnCW2VlUqMs17xCZ5vwVjalBJEGVcUfG+/1ePqeEGcMW3VfzHK5A==}
    engines: {node: '>= 10'}
    dev: true

  /mime-db/1.51.0:
    resolution: {integrity: sha512-5y8A56jg7XVQx2mbv1lu49NR4dokRnhZYTtL+KGfaa27uq4pSTXkwQkFJl4pkRMyNFz/EtYDSkiiEHx3F7UN6g==}
    engines: {node: '>= 0.6'}

  /mime-types/2.1.34:
    resolution: {integrity: sha512-6cP692WwGIs9XXdOO4++N+7qjqv0rqxxVvJ3VHPh/Sc9mVZcQP+ZGhkKiTvWMQRr2tbHkJP/Yn7Y0npb3ZBs4A==}
    engines: {node: '>= 0.6'}
    dependencies:
      mime-db: 1.51.0

  /mime/1.6.0:
    resolution: {integrity: sha512-x0Vn8spI+wuJ1O6S7gnbaQg8Pxh4NNHb7KSINmEWKiPE4RKOplvijn+NkmYmmRgP68mc70j2EbeTFRsrswaQeg==}
    engines: {node: '>=4'}
    hasBin: true
    dev: false

  /mimic-fn/2.1.0:
    resolution: {integrity: sha512-OqbOk5oEQeAZ8WXWydlu9HJjz9WVdEIvamMCcXmuqUYjTknH/sqsWvhQ3vgwKFRR1HpjvNBKQ37nbJgYzGqGcg==}
    engines: {node: '>=6'}
    dev: true

  /min-indent/1.0.1:
    resolution: {integrity: sha512-I9jwMn07Sy/IwOj3zVkVik2JTvgpaykDZEigL6Rx6N9LbMywwUSMtxET+7lVoDLLd3O3IXwJwvuuns8UB/HeAg==}
    engines: {node: '>=4'}
    dev: true

  /minimatch/3.1.2:
    resolution: {integrity: sha512-J7p63hRiAjw1NDEww1W7i37+ByIrOWO5XQQAzZ3VOcL0PNybwpfmV/N05zFAzwQ9USyEcX6t3UO+K5aqBQOIHw==}
    dependencies:
      brace-expansion: 1.1.11

  /minimist-options/4.1.0:
    resolution: {integrity: sha512-Q4r8ghd80yhO/0j1O3B2BjweX3fiHg9cdOwjJd2J76Q135c+NDxGCqdYKQ1SKBuFfgWbAUzBfvYjPUEeNgqN1A==}
    engines: {node: '>= 6'}
    dependencies:
      arrify: 1.0.1
      is-plain-obj: 1.1.0
      kind-of: 6.0.3
    dev: true

  /minimist/1.2.5:
    resolution: {integrity: sha512-FM9nNUYrRBAELZQT3xeZQ7fmMOBg6nWNmJKTcgsJeaLstP/UODVpGsr5OhXhhXg6f+qtJ8uiZ+PUxkDWcgIXLw==}

  /minipass-collect/1.0.2:
    resolution: {integrity: sha512-6T6lH0H8OG9kITm/Jm6tdooIbogG9e0tLgpY6mphXSm/A9u8Nq1ryBG+Qspiub9LjWlBPsPS3tWQ/Botq4FdxA==}
    engines: {node: '>= 8'}
    dependencies:
      minipass: 3.1.6
    dev: true

  /minipass-fetch/1.4.1:
    resolution: {integrity: sha512-CGH1eblLq26Y15+Azk7ey4xh0J/XfJfrCox5LDJiKqI2Q2iwOLOKrlmIaODiSQS8d18jalF6y2K2ePUm0CmShw==}
    engines: {node: '>=8'}
    dependencies:
      minipass: 3.1.6
      minipass-sized: 1.0.3
      minizlib: 2.1.2
    optionalDependencies:
      encoding: 0.1.13
    dev: true

  /minipass-flush/1.0.5:
    resolution: {integrity: sha512-JmQSYYpPUqX5Jyn1mXaRwOda1uQ8HP5KAT/oDSLCzt1BYRhQU0/hDtsB1ufZfEEzMZ9aAVmsBw8+FWsIXlClWw==}
    engines: {node: '>= 8'}
    dependencies:
      minipass: 3.1.6
    dev: true

  /minipass-pipeline/1.2.4:
    resolution: {integrity: sha512-xuIq7cIOt09RPRJ19gdi4b+RiNvDFYe5JH+ggNvBqGqpQXcru3PcRmOZuHBKWK1Txf9+cQ+HMVN4d6z46LZP7A==}
    engines: {node: '>=8'}
    dependencies:
      minipass: 3.1.6
    dev: true

  /minipass-sized/1.0.3:
    resolution: {integrity: sha512-MbkQQ2CTiBMlA2Dm/5cY+9SWFEN8pzzOXi6rlM5Xxq0Yqbda5ZQy9sU75a673FE9ZK0Zsbr6Y5iP6u9nktfg2g==}
    engines: {node: '>=8'}
    dependencies:
      minipass: 3.1.6
    dev: true

  /minipass/3.1.6:
    resolution: {integrity: sha512-rty5kpw9/z8SX9dmxblFA6edItUmwJgMeYDZRrwlIVN27i8gysGbznJwUggw2V/FVqFSDdWy040ZPS811DYAqQ==}
    engines: {node: '>=8'}
    dependencies:
      yallist: 4.0.0
    dev: true

  /minizlib/2.1.2:
    resolution: {integrity: sha512-bAxsR8BVfj60DWXHE3u30oHzfl4G7khkSuPW+qvpd7jFRHm7dLxOjUk1EHACJ/hxLY8phGJ0YhYHZo7jil7Qdg==}
    engines: {node: '>= 8'}
    dependencies:
      minipass: 3.1.6
      yallist: 4.0.0
    dev: true

  /mixme/0.5.4:
    resolution: {integrity: sha512-3KYa4m4Vlqx98GPdOHghxSdNtTvcP8E0kkaJ5Dlh+h2DRzF7zpuVVcA8B0QpKd11YJeP9QQ7ASkKzOeu195Wzw==}
    engines: {node: '>= 8.0.0'}
    dev: true

  /mkdirp/1.0.4:
    resolution: {integrity: sha512-vVqVZQyf3WLx2Shd0qJ9xuvqgAyKPLAiqITEtqW0oIUjzo3PePDd6fW9iFz30ef7Ysp/oiWqbhszeGWW2T6Gzw==}
    engines: {node: '>=10'}
    hasBin: true
    dev: true

  /modern-normalize/1.1.0:
    resolution: {integrity: sha512-2lMlY1Yc1+CUy0gw4H95uNN7vjbpoED7NNRSBHE25nWfLBdmMzFCsPshlzbxHz+gYMcBEUN8V4pU16prcdPSgA==}
    engines: {node: '>=6'}
    dev: true

  /moment-mini/2.24.0:
    resolution: {integrity: sha512-9ARkWHBs+6YJIvrIp0Ik5tyTTtP9PoV0Ssu2Ocq5y9v8+NOOpWiRshAp8c4rZVWTOe+157on/5G+zj5pwIQFEQ==}
    dev: false

  /ms/2.0.0:
    resolution: {integrity: sha1-VgiurfwAvmwpAd9fmGF4jeDVl8g=}

  /ms/2.1.2:
    resolution: {integrity: sha512-sGkPx+VjMtmA6MX27oA4FBFELFCZZ4S4XqeGOXCv68tT+jb3vk/RyaKWP0PTKyWtmLSM0b+adUTEvbs1PEaH2w==}

  /ms/2.1.3:
    resolution: {integrity: sha512-6FlzubTLZG3J2a/NVCAleEhjzq5oxgHyaCU9yYXvcLsvoVaHJq/s5xXI6/XXP6tz7R9xAOtHnSO/tXtF3WRTlA==}

  /nan/2.15.0:
    resolution: {integrity: sha512-8ZtvEnA2c5aYCZYd1cvgdnU6cqwixRoYg70xPLWUws5ORTa/lnw+u4amixRS/Ac5U5mQVgp9pnlSUnbNWFaWZQ==}
    dev: true

  /nano-time/1.0.0:
    resolution: {integrity: sha1-sFVPaa2J4i0JB/ehKwmTpdlhN+8=}
    dependencies:
      big-integer: 1.6.51
    dev: false

  /nanoid/3.3.1:
    resolution: {integrity: sha512-n6Vs/3KGyxPQd6uO0eH4Bv0ojGSUvuLlIHtC3Y0kEO23YRge8H9x1GCzLn28YX0H66pMkxuaeESFq4tKISKwdw==}
    engines: {node: ^10 || ^12 || ^13.7 || ^14 || >=15.0.1}
    hasBin: true

  /natural-compare/1.4.0:
    resolution: {integrity: sha1-Sr6/7tdUHywnrPspvbvRXI1bpPc=}

  /negotiator/0.6.3:
    resolution: {integrity: sha512-+EUsqGPLsM+j/zdChZjsnX51g4XrHFOIXwfnCVPGlQk/k5giakcKsuxCObBRu6DSm9opw/O6slWbJdghQM4bBg==}
    engines: {node: '>= 0.6'}
    dev: true

  /next-mdx-remote/3.0.8_react-dom@17.0.2+react@17.0.2:
    resolution: {integrity: sha512-WFSxt0crxG5PN/0WvaunzxzqV3wh3dPBZyhkclxwyQfLSRKzsNSArzot/4gYTOOZ/GtyRfNjbI/HtDsW2S4fqQ==}
    peerDependencies:
      react: '>=16.x <=17.x'
      react-dom: '>=16.x <=17.x'
    dependencies:
      '@mdx-js/mdx': 1.6.22
      '@mdx-js/react': 1.6.22_react@17.0.2
      esbuild: 0.12.29
      pkg-dir: 5.0.0
      react: 17.0.2
      react-dom: 17.0.2_react@17.0.2
    transitivePeerDependencies:
      - supports-color
    dev: false

  /next-seo/4.29.0_caa633a00319350dbda42996613fe26c:
    resolution: {integrity: sha512-xmwzcz4uHaYJ8glbuhs6FSBQ7z3irmdPYdJJ5saWm72Uy3o+mPKGaPCXQetTCE6/xxVnpoDV4yFtFlEjUcljSg==}
    peerDependencies:
      next: ^8.1.1-canary.54 || >=9.0.0
      react: '>=16.0.0'
      react-dom: '>=16.0.0'
    dependencies:
      next: 12.1.0_33bdac975a6e334c49640fab91e2abb4
      react: 17.0.2
      react-dom: 17.0.2_react@17.0.2
    dev: false

  /next-sitemap/1.9.12_next@12.1.0:
    resolution: {integrity: sha512-kHXf4ZNAGLJyK16HbjzE5X9JlKwXtxW+9J4dh3oT7LSbU/+3bN+VqWjNw/776Otbanf7EJsvl51oQ78qQW5XBQ==}
    engines: {node: '>=14'}
    hasBin: true
    peerDependencies:
      next: '*'
    dependencies:
      '@corex/deepmerge': 2.6.148
      minimist: 1.2.5
      next: 12.1.0_33bdac975a6e334c49640fab91e2abb4
    dev: true

  /next/12.0.10_33bdac975a6e334c49640fab91e2abb4:
    resolution: {integrity: sha512-1y3PpGzpb/EZzz1jgne+JfZXKAVJUjYXwxzrADf/LWN+8yi9o79vMLXpW3mevvCHkEF2sBnIdjzNn16TJrINUw==}
    engines: {node: '>=12.22.0'}
    hasBin: true
    peerDependencies:
      fibers: '>= 3.1.0'
      node-sass: ^4.0.0 || ^5.0.0 || ^6.0.0
      react: ^17.0.2 || ^18.0.0-0
      react-dom: ^17.0.2 || ^18.0.0-0
      sass: ^1.3.0
    peerDependenciesMeta:
      fibers:
        optional: true
      node-sass:
        optional: true
      sass:
        optional: true
    dependencies:
      '@next/env': 12.0.10
      caniuse-lite: 1.0.30001314
      postcss: 8.4.5
      react: 17.0.2
      react-dom: 17.0.2_react@17.0.2
      styled-jsx: 5.0.0_@babel+core@7.17.5+react@17.0.2
      use-subscription: 1.5.1_react@17.0.2
    optionalDependencies:
      '@next/swc-android-arm64': 12.0.10
      '@next/swc-darwin-arm64': 12.0.10
      '@next/swc-darwin-x64': 12.0.10
      '@next/swc-linux-arm-gnueabihf': 12.0.10
      '@next/swc-linux-arm64-gnu': 12.0.10
      '@next/swc-linux-arm64-musl': 12.0.10
      '@next/swc-linux-x64-gnu': 12.0.10
      '@next/swc-linux-x64-musl': 12.0.10
      '@next/swc-win32-arm64-msvc': 12.0.10
      '@next/swc-win32-ia32-msvc': 12.0.10
      '@next/swc-win32-x64-msvc': 12.0.10
    transitivePeerDependencies:
      - '@babel/core'
      - babel-plugin-macros
    dev: true

  /next/12.1.0_33bdac975a6e334c49640fab91e2abb4:
    resolution: {integrity: sha512-s885kWvnIlxsUFHq9UGyIyLiuD0G3BUC/xrH0CEnH5lHEWkwQcHOORgbDF0hbrW9vr/7am4ETfX4A7M6DjrE7Q==}
    engines: {node: '>=12.22.0'}
    hasBin: true
    peerDependencies:
      fibers: '>= 3.1.0'
      node-sass: ^6.0.0 || ^7.0.0
      react: ^17.0.2 || ^18.0.0-0
      react-dom: ^17.0.2 || ^18.0.0-0
      sass: ^1.3.0
    peerDependenciesMeta:
      fibers:
        optional: true
      node-sass:
        optional: true
      sass:
        optional: true
    dependencies:
      '@next/env': 12.1.0
      caniuse-lite: 1.0.30001314
      postcss: 8.4.5
      react: 17.0.2
      react-dom: 17.0.2_react@17.0.2
      styled-jsx: 5.0.0_@babel+core@7.17.5+react@17.0.2
      use-subscription: 1.5.1_react@17.0.2
    optionalDependencies:
      '@next/swc-android-arm64': 12.1.0
      '@next/swc-darwin-arm64': 12.1.0
      '@next/swc-darwin-x64': 12.1.0
      '@next/swc-linux-arm-gnueabihf': 12.1.0
      '@next/swc-linux-arm64-gnu': 12.1.0
      '@next/swc-linux-arm64-musl': 12.1.0
      '@next/swc-linux-x64-gnu': 12.1.0
      '@next/swc-linux-x64-musl': 12.1.0
      '@next/swc-win32-arm64-msvc': 12.1.0
      '@next/swc-win32-ia32-msvc': 12.1.0
      '@next/swc-win32-x64-msvc': 12.1.0
    transitivePeerDependencies:
      - '@babel/core'
      - babel-plugin-macros
    dev: false

  /nice-try/1.0.5:
    resolution: {integrity: sha512-1nh45deeb5olNY7eX82BkPO7SSxR5SSYJiPTrTdFUVYwAl8CKMA5N9PjTYkHiRjisVcxcQ1HXdLhx2qxxJzLNQ==}
    dev: true

  /node-emoji/1.11.0:
    resolution: {integrity: sha512-wo2DpQkQp7Sjm2A0cq+sN7EHKO6Sl0ctXeBdFZrL9T9+UywORbufTcTZxom8YqpLQt/FqNMUkOpkZrJVYSKD3A==}
    dependencies:
      lodash: 4.17.21
    dev: true

  /node-gyp/8.4.1:
    resolution: {integrity: sha512-olTJRgUtAb/hOXG0E93wZDs5YiJlgbXxTwQAFHyNlRsXQnYzUaF2aGgujZbw+hR8aF4ZG/rST57bWMWD16jr9w==}
    engines: {node: '>= 10.12.0'}
    hasBin: true
    dependencies:
      env-paths: 2.2.1
      glob: 7.2.0
      graceful-fs: 4.2.9
      make-fetch-happen: 9.1.0
      nopt: 5.0.0
      npmlog: 6.0.1
      rimraf: 3.0.2
      semver: 7.3.5
      tar: 6.1.11
      which: 2.0.2
    transitivePeerDependencies:
      - supports-color
    dev: true

  /node-int64/0.4.0:
    resolution: {integrity: sha1-h6kGXNs1XTGC2PlM4RGIuCXGijs=}
    dev: true

  /node-releases/2.0.2:
    resolution: {integrity: sha512-XxYDdcQ6eKqp/YjI+tb2C5WM2LgjnZrfYg4vgQt49EK268b6gYCHsBLrK2qvJo4FmCtqmKezb0WZFK4fkrZNsg==}
    dev: true

  /nopt/5.0.0:
    resolution: {integrity: sha512-Tbj67rffqceeLpcRXrT7vKAN8CwfPeIBgM7E6iBkmKLV7bEMwpGgYLGv0jACUsECaa/vuxP0IjEont6umdMgtQ==}
    engines: {node: '>=6'}
    hasBin: true
    dependencies:
      abbrev: 1.1.1
    dev: true

  /normalize-package-data/2.5.0:
    resolution: {integrity: sha512-/5CMN3T0R4XTj4DcGaexo+roZSdSFW/0AOOTROrjxzCG1wrWXEsGbRKevjlIL+ZDE4sZlJr5ED4YW0yqmkK+eA==}
    dependencies:
      hosted-git-info: 2.8.9
      resolve: 1.22.0
      semver: 5.7.1
      validate-npm-package-license: 3.0.4
    dev: true

  /normalize-path/3.0.0:
    resolution: {integrity: sha512-6eZs5Ls3WtCisHWp9S2GUy8dqkpGi4BVSz3GaqiE6ezub0512ESztXUwUB6C6IKbQkY2Pnb/mD4WYojCRwcwLA==}
    engines: {node: '>=0.10.0'}
    dev: true

  /normalize-range/0.1.2:
    resolution: {integrity: sha1-LRDAa9/TEuqXd2laTShDlFa3WUI=}
    engines: {node: '>=0.10.0'}
    dev: true

  /normalize-url/6.1.0:
    resolution: {integrity: sha512-DlL+XwOy3NxAQ8xuC0okPgK46iuVNAK01YN7RueYBqqFeGsBjV9XmCAzAdgt+667bCl5kPh9EqKKDwnaPG1I7A==}
    engines: {node: '>=10'}
    dev: true

  /npm-run-all/4.1.5:
    resolution: {integrity: sha512-Oo82gJDAVcaMdi3nuoKFavkIHBRVqQ1qvMb+9LHk/cF4P6B2m8aP04hGf7oL6wZ9BuGwX1onlLhpuoofSyoQDQ==}
    engines: {node: '>= 4'}
    hasBin: true
    dependencies:
      ansi-styles: 3.2.1
      chalk: 2.4.2
      cross-spawn: 6.0.5
      memorystream: 0.3.1
      minimatch: 3.1.2
      pidtree: 0.3.1
      read-pkg: 3.0.0
      shell-quote: 1.7.3
      string.prototype.padend: 3.1.3
    dev: true

  /npm-run-path/4.0.1:
    resolution: {integrity: sha512-S48WzZW777zhNIrn7gxOlISNAqi9ZC/uQFnRdbeIHhZhCA6UqpkOT8T1G7BvfdgP4Er8gF4sUbaS0i7QvIfCWw==}
    engines: {node: '>=8'}
    dependencies:
      path-key: 3.1.1
    dev: true

  /npmlog/6.0.1:
    resolution: {integrity: sha512-BTHDvY6nrRHuRfyjt1MAufLxYdVXZfd099H4+i1f0lPywNQyI4foeNXJRObB/uy+TYqUW0vAD9gbdSOXPst7Eg==}
    engines: {node: ^12.13.0 || ^14.15.0 || >=16}
    dependencies:
      are-we-there-yet: 3.0.0
      console-control-strings: 1.1.0
      gauge: 4.0.2
      set-blocking: 2.0.0
    dev: true

  /nth-check/2.0.1:
    resolution: {integrity: sha512-it1vE95zF6dTT9lBsYbxvqh0Soy4SPowchj0UBGj/V6cTPnXXtQOPUbhZ6CmGzAD/rW22LQK6E96pcdJXk4A4w==}
    dependencies:
      boolbase: 1.0.0
    dev: true

  /nwsapi/2.2.0:
    resolution: {integrity: sha512-h2AatdwYH+JHiZpv7pt/gSX1XoRGb7L/qSIeuqA6GwYoF9w1vP1cw42TO0aI2pNyshRK5893hNSl+1//vHK7hQ==}
    dev: true

  /object-assign/4.1.1:
    resolution: {integrity: sha1-IQmtx5ZYh8/AXLvUQsrIv7s2CGM=}
    engines: {node: '>=0.10.0'}

  /object-hash/2.2.0:
    resolution: {integrity: sha512-gScRMn0bS5fH+IuwyIFgnh9zBdo4DV+6GhygmWM9HyNJSgS0hScp1f5vjtm7oIIOiT9trXrShAkLFSc2IqKNgw==}
    engines: {node: '>= 6'}
    dev: true

  /object-inspect/1.12.0:
    resolution: {integrity: sha512-Ho2z80bVIvJloH+YzRmpZVQe87+qASmBUKZDWgx9cu+KDrX2ZDH/3tMy+gXbZETVGs2M8YdxObOh7XAtim9Y0g==}

  /object-keys/1.1.1:
    resolution: {integrity: sha512-NuAESUOUMrlIXOfHKzD6bpPu3tYt3xvjNdRIQ+FeT0lNb4K8WR70CaDxhuNguS2XG+GjkyMwOzsN5ZktImfhLA==}
    engines: {node: '>= 0.4'}

  /object.assign/4.1.2:
    resolution: {integrity: sha512-ixT2L5THXsApyiUPYKmW+2EHpXXe5Ii3M+f4e+aJFAHao5amFRW6J0OO6c/LU8Be47utCx2GL89hxGB6XSmKuQ==}
    engines: {node: '>= 0.4'}
    dependencies:
      call-bind: 1.0.2
      define-properties: 1.1.3
      has-symbols: 1.0.3
      object-keys: 1.1.1

  /object.entries/1.1.5:
    resolution: {integrity: sha512-TyxmjUoZggd4OrrU1W66FMDG6CuqJxsFvymeyXI51+vQLN67zYfZseptRge703kKQdo4uccgAKebXFcRCzk4+g==}
    engines: {node: '>= 0.4'}
    dependencies:
      call-bind: 1.0.2
      define-properties: 1.1.3
      es-abstract: 1.19.1

  /object.fromentries/2.0.5:
    resolution: {integrity: sha512-CAyG5mWQRRiBU57Re4FKoTBjXfDoNwdFVH2Y1tS9PqCsfUTymAohOkEMSG3aRNKmv4lV3O7p1et7c187q6bynw==}
    engines: {node: '>= 0.4'}
    dependencies:
      call-bind: 1.0.2
      define-properties: 1.1.3
      es-abstract: 1.19.1

  /object.hasown/1.1.0:
    resolution: {integrity: sha512-MhjYRfj3GBlhSkDHo6QmvgjRLXQ2zndabdf3nX0yTyZK9rPfxb6uRpAac8HXNLy1GpqWtZ81Qh4v3uOls2sRAg==}
    dependencies:
      define-properties: 1.1.3
      es-abstract: 1.19.1

  /object.values/1.1.5:
    resolution: {integrity: sha512-QUZRW0ilQ3PnPpbNtgdNV1PDbEqLIiSFB3l+EnGtBQ/8SUTLj1PZwtQHABZtLgwpJZTSZhuGLOGk57Drx2IvYg==}
    engines: {node: '>= 0.4'}
    dependencies:
      call-bind: 1.0.2
      define-properties: 1.1.3
      es-abstract: 1.19.1

  /oblivious-set/1.0.0:
    resolution: {integrity: sha512-z+pI07qxo4c2CulUHCDf9lcqDlMSo72N/4rLUpRXf6fu+q8vjt8y0xS+Tlf8NTJDdTXHbdeO1n3MlbctwEoXZw==}
    dev: false

  /once/1.4.0:
    resolution: {integrity: sha1-WDsap3WWHUsROsF9nFC6753Xa9E=}
    dependencies:
      wrappy: 1.0.2

  /onetime/5.1.2:
    resolution: {integrity: sha512-kbpaSSGJTWdAY5KPVeMOKXSrPtr8C8C7wodJbcsd51jRnmD+GZu8Y0VoU6Dm5Z4vWr0Ig/1NKuWRKf7j5aaYSg==}
    engines: {node: '>=6'}
    dependencies:
      mimic-fn: 2.1.0
    dev: true

  /optimism/0.16.1:
    resolution: {integrity: sha512-64i+Uw3otrndfq5kaoGNoY7pvOhSsjFEN4bdEFh80MWVk/dbgJfMv7VFDeCT8LxNAlEVhQmdVEbfE7X2nWNIIg==}
    dependencies:
      '@wry/context': 0.6.1
      '@wry/trie': 0.3.1
    dev: false

  /optionator/0.8.3:
    resolution: {integrity: sha512-+IW9pACdk3XWmmTXG8m3upGUJst5XRGzxMRjXzAuJ1XnIFNvfhjjIuYkDvysnPQ7qzqVzLt78BCruntqRhWQbA==}
    engines: {node: '>= 0.8.0'}
    dependencies:
      deep-is: 0.1.4
      fast-levenshtein: 2.0.6
      levn: 0.3.0
      prelude-ls: 1.1.2
      type-check: 0.3.2
      word-wrap: 1.2.3
    dev: true

  /optionator/0.9.1:
    resolution: {integrity: sha512-74RlY5FCnhq4jRxVUPKDaRwrVNXMqsGsiW6AJw4XK8hmtm10wC0ypZBLw5IIp85NZMr91+qd1RvvENwg7jjRFw==}
    engines: {node: '>= 0.8.0'}
    dependencies:
      deep-is: 0.1.4
      fast-levenshtein: 2.0.6
      levn: 0.4.1
      prelude-ls: 1.2.1
      type-check: 0.4.0
      word-wrap: 1.2.3

  /os-tmpdir/1.0.2:
    resolution: {integrity: sha1-u+Z0BseaqFxc/sdm/lc0VV36EnQ=}
    engines: {node: '>=0.10.0'}
    dev: true

  /outdent/0.5.0:
    resolution: {integrity: sha512-/jHxFIzoMXdqPzTaCpFzAAWhpkSjZPF4Vsn6jAfNpmbH/ymsmd7Qc6VE9BGn0L6YMj6uwpQLxCECpus4ukKS9Q==}
    dev: true

  /p-filter/2.1.0:
    resolution: {integrity: sha512-ZBxxZ5sL2HghephhpGAQdoskxplTwr7ICaehZwLIlfL6acuVgZPm8yBNuRAFBGEqtD/hmUeq9eqLg2ys9Xr/yw==}
    engines: {node: '>=8'}
    dependencies:
      p-map: 2.1.0
    dev: true

  /p-finally/1.0.0:
    resolution: {integrity: sha1-P7z7FbiZpEEjs0ttzBi3JDNqLK4=}
    engines: {node: '>=4'}
    dev: false

  /p-limit/1.3.0:
    resolution: {integrity: sha512-vvcXsLAJ9Dr5rQOPk7toZQZJApBl2K4J6dANSsEuh6QI41JYcsS/qhTGa9ErIUUgK3WNQoJYvylxvjqmiqEA9Q==}
    engines: {node: '>=4'}
    dependencies:
      p-try: 1.0.0

  /p-limit/2.3.0:
    resolution: {integrity: sha512-//88mFWSJx8lxCzwdAABTJL2MyWB12+eIY7MDL2SqLmAkeKU9qxRvWuSyTjm3FUmpBEMuFfckAIqEaVGUDxb6w==}
    engines: {node: '>=6'}
    dependencies:
      p-try: 2.2.0
    dev: true

  /p-limit/3.1.0:
    resolution: {integrity: sha512-TYOanM3wGwNGsZN2cVTYPArw454xnXj5qmWF1bEoAc4+cU/ol7GVh7odevjp1FNHduHc3KZMcFduxU5Xc6uJRQ==}
    engines: {node: '>=10'}
    dependencies:
      yocto-queue: 0.1.0

  /p-locate/2.0.0:
    resolution: {integrity: sha1-IKAQOyIqcMj9OcwuWAaA893l7EM=}
    engines: {node: '>=4'}
    dependencies:
      p-limit: 1.3.0

  /p-locate/4.1.0:
    resolution: {integrity: sha512-R79ZZ/0wAxKGu3oYMlz8jy/kbhsNrS7SKZ7PxEHBgJ5+F2mtFW2fK2cOtBh1cHYkQsbzFV7I+EoRKe6Yt0oK7A==}
    engines: {node: '>=8'}
    dependencies:
      p-limit: 2.3.0
    dev: true

  /p-locate/5.0.0:
    resolution: {integrity: sha512-LaNjtRWUBY++zB5nE/NwcaoMylSPk+S+ZHNB1TzdbMJMny6dynpAGt7X/tl/QYq3TIeE6nxHppbo2LGymrG5Pw==}
    engines: {node: '>=10'}
    dependencies:
      p-limit: 3.1.0

  /p-map/2.1.0:
    resolution: {integrity: sha512-y3b8Kpd8OAN444hxfBbFfj1FY/RjtTd8tzYwhUqNYXx0fXx2iX4maP4Qr6qhIKbQXI02wTLAda4fYUbDagTUFw==}
    engines: {node: '>=6'}
    dev: true

  /p-map/4.0.0:
    resolution: {integrity: sha512-/bjOqmgETBYB5BoEeGVea8dmvHb2m9GLy1E9W43yeyfP6QQCZGFNa+XRceJEuDB6zqr+gKpIAmlLebMpykw/MQ==}
    engines: {node: '>=10'}
    dependencies:
      aggregate-error: 3.1.0
    dev: true

  /p-queue/6.6.2:
    resolution: {integrity: sha512-RwFpb72c/BhQLEXIZ5K2e+AhgNVmIejGlTgiB9MzZ0e93GRvqZ7uSi0dvRF7/XIXDeNkra2fNHBxTyPDGySpjQ==}
    engines: {node: '>=8'}
    dependencies:
      eventemitter3: 4.0.7
      p-timeout: 3.2.0
    dev: false

  /p-timeout/3.2.0:
    resolution: {integrity: sha512-rhIwUycgwwKcP9yTOOFK/AKsAopjjCakVqLHePO3CC6Mir1Z99xT+R63jZxAT5lFZLa2inS5h+ZS2GvR99/FBg==}
    engines: {node: '>=8'}
    dependencies:
      p-finally: 1.0.0
    dev: false

  /p-try/1.0.0:
    resolution: {integrity: sha1-y8ec26+P1CKOE/Yh8rGiN8GyB7M=}
    engines: {node: '>=4'}

  /p-try/2.2.0:
    resolution: {integrity: sha512-R4nPAVTAU0B9D35/Gk3uJf/7XYbQcyohSKdvAxIRSNghFl4e71hVoGnBNQz9cWaXxO2I10KTC+3jMdvvoKw6dQ==}
    engines: {node: '>=6'}
    dev: true

  /parent-module/1.0.1:
    resolution: {integrity: sha512-GQ2EWRpQV8/o+Aw8YqtfZZPfNRWZYkbidE9k5rpl/hC3vtHHBfGm2Ifi6qWV+coDGkrUKZAxE3Lot5kcsRlh+g==}
    engines: {node: '>=6'}
    dependencies:
      callsites: 3.1.0

  /parse-entities/2.0.0:
    resolution: {integrity: sha512-kkywGpCcRYhqQIchaWqZ875wzpS/bMKhz5HnN3p7wveJTkTtyAB/AlnS0f8DFSqYW1T82t6yEAkEcB+A1I3MbQ==}
    dependencies:
      character-entities: 1.2.4
      character-entities-legacy: 1.1.4
      character-reference-invalid: 1.1.4
      is-alphanumerical: 1.0.4
      is-decimal: 1.0.4
      is-hexadecimal: 1.0.4
    dev: false

  /parse-json/4.0.0:
    resolution: {integrity: sha1-vjX1Qlvh9/bHRxhPmKeIy5lHfuA=}
    engines: {node: '>=4'}
    dependencies:
      error-ex: 1.3.2
      json-parse-better-errors: 1.0.2
    dev: true

  /parse-json/5.2.0:
    resolution: {integrity: sha512-ayCKvm/phCGxOkYRSCM82iDwct8/EonSEgCSxWxD7ve6jHggsFl4fZVQBPRNgQoKiuV/odhFrGzQXZwbifC8Rg==}
    engines: {node: '>=8'}
    dependencies:
      '@babel/code-frame': 7.16.7
      error-ex: 1.3.2
      json-parse-even-better-errors: 2.3.1
      lines-and-columns: 1.2.4
    dev: true

  /parse-uri/1.0.7:
    resolution: {integrity: sha512-eWuZCMKNlVkXrEoANdXxbmqhu2SQO9jUMCSpdbJDObin0JxISn6e400EWsSRbr/czdKvWKkhZnMKEGUwf/Plmg==}
    engines: {node: '>= 0.10'}
    dev: true

  /parse5-htmlparser2-tree-adapter/6.0.1:
    resolution: {integrity: sha512-qPuWvbLgvDGilKc5BoicRovlT4MtYT6JfJyBOMDsKoiT+GiuP5qyrPCnR9HcPECIJJmZh5jRndyNThnhhb/vlA==}
    dependencies:
      parse5: 6.0.1
    dev: true

  /parse5/6.0.1:
    resolution: {integrity: sha512-Ofn/CTFzRGTTxwpNEs9PP93gXShHcTq255nzRYSKe8AkVpZY7e1fpmTfOyoIvjP5HG7Z2ZM7VS9PPhQGW2pOpw==}

  /path-browserify/1.0.1:
    resolution: {integrity: sha512-b7uo2UCUOYZcnF/3ID0lulOJi/bafxa1xPe7ZPsammBSpjSWQkjNxlt635YGS2MiR9GjvuXCtz2emr3jbsz98g==}
    dev: true

  /path-exists/3.0.0:
    resolution: {integrity: sha1-zg6+ql94yxiSXqfYENe1mwEP1RU=}
    engines: {node: '>=4'}

  /path-exists/4.0.0:
    resolution: {integrity: sha512-ak9Qy5Q7jYb2Wwcey5Fpvg2KoAc/ZIhLSLOSBmRmygPsGwkVVt0fZa0qrtMz+m6tJTAHfZQ8FnmB4MG4LWy7/w==}
    engines: {node: '>=8'}

  /path-is-absolute/1.0.1:
    resolution: {integrity: sha1-F0uSaHNVNP+8es5r9TpanhtcX18=}
    engines: {node: '>=0.10.0'}

  /path-key/2.0.1:
    resolution: {integrity: sha1-QRyttXTFoUDTpLGRDUDYDMn0C0A=}
    engines: {node: '>=4'}
    dev: true

  /path-key/3.1.1:
    resolution: {integrity: sha512-ojmeN0qd+y0jszEtoY48r0Peq5dwMEkIlCOu6Q5f41lfkswXuKtYrhgoTpLnyIcHm24Uhqx+5Tqm2InSwLhE6Q==}
    engines: {node: '>=8'}

  /path-parse/1.0.7:
    resolution: {integrity: sha512-LDJzPVEEEPR+y48z93A0Ed0yXb8pAByGWo/k5YYdYgpY2/2EsOsksJrq7lOHxryrVOn1ejG6oAp8ahvOIQD8sw==}

  /path-type/3.0.0:
    resolution: {integrity: sha512-T2ZUsdZFHgA3u4e5PfPbjd7HDDpxPnQb5jN0SrDsjNSuVXHJqtwTnWqG0B1jZrgmJ/7lj1EmVIByWt1gxGkWvg==}
    engines: {node: '>=4'}
    dependencies:
      pify: 3.0.0
    dev: true

  /path-type/4.0.0:
    resolution: {integrity: sha512-gDKb8aZMDeD/tZWs9P6+q0J9Mwkdl6xMV8TjnGP3qJVJ06bdMgkbBlLU8IdfOsIsFz2BW1rNVT3XuNEl8zPAvw==}
    engines: {node: '>=8'}

  /picocolors/1.0.0:
    resolution: {integrity: sha512-1fygroTLlHu66zi26VoTDv8yRgm0Fccecssto+MhsZ0D/DGW2sm8E8AjW7NU5VVTRt5GxbeZ5qBuJr+HyLYkjQ==}

  /picomatch/2.3.1:
    resolution: {integrity: sha512-JU3teHTNjmE2VCGFzuY8EXzCDVwEqB2a8fsIvwaStHhAWJEeVd1o1QD80CU6+ZdEXXSLbSsuLwJjkCBWqRQUVA==}
    engines: {node: '>=8.6'}

  /pidtree/0.3.1:
    resolution: {integrity: sha512-qQbW94hLHEqCg7nhby4yRC7G2+jYHY4Rguc2bjw7Uug4GIJuu1tvf2uHaZv5Q8zdt+WKJ6qK1FOI6amaWUo5FA==}
    engines: {node: '>=0.10'}
    hasBin: true
    dev: true

  /pify/3.0.0:
    resolution: {integrity: sha1-5aSs0sEB/fPZpNB/DbxNtJ3SgXY=}
    engines: {node: '>=4'}
    dev: true

  /pify/4.0.1:
    resolution: {integrity: sha512-uB80kBFb/tfd68bVleG9T5GGsGPjJrLAUpR5PZIrhBnIaRTQRjqdJSsIKkOP6OAIFbj7GOrcudc5pNjZ+geV2g==}
    engines: {node: '>=6'}
    dev: true

  /pirates/4.0.5:
    resolution: {integrity: sha512-8V9+HQPupnaXMA23c5hvl69zXvTwTzyAYasnkb0Tts4XvO4CliqONMOnvlq26rkhLC3nWDFBJf73LU1e1VZLaQ==}
    engines: {node: '>= 6'}
    dev: true

  /pkg-dir/4.2.0:
    resolution: {integrity: sha512-HRDzbaKjC+AOWVXxAU/x54COGeIv9eb+6CkDSQoNTt4XyWoIJvuPsXizxu/Fr23EiekbtZwmh1IcIG/l/a10GQ==}
    engines: {node: '>=8'}
    dependencies:
      find-up: 4.1.0
    dev: true

  /pkg-dir/5.0.0:
    resolution: {integrity: sha512-NPE8TDbzl/3YQYY7CSS228s3g2ollTFnc+Qi3tqmqJp9Vg2ovUpixcJEo2HJScN2Ez+kEaal6y70c0ehqJBJeA==}
    engines: {node: '>=10'}
    dependencies:
      find-up: 5.0.0
    dev: false

  /popmotion/11.0.3:
    resolution: {integrity: sha512-Y55FLdj3UxkR7Vl3s7Qr4e9m0onSnP8W7d/xQLsoJM40vs6UKHFdygs6SWryasTZYqugMjm3BepCF4CWXDiHgA==}
    dependencies:
      framesync: 6.0.1
      hey-listen: 1.0.8
      style-value-types: 5.0.0
      tslib: 2.3.1
    dev: false

  /postcss-js/3.0.3:
    resolution: {integrity: sha512-gWnoWQXKFw65Hk/mi2+WTQTHdPD5UJdDXZmX073EY/B3BWnYjO4F4t0VneTCnCGQ5E5GsCdMkzPaTXwl3r5dJw==}
    engines: {node: '>=10.0'}
    dependencies:
      camelcase-css: 2.0.1
      postcss: 8.4.8
    dev: true

  /postcss-load-config/3.1.3:
    resolution: {integrity: sha512-5EYgaM9auHGtO//ljHH+v/aC/TQ5LHXtL7bQajNAUBKUVKiYE8rYpFms7+V26D9FncaGe2zwCoPQsFKb5zF/Hw==}
    engines: {node: '>= 10'}
    peerDependencies:
      ts-node: '>=9.0.0'
    peerDependenciesMeta:
      ts-node:
        optional: true
    dependencies:
      lilconfig: 2.0.4
      yaml: 1.10.2
    dev: true

  /postcss-nested/5.0.6_postcss@8.4.8:
    resolution: {integrity: sha512-rKqm2Fk0KbA8Vt3AdGN0FB9OBOMDVajMG6ZCf/GoHgdxUJ4sBFp0A/uMIRm+MJUdo33YXEtjqIz8u7DAp8B7DA==}
    engines: {node: '>=12.0'}
    peerDependencies:
      postcss: ^8.2.14
    dependencies:
      postcss: 8.4.8
      postcss-selector-parser: 6.0.9
    dev: true

  /postcss-selector-parser/6.0.9:
    resolution: {integrity: sha512-UO3SgnZOVTwu4kyLR22UQ1xZh086RyNZppb7lLAKBFK8a32ttG5i87Y/P3+2bRSjZNyJ1B7hfFNo273tKe9YxQ==}
    engines: {node: '>=4'}
    dependencies:
      cssesc: 3.0.0
      util-deprecate: 1.0.2
    dev: true

  /postcss-value-parser/3.3.1:
    resolution: {integrity: sha512-pISE66AbVkp4fDQ7VHBwRNXzAAKJjw4Vw7nWI/+Q3vuly7SNfgYXvm6i5IgFylHGK5sP/xHAbB7N49OS4gWNyQ==}
    dev: true

  /postcss-value-parser/4.2.0:
    resolution: {integrity: sha512-1NNCs6uurfkVbeXG4S8JFT9t19m45ICnif8zWLd5oPSZ50QnwMfK+H3jv408d4jw/7Bttv5axS5IiHoLaVNHeQ==}
    dev: true

  /postcss/8.4.5:
    resolution: {integrity: sha512-jBDboWM8qpaqwkMwItqTQTiFikhs/67OYVvblFFTM7MrZjt6yMKd6r2kgXizEbTTljacm4NldIlZnhbjr84QYg==}
    engines: {node: ^10 || ^12 || >=14}
    dependencies:
      nanoid: 3.3.1
      picocolors: 1.0.0
      source-map-js: 1.0.2

  /postcss/8.4.8:
    resolution: {integrity: sha512-2tXEqGxrjvAO6U+CJzDL2Fk2kPHTv1jQsYkSoMeOis2SsYaXRO2COxTdQp99cYvif9JTXaAk9lYGc3VhJt7JPQ==}
    engines: {node: ^10 || ^12 || >=14}
    dependencies:
      nanoid: 3.3.1
      picocolors: 1.0.0
      source-map-js: 1.0.2
    dev: true

  /preferred-pm/3.0.3:
    resolution: {integrity: sha512-+wZgbxNES/KlJs9q40F/1sfOd/j7f1O9JaHcW5Dsn3aUUOZg3L2bjpVUcKV2jvtElYfoTuQiNeMfQJ4kwUAhCQ==}
    engines: {node: '>=10'}
    dependencies:
      find-up: 5.0.0
      find-yarn-workspace-root2: 1.2.16
      path-exists: 4.0.0
      which-pm: 2.0.0
    dev: true

  /prelude-ls/1.1.2:
    resolution: {integrity: sha1-IZMqVJ9eUv/ZqCf1cOBL5iqX2lQ=}
    engines: {node: '>= 0.8.0'}
    dev: true

  /prelude-ls/1.2.1:
    resolution: {integrity: sha512-vkcDPrRZo1QZLbn5RLGPpg/WmIQ65qoWWhcGKf/b5eplkkarX0m9z8ppCat4mlOqUsWpyNuYgO3VRyrYHSzX5g==}
    engines: {node: '>= 0.8.0'}

  /prettier/1.19.1:
    resolution: {integrity: sha512-s7PoyDv/II1ObgQunCbB9PdLmUcBZcnWOcxDh7O0N/UwDEsHyqkW+Qh28jW+mVuCdx7gLB0BotYI1Y6uI9iyew==}
    engines: {node: '>=4'}
    hasBin: true
    dev: true

  /prettier/2.5.1:
    resolution: {integrity: sha512-vBZcPRUR5MZJwoyi3ZoyQlc1rXeEck8KgeC9AwwOn+exuxLxq5toTRDTSaVrXHxelDMHy9zlicw8u66yxoSUFg==}
    engines: {node: '>=10.13.0'}
    hasBin: true
    dev: true

  /pretty-format/27.5.1:
    resolution: {integrity: sha512-Qb1gy5OrP5+zDf2Bvnzdl3jsTf1qXVMazbvCoKhtKqVs4/YK4ozX4gKQJJVyNe+cajNPn0KoC0MC3FUmaHWEmQ==}
    engines: {node: ^10.13.0 || ^12.13.0 || ^14.15.0 || >=15.0.0}
    dependencies:
      ansi-regex: 5.0.1
      ansi-styles: 5.2.0
      react-is: 17.0.2
    dev: true

  /pretty-hrtime/1.0.3:
    resolution: {integrity: sha1-t+PqQkNaTJsnWdmeDyAesZWALuE=}
    engines: {node: '>= 0.8'}
    dev: true

  /prismjs/1.27.0:
    resolution: {integrity: sha512-t13BGPUlFDR7wRB5kQDG4jjl7XeuH6jbJGt11JHPL96qwsEHNX2+68tFXqc1/k+/jALsbSWJKUOT/hcYAZ5LkA==}
    engines: {node: '>=6'}
    dev: false

  /process-nextick-args/2.0.1:
    resolution: {integrity: sha512-3ouUOpQhtgrbOa17J7+uxOTpITYWaGP7/AhoR3+A+/1e9skrzelGi/dXzEYyvbxubEF6Wn2ypscTKiKJFFn1ag==}
    dev: false

  /progress/2.0.3:
    resolution: {integrity: sha512-7PiHtLll5LdnKIMw100I+8xJXR5gW2QwWYkT6iJva0bXitZKa/XMrSbdmg3r2Xnaidz9Qumd0VPaMrZlF9V9sA==}
    engines: {node: '>=0.4.0'}
    dev: false

  /promise-inflight/1.0.1:
    resolution: {integrity: sha1-mEcocL8igTL8vdhoEputEsPAKeM=}
    dev: true

  /promise-retry/2.0.1:
    resolution: {integrity: sha512-y+WKFlBR8BGXnsNlIHFGPZmyDf3DFMoLhaflAnyZgV6rG6xu+JwesTo2Q9R6XwYmtmwAFCkAk3e35jEdoeh/3g==}
    engines: {node: '>=10'}
    dependencies:
      err-code: 2.0.3
      retry: 0.12.0
    dev: true

  /prompts/2.4.2:
    resolution: {integrity: sha512-NxNv/kLguCA7p3jE8oL2aEBsrJWgAakBpgmgK6lpPWV+WuOmY6r2/zbAVnP+T8bQlA0nzHXSJSJW0Hq7ylaD2Q==}
    engines: {node: '>= 6'}
    dependencies:
      kleur: 3.0.3
      sisteransi: 1.0.5
    dev: true

  /prop-types/15.8.1:
    resolution: {integrity: sha512-oj87CgZICdulUohogVAR7AjlC0327U4el4L6eAvOqCeudMDVU0NThNaV+b9Df4dXgSP1gXMTnPdhfe/2qDH5cg==}
    dependencies:
      loose-envify: 1.4.0
      object-assign: 4.1.1
      react-is: 16.13.1

  /property-information/5.6.0:
    resolution: {integrity: sha512-YUHSPk+A30YPv+0Qf8i9Mbfe/C0hdPXk1s1jPVToV8pk8BQtpw10ct89Eo7OWkutrwqvT0eicAxlOg3dOAu8JA==}
    dependencies:
      xtend: 4.0.2
    dev: false

  /pseudomap/1.0.2:
    resolution: {integrity: sha1-8FKijacOYYkX7wqKw0wa5aaChrM=}
    dev: true

  /psl/1.8.0:
    resolution: {integrity: sha512-RIdOzyoavK+hA18OGGWDqUTsCLhtA7IcZ/6NCs4fFJaHBDab+pDDmDIByWFRQJq2Cd7r1OoQxBGKOaztq+hjIQ==}
    dev: true

  /punycode/2.1.1:
    resolution: {integrity: sha512-XRsRjdf+j5ml+y/6GKHPZbrF/8p2Yga0JPtdqTIY2Xe5ohJPD9saDJJLPvp9+NSBprVvevdXZybnj2cv8OEd0A==}
    engines: {node: '>=6'}

  /punycode2/1.0.0:
    resolution: {integrity: sha1-4rS5qaj/FX0LhEOOIDGB7niS39g=}
    dev: true

  /purgecss/4.1.3:
    resolution: {integrity: sha512-99cKy4s+VZoXnPxaoM23e5ABcP851nC2y2GROkkjS8eJaJtlciGavd7iYAw2V84WeBqggZ12l8ef44G99HmTaw==}
    hasBin: true
    dependencies:
      commander: 8.3.0
      glob: 7.2.0
      postcss: 8.4.8
      postcss-selector-parser: 6.0.9
    dev: true

  /qs/6.10.3:
    resolution: {integrity: sha512-wr7M2E0OFRfIfJZjKGieI8lBKb7fRCH4Fv5KNPEs7gJ8jadvotdsS08PzOKR7opXhZ/Xkjtt3WF9g38drmyRqQ==}
    engines: {node: '>=0.6'}
    dependencies:
      side-channel: 1.0.4
    dev: false

  /query-string/7.1.1:
    resolution: {integrity: sha512-MplouLRDHBZSG9z7fpuAAcI7aAYjDLhtsiVZsevsfaHWDS2IDdORKbSd1kWUA+V4zyva/HZoSfpwnYMMQDhb0w==}
    engines: {node: '>=6'}
    dependencies:
      decode-uri-component: 0.2.0
      filter-obj: 1.1.0
      split-on-first: 1.1.0
      strict-uri-encode: 2.0.0
    dev: false

  /queue-microtask/1.2.3:
    resolution: {integrity: sha512-NuaNSa6flKT5JaSYQzJok04JzTL1CA6aGhv5rfLW3PgqA+M2ChpZQnAC8h8i4ZFkBS8X5RqkDBHA7r4hej3K9A==}

  /quick-lru/4.0.1:
    resolution: {integrity: sha512-ARhCpm70fzdcvNQfPoy49IaanKkTlRWF2JMzqhcJbhSFRZv7nPTvZJdcY7301IPmvW+/p0RgIWnQDLJxifsQ7g==}
    engines: {node: '>=8'}
    dev: true

  /quick-lru/5.1.1:
    resolution: {integrity: sha512-WuyALRjWPDGtt/wzJiadO5AXY+8hZ80hVpe6MyivgraREW751X3SbhRvG3eLKOYN+8VEvqLcf3wdnt44Z4S4SA==}
    engines: {node: '>=10'}
    dev: true

  /re2/1.17.4:
    resolution: {integrity: sha512-xyZ4h5PqE8I9tAxTh3G0UttcK5ufrcUxReFjGzfX61vtanNbS1XZHjnwRSyPcLgChI4KLxVgOT/ioZXnUAdoTA==}
    requiresBuild: true
    dependencies:
      install-artifact-from-github: 1.3.0
      nan: 2.15.0
      node-gyp: 8.4.1
    transitivePeerDependencies:
      - supports-color
    dev: true

  /react-dom/17.0.2_react@17.0.2:
    resolution: {integrity: sha512-s4h96KtLDUQlsENhMn1ar8t2bEa+q/YAtj8pPPdIjPDGBDIVNsrD9aXNWqspUe6AzKCIG0C1HZZLqLV7qpOBGA==}
    peerDependencies:
      react: 17.0.2
    dependencies:
      loose-envify: 1.4.0
      object-assign: 4.1.1
      react: 17.0.2
      scheduler: 0.20.2

  /react-is/16.13.1:
    resolution: {integrity: sha512-24e6ynE2H+OKt4kqsOvNd8kBpV65zoxbA4BVsEOB3ARVWQki/DHzaUoC5KuON/BiccDaCCTZBuOcfZs70kR8bQ==}

  /react-is/17.0.2:
    resolution: {integrity: sha512-w2GsyukL62IJnlaff/nRegPQR94C/XXamvMWmSHRJ4y7Ts/4ocGRmTHvOs8PSE6pB3dWOrD/nueuU5sduBsQ4w==}
    dev: true

  /react-merge-refs/1.1.0:
    resolution: {integrity: sha512-alTKsjEL0dKH/ru1Iyn7vliS2QRcBp9zZPGoWxUOvRGWPUYgjo+V01is7p04It6KhgrzhJGnIj9GgX8W4bZoCQ==}
    dev: false

  /react-refresh/0.11.0:
    resolution: {integrity: sha512-F27qZr8uUqwhWZboondsPx8tnC3Ct3SxZA3V5WyEvujRyyNv0VYPhoBg1gZ8/MV5tubQp76Trw8lTv9hzRBa+A==}
    engines: {node: '>=0.10.0'}
    dev: true

  /react-syntax-highlighter/15.4.5_react@17.0.2:
    resolution: {integrity: sha512-RC90KQTxZ/b7+9iE6s9nmiFLFjWswUcfULi4GwVzdFVKVMQySkJWBuOmJFfjwjMVCo0IUUuJrWebNKyviKpwLQ==}
    peerDependencies:
      react: '>= 0.14.0'
    dependencies:
      '@babel/runtime': 7.17.2
      highlight.js: 10.7.3
      lowlight: 1.20.0
      prismjs: 1.27.0
      react: 17.0.2
      refractor: 3.6.0
    dev: false

  /react-use-measure/2.1.1_react-dom@17.0.2+react@17.0.2:
    resolution: {integrity: sha512-nocZhN26cproIiIduswYpV5y5lQpSQS1y/4KuvUCjSKmw7ZWIS/+g3aFnX3WdBkyuGUtTLif3UTqnLLhbDoQig==}
    peerDependencies:
      react: '>=16.13'
      react-dom: '>=16.13'
    dependencies:
      debounce: 1.2.1
      react: 17.0.2
      react-dom: 17.0.2_react@17.0.2
    dev: false

  /react/17.0.2:
    resolution: {integrity: sha512-gnhPt75i/dq/z3/6q/0asP78D0u592D5L1pd7M8P+dck6Fu/jJeL6iVVK23fptSUZj8Vjf++7wXA8UNclGQcbA==}
    engines: {node: '>=0.10.0'}
    dependencies:
      loose-envify: 1.4.0
      object-assign: 4.1.1

  /read-pkg-up/7.0.1:
    resolution: {integrity: sha512-zK0TB7Xd6JpCLmlLmufqykGE+/TlOePD6qKClNW7hHDKFh/J7/7gCWGR7joEQEW1bKq3a3yUZSObOoWLFQ4ohg==}
    engines: {node: '>=8'}
    dependencies:
      find-up: 4.1.0
      read-pkg: 5.2.0
      type-fest: 0.8.1
    dev: true

  /read-pkg/3.0.0:
    resolution: {integrity: sha1-nLxoaXj+5l0WwA4rGcI3/Pbjg4k=}
    engines: {node: '>=4'}
    dependencies:
      load-json-file: 4.0.0
      normalize-package-data: 2.5.0
      path-type: 3.0.0
    dev: true

  /read-pkg/5.2.0:
    resolution: {integrity: sha512-Ug69mNOpfvKDAc2Q8DRpMjjzdtrnv9HcSMX+4VsZxD1aZ6ZzrIE7rlzXBtWTyhULSMKg076AW6WR5iZpD0JiOg==}
    engines: {node: '>=8'}
    dependencies:
      '@types/normalize-package-data': 2.4.1
      normalize-package-data: 2.5.0
      parse-json: 5.2.0
      type-fest: 0.6.0
    dev: true

  /read-yaml-file/1.1.0:
    resolution: {integrity: sha512-VIMnQi/Z4HT2Fxuwg5KrY174U1VdUIASQVWXXyqtNRtxSr9IYkn1rsI6Tb6HsrHCmB7gVpNwX6JxPTHcH6IoTA==}
    engines: {node: '>=6'}
    dependencies:
      graceful-fs: 4.2.9
      js-yaml: 3.14.1
      pify: 4.0.1
      strip-bom: 3.0.0
    dev: true

  /readable-stream/2.3.7:
    resolution: {integrity: sha512-Ebho8K4jIbHAxnuxi7o42OrZgF/ZTNcsZj6nRKyUmkhLFq8CHItp/fy6hQZuZmP/n3yZ9VBUbp4zz/mX8hmYPw==}
    dependencies:
      core-util-is: 1.0.3
      inherits: 2.0.4
      isarray: 1.0.0
      process-nextick-args: 2.0.1
      safe-buffer: 5.1.2
      string_decoder: 1.1.1
      util-deprecate: 1.0.2
    dev: false

  /readable-stream/3.6.0:
    resolution: {integrity: sha512-BViHy7LKeTz4oNnkcLJ+lVSL6vpiFeX6/d3oSH8zCW7UxP2onchk+vTGB143xuFjHS3deTgkKoXXymXqymiIdA==}
    engines: {node: '>= 6'}
    dependencies:
      inherits: 2.0.4
      string_decoder: 1.3.0
      util-deprecate: 1.0.2
    dev: true

  /readdirp/3.6.0:
    resolution: {integrity: sha512-hOS089on8RduqdbhvQ5Z37A0ESjsqz6qnRcffsMU3495FuTdqSm+7bhJ29JvIOsBDEEnan5DPu9t3To9VRlMzA==}
    engines: {node: '>=8.10.0'}
    dependencies:
      picomatch: 2.3.1
    dev: true

  /recrawl-sync/2.2.1:
    resolution: {integrity: sha512-A2yLDgeXNaduJJMlqyUdIN7fewopnNm/mVeeGytS1d2HLXKpS5EthQ0j8tWeX+as9UXiiwQRwfoslKC+/gjqxg==}
    dependencies:
      '@cush/relative': 1.0.0
      glob-regex: 0.3.2
      slash: 3.0.0
      tslib: 1.14.1
    dev: true

  /redent/3.0.0:
    resolution: {integrity: sha512-6tDA8g98We0zd0GvVeMT9arEOnTw9qM03L9cJXaCjrip1OO764RDBLBfrB4cwzNGDj5OA5ioymC9GkizgWJDUg==}
    engines: {node: '>=8'}
    dependencies:
      indent-string: 4.0.0
      strip-indent: 3.0.0
    dev: true

  /reduce-css-calc/2.1.8:
    resolution: {integrity: sha512-8liAVezDmUcH+tdzoEGrhfbGcP7nOV4NkGE3a74+qqvE7nt9i4sKLGBuZNOnpI4WiGksiNPklZxva80061QiPg==}
    dependencies:
      css-unit-converter: 1.1.2
      postcss-value-parser: 3.3.1
    dev: true

  /refractor/3.6.0:
    resolution: {integrity: sha512-MY9W41IOWxxk31o+YvFCNyNzdkc9M20NoZK5vq6jkv4I/uh2zkWcfudj0Q1fovjUQJrNewS9NMzeTtqPf+n5EA==}
    dependencies:
      hastscript: 6.0.0
      parse-entities: 2.0.0
      prismjs: 1.27.0
    dev: false

  /regenerate-unicode-properties/10.0.1:
    resolution: {integrity: sha512-vn5DU6yg6h8hP/2OkQo3K7uVILvY4iu0oI4t3HFa81UPkhGJwkRwM10JEc3upjdhHjs/k8GJY1sRBhk5sr69Bw==}
    engines: {node: '>=4'}
    dependencies:
      regenerate: 1.4.2
    dev: true

  /regenerate/1.4.2:
    resolution: {integrity: sha512-zrceR/XhGYU/d/opr2EKO7aRHUeiBI8qjtfHqADTwZd6Szfy16la6kqD0MIUs5z5hx6AaKa+PixpPrR289+I0A==}
    dev: true

  /regenerator-runtime/0.13.9:
    resolution: {integrity: sha512-p3VT+cOEgxFsRRA9X4lkI1E+k2/CtnKtU4gcxyaCUreilL/vqI6CdZ3wxVUx3UOUg+gnUOQQcRI7BmSI656MYA==}

  /regenerator-transform/0.14.5:
    resolution: {integrity: sha512-eOf6vka5IO151Jfsw2NO9WpGX58W6wWmefK3I1zEGr0lOD0u8rwPaNqQL1aRxUaxLeKO3ArNh3VYg1KbaD+FFw==}
    dependencies:
      '@babel/runtime': 7.17.2
    dev: true

  /regexp.prototype.flags/1.4.1:
    resolution: {integrity: sha512-pMR7hBVUUGI7PMA37m2ofIdQCsomVnas+Jn5UPGAHQ+/LlwKm/aTLJHdasmHRzlfeZwHiAOaRSo2rbBDm3nNUQ==}
    engines: {node: '>= 0.4'}
    dependencies:
      call-bind: 1.0.2
      define-properties: 1.1.3

  /regexpp/3.2.0:
    resolution: {integrity: sha512-pq2bWo9mVD43nbts2wGv17XLiNLya+GklZ8kaDLV2Z08gDCsGpnKn9BFMepvWuHCbyVvY7J5o5+BVvoQbmlJLg==}
    engines: {node: '>=8'}

  /regexpu-core/5.0.1:
    resolution: {integrity: sha512-CriEZlrKK9VJw/xQGJpQM5rY88BtuL8DM+AEwvcThHilbxiTAy8vq4iJnd2tqq8wLmjbGZzP7ZcKFjbGkmEFrw==}
    engines: {node: '>=4'}
    dependencies:
      regenerate: 1.4.2
      regenerate-unicode-properties: 10.0.1
      regjsgen: 0.6.0
      regjsparser: 0.8.4
      unicode-match-property-ecmascript: 2.0.0
      unicode-match-property-value-ecmascript: 2.0.0
    dev: true

  /regjsgen/0.6.0:
    resolution: {integrity: sha512-ozE883Uigtqj3bx7OhL1KNbCzGyW2NQZPl6Hs09WTvCuZD5sTI4JY58bkbQWa/Y9hxIsvJ3M8Nbf7j54IqeZbA==}
    dev: true

  /regjsparser/0.8.4:
    resolution: {integrity: sha512-J3LABycON/VNEu3abOviqGHuB/LOtOQj8SKmfP9anY5GfAVw/SPjwzSjxGjbZXIxbGfqTHtJw58C2Li/WkStmA==}
    hasBin: true
    dependencies:
      jsesc: 0.5.0
    dev: true

  /remark-footnotes/2.0.0:
    resolution: {integrity: sha512-3Clt8ZMH75Ayjp9q4CorNeyjwIxHFcTkaektplKGl2A1jNGEUey8cKL0ZC5vJwfcD5GFGsNLImLG/NGzWIzoMQ==}
    dev: false

  /remark-mdx/1.6.22:
    resolution: {integrity: sha512-phMHBJgeV76uyFkH4rvzCftLfKCr2RZuF+/gmVcaKrpsihyzmhXjA0BEMDaPTXG5y8qZOKPVo83NAOX01LPnOQ==}
    dependencies:
      '@babel/core': 7.12.9
      '@babel/helper-plugin-utils': 7.10.4
      '@babel/plugin-proposal-object-rest-spread': 7.12.1_@babel+core@7.12.9
      '@babel/plugin-syntax-jsx': 7.12.1_@babel+core@7.12.9
      '@mdx-js/util': 1.6.22
      is-alphabetical: 1.0.4
      remark-parse: 8.0.3
      unified: 9.2.0
    transitivePeerDependencies:
      - supports-color
    dev: false

  /remark-parse/8.0.3:
    resolution: {integrity: sha512-E1K9+QLGgggHxCQtLt++uXltxEprmWzNfg+MxpfHsZlrddKzZ/hZyWHDbK3/Ap8HJQqYJRXP+jHczdL6q6i85Q==}
    dependencies:
      ccount: 1.1.0
      collapse-white-space: 1.0.6
      is-alphabetical: 1.0.4
      is-decimal: 1.0.4
      is-whitespace-character: 1.0.4
      is-word-character: 1.0.4
      markdown-escapes: 1.0.4
      parse-entities: 2.0.0
      repeat-string: 1.6.1
      state-toggle: 1.0.3
      trim: 0.0.1
      trim-trailing-lines: 1.1.4
      unherit: 1.1.3
      unist-util-remove-position: 2.0.1
      vfile-location: 3.2.0
      xtend: 4.0.2
    dev: false

  /remark-squeeze-paragraphs/4.0.0:
    resolution: {integrity: sha512-8qRqmL9F4nuLPIgl92XUuxI3pFxize+F1H0e/W3llTk0UsjJaj01+RrirkMw7P21RKe4X6goQhYRSvNWX+70Rw==}
    dependencies:
      mdast-squeeze-paragraphs: 4.0.0
    dev: false

  /repeat-string/1.6.1:
    resolution: {integrity: sha1-jcrkcOHIirwtYA//Sndihtp15jc=}
    engines: {node: '>=0.10'}
    dev: false

  /require-directory/2.1.1:
    resolution: {integrity: sha1-jGStX9MNqxyXbiNE/+f3kqam30I=}
    engines: {node: '>=0.10.0'}
    dev: true

  /require-main-filename/2.0.0:
    resolution: {integrity: sha512-NKN5kMDylKuldxYLSUfrbo5Tuzh4hd+2E8NPPX02mZtn1VuREQToYe/ZdlJy+J3uCpfaiGF05e7B8W0iXbQHmg==}
    dev: true

  /resolve-cwd/3.0.0:
    resolution: {integrity: sha512-OrZaX2Mb+rJCpH/6CpSqt9xFVpN++x01XnN2ie9g6P5/3xelLAkXWVADpdz1IHD/KFfEXyE6V0U01OQ3UO2rEg==}
    engines: {node: '>=8'}
    dependencies:
      resolve-from: 5.0.0
    dev: true

  /resolve-from/4.0.0:
    resolution: {integrity: sha512-pb/MYmXstAkysRFx8piNI1tGFNQIFA3vkE3Gq4EuA1dF6gHp/+vgZqsCGJapvy8N3Q+4o7FwvquPJcnZ7RYy4g==}
    engines: {node: '>=4'}

  /resolve-from/5.0.0:
    resolution: {integrity: sha512-qYg9KP24dD5qka9J47d0aVky0N+b4fTU89LN9iDnjB5waksiC49rvMB0PrUJQGoTmH50XPiqOvAjDfaijGxYZw==}
    engines: {node: '>=8'}
    dev: true

  /resolve.exports/1.1.0:
    resolution: {integrity: sha512-J1l+Zxxp4XK3LUDZ9m60LRJF/mAe4z6a4xyabPHk7pvK5t35dACV32iIjJDFeWZFfZlO29w6SZ67knR0tHzJtQ==}
    engines: {node: '>=10'}
    dev: true

  /resolve/1.22.0:
    resolution: {integrity: sha512-Hhtrw0nLeSrFQ7phPp4OOcVjLPIeMnRlr5mcnVuMe7M/7eBn98A3hmFRLoFo3DLZkivSYwhRUJTyPyWAk56WLw==}
    hasBin: true
    dependencies:
      is-core-module: 2.8.1
      path-parse: 1.0.7
      supports-preserve-symlinks-flag: 1.0.0

  /resolve/2.0.0-next.3:
    resolution: {integrity: sha512-W8LucSynKUIDu9ylraa7ueVZ7hc0uAgJBxVsQSKOXOyle8a93qXhcz+XAXZ8bIq2d6i4Ehddn6Evt+0/UwKk6Q==}
    dependencies:
      is-core-module: 2.8.1
      path-parse: 1.0.7

  /retry/0.12.0:
    resolution: {integrity: sha1-G0KmJmoh8HQh0bC1S33BZ7AcATs=}
    engines: {node: '>= 4'}
    dev: true

  /reusify/1.0.4:
    resolution: {integrity: sha512-U9nH88a3fc/ekCF1l0/UP1IosiuIjyTh7hBvXVMHYgVcfGvt897Xguj2UOLDeI5BG2m7/uwyaLVT6fbtCwTyzw==}
    engines: {iojs: '>=1.0.0', node: '>=0.10.0'}

  /rgb-regex/1.0.1:
    resolution: {integrity: sha1-wODWiC3w4jviVKR16O3UGRX+rrE=}
    dev: true

  /rgba-regex/1.0.0:
    resolution: {integrity: sha1-QzdOLiyglosO8VI0YLfXMP8i7rM=}
    dev: true

  /rimraf/3.0.2:
    resolution: {integrity: sha512-JZkJMZkAGFFPP2YqXZXPbMlMBgsxzE8ILs4lMIX/2o0L9UBw9O/Y3o6wFw/i9YLapcUJWwqbi3kdxIPdC62TIA==}
    hasBin: true
    dependencies:
      glob: 7.2.0

  /robust-predicates/3.0.1:
    resolution: {integrity: sha512-ndEIpszUHiG4HtDsQLeIuMvRsDnn8c8rYStabochtUeCvfuvNptb5TUbVD68LRAILPX7p9nqQGh4xJgn3EHS/g==}
    dev: false

  /rollup/2.70.0:
    resolution: {integrity: sha512-iEzYw+syFxQ0X9RefVwhr8BA2TNJsTaX8L8dhyeyMECDbmiba+8UQzcu+xZdji0+JQ+s7kouQnw+9Oz5M19XKA==}
    engines: {node: '>=10.0.0'}
    hasBin: true
    optionalDependencies:
      fsevents: 2.3.2
    dev: true

  /run-parallel/1.2.0:
    resolution: {integrity: sha512-5l4VyZR86LZ/lDxZTR6jqL8AFE2S0IFLMP26AbjsLVADxHdhB/c0GUsH+y39UfCi3dzz8OlQuPmnaJOMoDHQBA==}
    dependencies:
      queue-microtask: 1.2.3

  /rw/1.3.3:
    resolution: {integrity: sha1-P4Yt+pGrdmsUiF700BEkv9oHT7Q=}
    dev: false

  /rxjs/7.5.5:
    resolution: {integrity: sha512-sy+H0pQofO95VDmFLzyaw9xNJU4KTRSwQIGM6+iG3SypAtCiLDzpeG8sJrNCWn2Up9km+KhkvTdbkrdy+yzZdw==}
    dependencies:
      tslib: 2.3.1
    dev: true

  /safe-buffer/5.1.2:
    resolution: {integrity: sha512-Gd2UZBJDkXlY7GbJxfsE8/nvKkUEU1G38c1siN6QP6a9PT9MmHB8GnpscSmMJSoF8LOIrt8ud/wPtojys4G6+g==}

  /safe-buffer/5.2.1:
    resolution: {integrity: sha512-rp3So07KcdmmKbGvgaNxQSJr7bGVSVk5S9Eq1F+ppbRo70+YeaDxkw5Dd8NPN+GD6bjnYm2VuPuCXmpuYvmCXQ==}
    dev: true

  /safer-buffer/2.1.2:
    resolution: {integrity: sha512-YZo3K82SD7Riyi0E1EQPojLz7kpepnSQI9IyPbHHg1XXXevb5dJI7tpyN2ADxGcQbHG7vcyRHk0cbwqcQriUtg==}

  /saxes/5.0.1:
    resolution: {integrity: sha512-5LBh1Tls8c9xgGjw3QrMwETmTMVk0oFgvrFSvWx62llR2hcEInrKNZ2GZCCuuy2lvWrdl5jhbpeqc5hRYKFOcw==}
    engines: {node: '>=10'}
    dependencies:
      xmlchars: 2.2.0
    dev: true

  /scheduler/0.20.2:
    resolution: {integrity: sha512-2eWfGgAqqWFGqtdMmcL5zCMK1U8KlXv8SQFGglL3CEtd0aDVDWgeF/YoCmvln55m5zSk3J/20hTaSBeSObsQDQ==}
    dependencies:
      loose-envify: 1.4.0
      object-assign: 4.1.1

  /section-matter/1.0.0:
    resolution: {integrity: sha512-vfD3pmTzGpufjScBh50YHKzEu2lxBWhVEHsNGoEXmCmn2hKGfeNLYMzCJpe8cD7gqX7TJluOVpBkAequ6dgMmA==}
    engines: {node: '>=4'}
    dependencies:
      extend-shallow: 2.0.1
      kind-of: 6.0.3
    dev: false

  /semver/5.7.1:
    resolution: {integrity: sha512-sauaDf/PZdVgrLTNYHRtpXa1iRiKcaebiKQ1BJdpQlWH2lCvexQdX55snPFyK7QzpudqbCI0qXFfOasHdyNDGQ==}
    hasBin: true

  /semver/6.3.0:
    resolution: {integrity: sha512-b39TBaTSfV6yBrapU89p5fKekE2m/NwnDocOVruQFS1/veMgdzuPcnOM34M6CwxW8jH/lxEa5rBoDeUwu5HHTw==}
    hasBin: true

  /semver/7.0.0:
    resolution: {integrity: sha512-+GB6zVA9LWh6zovYQLALHwv5rb2PHGlJi3lfiqIHxR0uuwCgefcOJc59v9fv1w8GbStwxuuqqAjI9NMAOOgq1A==}
    hasBin: true
    dev: true

  /semver/7.3.5:
    resolution: {integrity: sha512-PoeGJYh8HK4BTO/a9Tf6ZG3veo/A7ZVsYrSA6J8ny9nb3B1VrpkuN+z9OE5wfE5p6H4LchYZsegiQgbJD94ZFQ==}
    engines: {node: '>=10'}
    hasBin: true
    dependencies:
      lru-cache: 6.0.0

  /set-blocking/2.0.0:
    resolution: {integrity: sha1-BF+XgtARrppoA93TgrJDkrPYkPc=}
    dev: true

  /shebang-command/1.2.0:
    resolution: {integrity: sha1-RKrGW2lbAzmJaMOfNj/uXer98eo=}
    engines: {node: '>=0.10.0'}
    dependencies:
      shebang-regex: 1.0.0
    dev: true

  /shebang-command/2.0.0:
    resolution: {integrity: sha512-kHxr2zZpYtdmrN1qDjrrX/Z1rR1kG8Dx+gkpK1G4eXmvXswmcE1hTWBWYUzlraYw1/yZp6YuDY77YtvbN0dmDA==}
    engines: {node: '>=8'}
    dependencies:
      shebang-regex: 3.0.0

  /shebang-regex/1.0.0:
    resolution: {integrity: sha1-2kL0l0DAtC2yypcoVxyxkMmO/qM=}
    engines: {node: '>=0.10.0'}
    dev: true

  /shebang-regex/3.0.0:
    resolution: {integrity: sha512-7++dFhtcx3353uBaq8DDR4NuxBetBzC7ZQOhmTQInHEd6bSrXdiEyzCvG07Z44UYdLShWUyXt5M/yhz8ekcb1A==}
    engines: {node: '>=8'}

  /shell-quote/1.7.3:
    resolution: {integrity: sha512-Vpfqwm4EnqGdlsBFNmHhxhElJYrdfcxPThu+ryKS5J8L/fhAwLazFZtq+S+TWZ9ANj2piSQLGj6NQg+lKPmxrw==}
    dev: true

  /side-channel/1.0.4:
    resolution: {integrity: sha512-q5XPytqFEIKHkGdiMIrY10mvLRvnQh42/+GoBlFW3b2LXLE2xxJpZFdm94we0BaoV3RwJyGqg5wS7epxTv0Zvw==}
    dependencies:
      call-bind: 1.0.2
      get-intrinsic: 1.1.1
      object-inspect: 1.12.0

  /signal-exit/3.0.7:
    resolution: {integrity: sha512-wnD2ZE+l+SPC/uoS0vXeE9L1+0wuaMqKlfz9AMUo38JsyLSBWSFcHR1Rri62LZc12vLr1gb3jl7iwQhgwpAbGQ==}
    dev: true

  /simple-swizzle/0.2.2:
    resolution: {integrity: sha1-pNprY1/8zMoz9w0Xy5JZLeleVXo=}
    dependencies:
      is-arrayish: 0.3.2
    dev: true

  /sisteransi/1.0.5:
    resolution: {integrity: sha512-bLGGlR1QxBcynn2d5YmDX4MGjlZvy2MRBDRNHLJ8VI6l6+9FUiyTFNJ0IveOSP0bcXgVDPRcfGqA0pjaqUpfVg==}
    dev: true

  /slash/3.0.0:
    resolution: {integrity: sha512-g9Q1haeby36OSStwb4ntCGGGaKsaVSjQ68fBxoQcutl5fS1vuY18H3wSt3jFyFtrkx+Kz0V1G85A4MyAdDMi2Q==}
    engines: {node: '>=8'}

  /smart-buffer/4.2.0:
    resolution: {integrity: sha512-94hK0Hh8rPqQl2xXc3HsaBoOXKV20MToPkcXvwbISWLEs+64sBq5kFgn2kJDHb1Pry9yrP0dxrCI9RRci7RXKg==}
    engines: {node: '>= 6.0.0', npm: '>= 3.0.0'}
    dev: true

  /smartquotes/2.3.2:
    resolution: {integrity: sha512-0R6YJ5hLpDH4mZR7N5eZ12oCMLspvGOHL9A9SEm2e3b/CQmQidekW4SWSKEmor/3x6m3NCBBEqLzikcZC9VJNQ==}
    engines: {node: '>=4.0.0'}
    dev: true

  /smartwrap/1.2.5:
    resolution: {integrity: sha512-bzWRwHwu0RnWjwU7dFy7tF68pDAx/zMSu3g7xr9Nx5J0iSImYInglwEVExyHLxXljy6PWMjkSAbwF7t2mPnRmg==}
    deprecated: Backported compatibility to node > 6
    hasBin: true
    dependencies:
      breakword: 1.0.5
      grapheme-splitter: 1.0.4
      strip-ansi: 6.0.1
      wcwidth: 1.0.1
      yargs: 15.4.1
    dev: true

  /socks-proxy-agent/6.1.1:
    resolution: {integrity: sha512-t8J0kG3csjA4g6FTbsMOWws+7R7vuRC8aQ/wy3/1OWmsgwA68zs/+cExQ0koSitUDXqhufF/YJr9wtNMZHw5Ew==}
    engines: {node: '>= 10'}
    dependencies:
      agent-base: 6.0.2
      debug: 4.3.3
      socks: 2.6.2
    transitivePeerDependencies:
      - supports-color
    dev: true

  /socks/2.6.2:
    resolution: {integrity: sha512-zDZhHhZRY9PxRruRMR7kMhnf3I8hDs4S3f9RecfnGxvcBHQcKcIH/oUcEWffsfl1XxdYlA7nnlGbbTvPz9D8gA==}
    engines: {node: '>= 10.13.0', npm: '>= 3.0.0'}
    dependencies:
      ip: 1.1.5
      smart-buffer: 4.2.0
    dev: true

  /source-map-js/1.0.2:
    resolution: {integrity: sha512-R0XvVJ9WusLiqTCEiGCmICCMplcCkIwwR11mOSD9CR5u+IXYdiseeEuXCVAjS54zqwkLcPNnmU4OeJ6tUrWhDw==}
    engines: {node: '>=0.10.0'}

  /source-map-support/0.5.21:
    resolution: {integrity: sha512-uBHU3L3czsIyYXKX88fdrGovxdSCoTGDRZ6SYXtSRxLZUzHg5P/66Ht6uoUlHu9EZod+inXhKo3qQgwXUT/y1w==}
    dependencies:
      buffer-from: 1.1.2
      source-map: 0.6.1
    dev: true

  /source-map/0.5.7:
    resolution: {integrity: sha1-igOdLRAh0i0eoUyA2OpGi6LvP8w=}
    engines: {node: '>=0.10.0'}

  /source-map/0.6.1:
    resolution: {integrity: sha512-UjgapumWlbMhkBgzT7Ykc5YXUT46F0iKu8SGXq0bcwP5dz/h0Plj6enJqjz1Zbq2l5WaqYnrVbwWOWMyF3F47g==}
    engines: {node: '>=0.10.0'}
    dev: true

  /source-map/0.7.3:
    resolution: {integrity: sha512-CkCj6giN3S+n9qrYiBTX5gystlENnRW5jZeNLHpe6aue+SrHcG5VYwujhW9s4dY31mEGsxBDrHR6oI69fTXsaQ==}
    engines: {node: '>= 8'}
    dev: true

  /space-separated-tokens/1.1.5:
    resolution: {integrity: sha512-q/JSVd1Lptzhf5bkYm4ob4iWPjx0KiRe3sRFBNrVqbJkFaBm5vbbowy1mymoPNLRa52+oadOhJ+K49wsSeSjTA==}
    dev: false

  /spawndamnit/2.0.0:
    resolution: {integrity: sha512-j4JKEcncSjFlqIwU5L/rp2N5SIPsdxaRsIv678+TZxZ0SRDJTm8JrxJMjE/XuiEZNEir3S8l0Fa3Ke339WI4qA==}
    dependencies:
      cross-spawn: 5.1.0
      signal-exit: 3.0.7
    dev: true

  /spdx-correct/3.1.1:
    resolution: {integrity: sha512-cOYcUWwhCuHCXi49RhFRCyJEK3iPj1Ziz9DpViV3tbZOwXD49QzIN3MpOLJNxh2qwq2lJJZaKMVw9qNi4jTC0w==}
    dependencies:
      spdx-expression-parse: 3.0.1
      spdx-license-ids: 3.0.11
    dev: true

  /spdx-exceptions/2.3.0:
    resolution: {integrity: sha512-/tTrYOC7PPI1nUAgx34hUpqXuyJG+DTHJTnIULG4rDygi4xu/tfgmq1e1cIRwRzwZgo4NLySi+ricLkZkw4i5A==}
    dev: true

  /spdx-expression-parse/3.0.1:
    resolution: {integrity: sha512-cbqHunsQWnJNE6KhVSMsMeH5H/L9EpymbzqTQ3uLwNCLZ1Q481oWaofqH7nO6V07xlXwY6PhQdQ2IedWx/ZK4Q==}
    dependencies:
      spdx-exceptions: 2.3.0
      spdx-license-ids: 3.0.11
    dev: true

  /spdx-license-ids/3.0.11:
    resolution: {integrity: sha512-Ctl2BrFiM0X3MANYgj3CkygxhRmr9mi6xhejbdO960nF6EDJApTYpn0BQnDKlnNBULKiCN1n3w9EBkHK8ZWg+g==}
    dev: true

  /split-on-first/1.1.0:
    resolution: {integrity: sha512-43ZssAJaMusuKWL8sKUBQXHWOpq8d6CfN/u1p4gUzfJkM05C8rxTmYrkIPTXapZpORA6LkkzcUulJ8FqA7Uudw==}
    engines: {node: '>=6'}
    dev: false

  /sprintf-js/1.0.3:
    resolution: {integrity: sha1-BOaSb2YolTVPPdAVIDYzuFcpfiw=}

  /ssri/8.0.1:
    resolution: {integrity: sha512-97qShzy1AiyxvPNIkLWoGua7xoQzzPjQ0HAH4B0rWKo7SZ6USuPcrUiAFrws0UH8RrbWmgq3LMTObhPIHbbBeQ==}
    engines: {node: '>= 8'}
    dependencies:
      minipass: 3.1.6
    dev: true

  /stack-utils/2.0.5:
    resolution: {integrity: sha512-xrQcmYhOsn/1kX+Vraq+7j4oE2j/6BFscZ0etmYg81xuM8Gq0022Pxb8+IqgOFUIaxHs0KaSb7T1+OegiNrNFA==}
    engines: {node: '>=10'}
    dependencies:
      escape-string-regexp: 2.0.0
    dev: true

  /state-toggle/1.0.3:
    resolution: {integrity: sha512-d/5Z4/2iiCnHw6Xzghyhb+GcmF89bxwgXG60wjIiZaxnymbyOmI8Hk4VqHXiVVp6u2ysaskFfXg3ekCj4WNftQ==}
    dev: false

  /stream-transform/2.1.3:
    resolution: {integrity: sha512-9GHUiM5hMiCi6Y03jD2ARC1ettBXkQBoQAe7nJsPknnI0ow10aXjTnew8QtYQmLjzn974BnmWEAJgCY6ZP1DeQ==}
    dependencies:
      mixme: 0.5.4
    dev: true

  /strict-uri-encode/2.0.0:
    resolution: {integrity: sha1-ucczDHBChi9rFC3CdLvMWGbONUY=}
    engines: {node: '>=4'}
    dev: false

  /string-length/4.0.2:
    resolution: {integrity: sha512-+l6rNN5fYHNhZZy41RXsYptCjA2Igmq4EG7kZAYFQI1E1VTXarr6ZPXBg6eq7Y6eK4FEhY6AJlyuFIb/v/S0VQ==}
    engines: {node: '>=10'}
    dependencies:
      char-regex: 1.0.2
      strip-ansi: 6.0.1
    dev: true

  /string-natural-compare/3.0.1:
    resolution: {integrity: sha512-n3sPwynL1nwKi3WJ6AIsClwBMa0zTi54fn2oLU6ndfTSIO05xaznjSf15PcBZU6FNWbmN5Q6cxT4V5hGvB4taw==}
    dev: true

  /string-width/4.2.3:
    resolution: {integrity: sha512-wKyQRQpjJ0sIp62ErSZdGsjMJWsap5oRNihHhu6G7JVO/9jIB6UyevL+tXuOqrng8j/cxKTWyWUwvSTriiZz/g==}
    engines: {node: '>=8'}
    dependencies:
      emoji-regex: 8.0.0
      is-fullwidth-code-point: 3.0.0
      strip-ansi: 6.0.1
    dev: true

  /string.prototype.matchall/4.0.6:
    resolution: {integrity: sha512-6WgDX8HmQqvEd7J+G6VtAahhsQIssiZ8zl7zKh1VDMFyL3hRTJP4FTNA3RbIp2TOQ9AYNDcc7e3fH0Qbup+DBg==}
    dependencies:
      call-bind: 1.0.2
      define-properties: 1.1.3
      es-abstract: 1.19.1
      get-intrinsic: 1.1.1
      has-symbols: 1.0.3
      internal-slot: 1.0.3
      regexp.prototype.flags: 1.4.1
      side-channel: 1.0.4

  /string.prototype.padend/3.1.3:
    resolution: {integrity: sha512-jNIIeokznm8SD/TZISQsZKYu7RJyheFNt84DUPrh482GC8RVp2MKqm2O5oBRdGxbDQoXrhhWtPIWQOiy20svUg==}
    engines: {node: '>= 0.4'}
    dependencies:
      call-bind: 1.0.2
      define-properties: 1.1.3
      es-abstract: 1.19.1
    dev: true

  /string.prototype.trimend/1.0.4:
    resolution: {integrity: sha512-y9xCjw1P23Awk8EvTpcyL2NIr1j7wJ39f+k6lvRnSMz+mz9CGz9NYPelDk42kOz6+ql8xjfK8oYzy3jAP5QU5A==}
    dependencies:
      call-bind: 1.0.2
      define-properties: 1.1.3

  /string.prototype.trimstart/1.0.4:
    resolution: {integrity: sha512-jh6e984OBfvxS50tdY2nRZnoC5/mLFKOREQfw8t5yytkoUsJRNxvI/E39qu1sD0OtWI3OC0XgKSmcWwziwYuZw==}
    dependencies:
      call-bind: 1.0.2
      define-properties: 1.1.3

  /string_decoder/1.1.1:
    resolution: {integrity: sha512-n/ShnvDi6FHbbVfviro+WojiFzv+s8MPMHBczVePfUpDJLwoLT0ht1l4YwBCbi8pJAveEEdnkHyPyTP/mzRfwg==}
    dependencies:
      safe-buffer: 5.1.2
    dev: false

  /string_decoder/1.3.0:
    resolution: {integrity: sha512-hkRX8U1WjJFd8LsDJ2yQ/wWWxaopEsABU1XfkM8A+j0+85JAGppt16cr1Whg6KIbb4okU6Mql6BOj+uup/wKeA==}
    dependencies:
      safe-buffer: 5.2.1
    dev: true

  /strip-ansi/6.0.1:
    resolution: {integrity: sha512-Y38VPSHcqkFrCpFnQ9vuSXmquuv5oXOKpGeT6aGrr3o3Gc9AlVa6JBfUSOCnbxGGZF+/0ooI7KrPuUSztUdU5A==}
    engines: {node: '>=8'}
    dependencies:
      ansi-regex: 5.0.1

  /strip-bom-string/1.0.0:
    resolution: {integrity: sha1-5SEekiQ2n7uB1jOi8ABE3IztrZI=}
    engines: {node: '>=0.10.0'}
    dev: false

  /strip-bom/3.0.0:
    resolution: {integrity: sha1-IzTBjpx1n3vdVv3vfprj1YjmjtM=}
    engines: {node: '>=4'}

  /strip-bom/4.0.0:
    resolution: {integrity: sha512-3xurFv5tEgii33Zi8Jtp55wEIILR9eh34FAW00PZf+JnSsTmV/ioewSgQl97JHvgjoRGwPShsWm+IdrxB35d0w==}
    engines: {node: '>=8'}
    dev: true

  /strip-final-newline/2.0.0:
    resolution: {integrity: sha512-BrpvfNAE3dcvq7ll3xVumzjKjZQ5tI1sEUIKr3Uoks0XUl45St3FlatVqef9prk4jRDzhW6WZg+3bk93y6pLjA==}
    engines: {node: '>=6'}
    dev: true

  /strip-indent/3.0.0:
    resolution: {integrity: sha512-laJTa3Jb+VQpaC6DseHhF7dXVqHTfJPCRDaEbid/drOhgitgYku/letMUqOXFoWV0zIIUbjpdH2t+tYj4bQMRQ==}
    engines: {node: '>=8'}
    dependencies:
      min-indent: 1.0.1
    dev: true

  /strip-json-comments/3.1.1:
    resolution: {integrity: sha512-6fPc+R4ihwqP6N/aIv2f1gMH8lOVtWQHoqC4yK6oSDVVocumAsfCqjkXnqiYMhmMwS/mEHLp7Vehlt3ql6lEig==}
    engines: {node: '>=8'}

  /style-to-object/0.3.0:
    resolution: {integrity: sha512-CzFnRRXhzWIdItT3OmF8SQfWyahHhjq3HwcMNCNLn+N7klOOqPjMeG/4JSu77D7ypZdGvSzvkrbyeTMizz2VrA==}
    dependencies:
      inline-style-parser: 0.1.1
    dev: false

  /style-value-types/5.0.0:
    resolution: {integrity: sha512-08yq36Ikn4kx4YU6RD7jWEv27v4V+PUsOGa4n/as8Et3CuODMJQ00ENeAVXAeydX4Z2j1XHZF1K2sX4mGl18fA==}
    dependencies:
      hey-listen: 1.0.8
      tslib: 2.3.1
    dev: false

  /styled-jsx/5.0.0_@babel+core@7.17.5+react@17.0.2:
    resolution: {integrity: sha512-qUqsWoBquEdERe10EW8vLp3jT25s/ssG1/qX5gZ4wu15OZpmSMFI2v+fWlRhLfykA5rFtlJ1ME8A8pm/peV4WA==}
    engines: {node: '>= 12.0.0'}
    peerDependencies:
      '@babel/core': '*'
      babel-plugin-macros: '*'
      react: '>= 16.8.0 || 17.x.x || 18.x.x'
    peerDependenciesMeta:
      '@babel/core':
        optional: true
      babel-plugin-macros:
        optional: true
    dependencies:
      '@babel/core': 7.17.5
      react: 17.0.2

  /stylis/4.0.13:
    resolution: {integrity: sha512-xGPXiFVl4YED9Jh7Euv2V220mriG9u4B2TA6Ybjc1catrstKD2PpIdU3U0RKpkVBC2EhmL/F0sPCr9vrFTNRag==}
    dev: false

  /subscriptions-transport-ws/0.11.0_graphql@15.7.2:
    resolution: {integrity: sha512-8D4C6DIH5tGiAIpp5I0wD/xRlNiZAPGHygzCe7VzyzUoxHtawzjNAY9SUTXU05/EY2NMY9/9GF0ycizkXr1CWQ==}
    deprecated: The `subscriptions-transport-ws` package is no longer maintained. We recommend you use `graphql-ws` instead. For help migrating Apollo software to `graphql-ws`, see https://www.apollographql.com/docs/apollo-server/data/subscriptions/#switching-from-subscriptions-transport-ws    For general help using `graphql-ws`, see https://github.com/enisdenjo/graphql-ws/blob/master/README.md
    peerDependencies:
      graphql: ^15.7.2 || ^16.0.0
    dependencies:
      backo2: 1.0.2
      eventemitter3: 3.1.2
      graphql: 15.7.2
      iterall: 1.3.0
      symbol-observable: 1.2.0
      ws: 7.5.7
    transitivePeerDependencies:
      - bufferutil
      - utf-8-validate
    dev: false

  /superagent/3.8.1:
    resolution: {integrity: sha512-VMBFLYgFuRdfeNQSMLbxGSLfmXL/xc+OO+BZp41Za/NRDBet/BNbkRJrYzCUu0u4GU0i/ml2dtT8b9qgkw9z6Q==}
    engines: {node: '>= 4.0'}
    deprecated: Please upgrade to v7.0.2+ of superagent.  We have fixed numerous issues with streams, form-data, attach(), filesystem errors not bubbling up (ENOENT on attach()), and all tests are now passing.  See the releases tab for more information at <https://github.com/visionmedia/superagent/releases>.
    dependencies:
      component-emitter: 1.3.0
      cookiejar: 2.1.3
      debug: 3.2.7
      extend: 3.0.2
      form-data: 2.5.1
      formidable: 1.2.6
      methods: 1.1.2
      mime: 1.6.0
      qs: 6.10.3
      readable-stream: 2.3.7
    dev: false

  /supports-color/5.5.0:
    resolution: {integrity: sha512-QjVjwdXIt408MIiAqCX4oUKsgU2EqAGzs2Ppkm4aQYbjm+ZEWEcW4SfFNTr4uMNZma0ey4f5lgLrkB0aX0QMow==}
    engines: {node: '>=4'}
    dependencies:
      has-flag: 3.0.0

  /supports-color/7.2.0:
    resolution: {integrity: sha512-qpCAvRl9stuOHveKsn7HncJRvv501qIacKzQlO/+Lwxc9+0q2wLyv4Dfvt80/DPn2pqOBsJdDiogXGR9+OvwRw==}
    engines: {node: '>=8'}
    dependencies:
      has-flag: 4.0.0

  /supports-color/8.1.1:
    resolution: {integrity: sha512-MpUEN2OodtUzxvKQl72cUF7RQ5EiHsGvSsVG0ia9c5RbWGL2CI4C7EpPS8UTBIplnlzZiNuV56w+FuNxy3ty2Q==}
    engines: {node: '>=10'}
    dependencies:
      has-flag: 4.0.0
    dev: true

  /supports-hyperlinks/2.2.0:
    resolution: {integrity: sha512-6sXEzV5+I5j8Bmq9/vUphGRM/RJNT9SCURJLjwfOg51heRtguGWDzcaBlgAzKhQa0EVNpPEKzQuBwZ8S8WaCeQ==}
    engines: {node: '>=8'}
    dependencies:
      has-flag: 4.0.0
      supports-color: 7.2.0
    dev: true

  /supports-preserve-symlinks-flag/1.0.0:
    resolution: {integrity: sha512-ot0WnXS9fgdkgIcePe6RHNk1WA8+muPa6cSjeR3V8K27q9BB1rTE3R1p7Hv0z1ZyAc8s6Vvv8DIyWf681MAt0w==}
    engines: {node: '>= 0.4'}

  /symbol-observable/1.2.0:
    resolution: {integrity: sha512-e900nM8RRtGhlV36KGEU9k65K3mPb1WV70OdjfxlG2EAuM1noi/E/BaW/uMhL7bPEssK8QV57vN3esixjUvcXQ==}
    engines: {node: '>=0.10.0'}
    dev: false

  /symbol-observable/4.0.0:
    resolution: {integrity: sha512-b19dMThMV4HVFynSAM1++gBHAbk2Tc/osgLIBZMKsyqh34jb2e8Os7T6ZW/Bt3pJFdBTd2JwAnAAEQV7rSNvcQ==}
    engines: {node: '>=0.10'}
    dev: false

  /symbol-tree/3.2.4:
    resolution: {integrity: sha512-9QNk5KwDF+Bvz+PyObkmSYjI5ksVUYtjW7AU22r2NKcfLJcXp96hkDWU3+XndOsUb+AQ9QhfzfCT2O+CNWT5Tw==}
    dev: true

  /tailwindcss/2.2.19_554c024960c0d85659bdf1e5e950b7f7:
    resolution: {integrity: sha512-6Ui7JSVtXadtTUo2NtkBBacobzWiQYVjYW0ZnKaP9S1ZCKQ0w7KVNz+YSDI/j7O7KCMHbOkz94ZMQhbT9pOqjw==}
    engines: {node: '>=12.13.0'}
    hasBin: true
    peerDependencies:
      autoprefixer: ^10.0.2
      postcss: ^8.0.9
    dependencies:
      arg: 5.0.1
      autoprefixer: 10.4.2_postcss@8.4.8
      bytes: 3.1.2
      chalk: 4.1.2
      chokidar: 3.5.3
      color: 4.2.1
      cosmiconfig: 7.0.1
      detective: 5.2.0
      didyoumean: 1.2.2
      dlv: 1.1.3
      fast-glob: 3.2.11
      fs-extra: 10.0.1
      glob-parent: 6.0.2
      html-tags: 3.1.0
      is-color-stop: 1.1.0
      is-glob: 4.0.3
      lodash: 4.17.21
      lodash.topath: 4.5.2
      modern-normalize: 1.1.0
      node-emoji: 1.11.0
      normalize-path: 3.0.0
      object-hash: 2.2.0
      postcss: 8.4.8
      postcss-js: 3.0.3
      postcss-load-config: 3.1.3
      postcss-nested: 5.0.6_postcss@8.4.8
      postcss-selector-parser: 6.0.9
      postcss-value-parser: 4.2.0
      pretty-hrtime: 1.0.3
      purgecss: 4.1.3
      quick-lru: 5.1.1
      reduce-css-calc: 2.1.8
      resolve: 1.22.0
      tmp: 0.2.1
    transitivePeerDependencies:
      - ts-node
    dev: true

  /tar/6.1.11:
    resolution: {integrity: sha512-an/KZQzQUkZCkuoAA64hM92X0Urb6VpRhAFllDzz44U2mcD5scmT3zBc4VgVpkugF580+DQn8eAFSyoQt0tznA==}
    engines: {node: '>= 10'}
    dependencies:
      chownr: 2.0.0
      fs-minipass: 2.1.0
      minipass: 3.1.6
      minizlib: 2.1.2
      mkdirp: 1.0.4
      yallist: 4.0.0
    dev: true

  /term-size/2.2.1:
    resolution: {integrity: sha512-wK0Ri4fOGjv/XPy8SBHZChl8CM7uMc5VML7SqiQ0zG7+J5Vr+RMQDoHa2CNT6KHUnTGIXH34UDMkPzAUyapBZg==}
    engines: {node: '>=8'}
    dev: true

  /terminal-link/2.1.1:
    resolution: {integrity: sha512-un0FmiRUQNr5PJqy9kP7c40F5BOfpGlYTrxonDChEZB7pzZxRNp/bt+ymiy9/npwXya9KH99nJ/GXFIiUkYGFQ==}
    engines: {node: '>=8'}
    dependencies:
      ansi-escapes: 4.3.2
      supports-hyperlinks: 2.2.0
    dev: true

  /test-exclude/6.0.0:
    resolution: {integrity: sha512-cAGWPIyOHU6zlmg88jwm7VRyXnMN7iV68OGAbYDk/Mh/xC/pzVPlQtY6ngoIH/5/tciuhGfvESU8GrHrcxD56w==}
    engines: {node: '>=8'}
    dependencies:
      '@istanbuljs/schema': 0.1.3
      glob: 7.2.0
      minimatch: 3.1.2
    dev: true

  /text-table/0.2.0:
    resolution: {integrity: sha1-f17oI66AUgfACvLfSoTsP8+lcLQ=}

  /throat/6.0.1:
    resolution: {integrity: sha512-8hmiGIJMDlwjg7dlJ4yKGLK8EsYqKgPWbG3b4wjJddKNwc7N7Dpn08Df4szr/sZdMVeOstrdYSsqzX6BYbcB+w==}
    dev: true

  /tlds/1.230.0:
    resolution: {integrity: sha512-QFuY6JBWZt2bZXlapjqsojul5dv9xfo7Uc8wTUlctJOuF+BS/ICni2f4x7MFiT7muUVmcKC1LvGnU4GWhYO0PQ==}
    hasBin: true
    dev: true

  /tmp/0.0.33:
    resolution: {integrity: sha512-jRCJlojKnZ3addtTOjdIqoRuPEKBvNXcGYqzO6zWZX8KfKEpnGY5jfggJQ3EjKuu8D4bJRr0y+cYJFmYbImXGw==}
    engines: {node: '>=0.6.0'}
    dependencies:
      os-tmpdir: 1.0.2
    dev: true

  /tmp/0.2.1:
    resolution: {integrity: sha512-76SUhtfqR2Ijn+xllcI5P1oyannHNHByD80W1q447gU3mp9G9PSpGdWmjUOHRDPiHYacIk66W7ubDTuPF3BEtQ==}
    engines: {node: '>=8.17.0'}
    dependencies:
      rimraf: 3.0.2
    dev: true

  /tmpl/1.0.5:
    resolution: {integrity: sha512-3f0uOEAQwIqGuWW2MVzYg8fV/QNnc/IpuJNG837rLuczAaLVHslWHZQj4IGiEl5Hs3kkbhwL9Ab7Hrsmuj+Smw==}
    dev: true

  /to-fast-properties/2.0.0:
    resolution: {integrity: sha1-3F5pjL0HkmW8c+A3doGk5Og/YW4=}
    engines: {node: '>=4'}

  /to-regex-range/5.0.1:
    resolution: {integrity: sha512-65P7iz6X5yEr1cwcgvQxbbIw7Uk3gOy5dIdtZ4rDveLqhrdJP+Li/Hx6tyK0NEb+2GCyneCMJiGqrADCSNk8sQ==}
    engines: {node: '>=8.0'}
    dependencies:
      is-number: 7.0.0

  /tough-cookie/4.0.0:
    resolution: {integrity: sha512-tHdtEpQCMrc1YLrMaqXXcj6AxhYi/xgit6mZu1+EDWUn+qhUf8wMQoFIy9NXuq23zAwtcB0t/MjACGR18pcRbg==}
    engines: {node: '>=6'}
    dependencies:
      psl: 1.8.0
      punycode: 2.1.1
      universalify: 0.1.2
    dev: true

  /tr46/2.1.0:
    resolution: {integrity: sha512-15Ih7phfcdP5YxqiB+iDtLoaTz4Nd35+IiAv0kQ5FNKHzXgdWqPoTIqEDDJmXceQt4JZk6lVPT8lnDlPpGDppw==}
    engines: {node: '>=8'}
    dependencies:
      punycode: 2.1.1
    dev: true

  /tr46/3.0.0:
    resolution: {integrity: sha512-l7FvfAHlcmulp8kr+flpQZmVwtu7nfRV7NZujtN0OqES8EL4O4e0qqzL0DC5gAvx/ZC/9lk6rhcUwYvkBnBnYA==}
    engines: {node: '>=12'}
    dependencies:
      punycode: 2.1.1
    dev: true

  /trim-newlines/3.0.1:
    resolution: {integrity: sha512-c1PTsA3tYrIsLGkJkzHF+w9F2EyxfXGo4UyJc4pFL++FMjnq0HJS69T3M7d//gKrFKwy429bouPescbjecU+Zw==}
    engines: {node: '>=8'}
    dev: true

  /trim-trailing-lines/1.1.4:
    resolution: {integrity: sha512-rjUWSqnfTNrjbB9NQWfPMH/xRK1deHeGsHoVfpxJ++XeYXE0d6B1En37AHfw3jtfTU7dzMzZL2jjpe8Qb5gLIQ==}
    dev: false

  /trim/0.0.1:
    resolution: {integrity: sha1-WFhUf2spB1fulczMZm+1AITEYN0=}
    dev: false

  /trough/1.0.5:
    resolution: {integrity: sha512-rvuRbTarPXmMb79SmzEp8aqXNKcK+y0XaB298IXueQ8I2PsrATcPBCSPyK/dDNa2iWOhKlfNnOjdAOTBU/nkFA==}
    dev: false

  /ts-invariant/0.9.4:
    resolution: {integrity: sha512-63jtX/ZSwnUNi/WhXjnK8kz4cHHpYS60AnmA6ixz17l7E12a5puCWFlNpkne5Rl0J8TBPVHpGjsj4fxs8ObVLQ==}
    engines: {node: '>=8'}
    dependencies:
      tslib: 2.3.1
    dev: false

  /ts-jest/27.1.3_49b449dd26253accc290251d7113e2ca:
    resolution: {integrity: sha512-6Nlura7s6uM9BVUAoqLH7JHyMXjz8gluryjpPXxr3IxZdAXnU6FhjvVLHFtfd1vsE1p8zD1OJfskkc0jhTSnkA==}
    engines: {node: ^10.13.0 || ^12.13.0 || ^14.15.0 || >=15.0.0}
    hasBin: true
    peerDependencies:
      '@babel/core': '>=7.0.0-beta.0 <8'
      '@types/jest': ^27.0.0
      babel-jest: '>=27.0.0 <28'
      esbuild: ~0.14.0
      jest: ^27.0.0
      typescript: '>=3.8 <5.0'
    peerDependenciesMeta:
      '@babel/core':
        optional: true
      '@types/jest':
        optional: true
      babel-jest:
        optional: true
      esbuild:
        optional: true
    dependencies:
      '@babel/core': 7.17.5
      '@types/jest': 27.4.1
      bs-logger: 0.2.6
      esbuild: 0.14.25
      fast-json-stable-stringify: 2.1.0
      jest: 27.5.1
      jest-util: 27.5.1
      json5: 2.2.0
      lodash.memoize: 4.1.2
      make-error: 1.3.6
      semver: 7.3.5
      typescript: 4.5.5
      yargs-parser: 20.2.9
    dev: true

  /ts-morph/13.0.3:
    resolution: {integrity: sha512-pSOfUMx8Ld/WUreoSzvMFQG5i9uEiWIsBYjpU9+TTASOeUa89j5HykomeqVULm1oqWtBdleI3KEFRLrlA3zGIw==}
    dependencies:
      '@ts-morph/common': 0.12.3
      code-block-writer: 11.0.0
    dev: true

  /tsconfig-paths-jest/0.0.1:
    resolution: {integrity: sha1-qXelZIxDQDe2mITmRM4bgr8CW2g=}
    dev: true

  /tsconfig-paths/3.13.0:
    resolution: {integrity: sha512-nWuffZppoaYK0vQ1SQmkSsQzJoHA4s6uzdb2waRpD806x9yfq153AdVsWz4je2qZcW+pENrMQXbGQ3sMCkXuhw==}
    dependencies:
      '@types/json5': 0.0.29
      json5: 1.0.1
      minimist: 1.2.5
      strip-bom: 3.0.0

  /tslib/1.14.1:
    resolution: {integrity: sha512-Xni35NKzjgMrwevysHTCArtLDpPvye8zV/0E4EyYn43P7/7qvQwPh9BGkHewbMulVntbigmcT7rdX3BNo9wRJg==}

  /tslib/2.3.1:
    resolution: {integrity: sha512-77EbyPPpMz+FRFRuAFlWMtmgUWGe9UOG2Z25NqCwiIjRhOf5iKGuzSe5P2w1laq+FkRy4p+PCuVkJSGkzTEKVw==}

  /tsscmp/1.0.6:
    resolution: {integrity: sha512-LxhtAkPDTkVCMQjt2h6eBVY28KCjikZqZfMcC15YBeNjkgUpdCfBu5HoiOTDu86v6smE8yOjyEktJ8hlbANHQA==}
    engines: {node: '>=0.6.x'}
    dev: false

  /tsutils/3.21.0_typescript@4.5.5:
    resolution: {integrity: sha512-mHKK3iUXL+3UF6xL5k0PEhKRUBKPBCv/+RkEOpjRWxxx27KKRBmmA60A9pgOUvMi8GKhRMPEmjBRPzs2W7O1OA==}
    engines: {node: '>= 6'}
    peerDependencies:
      typescript: '>=2.8.0 || >= 3.2.0-dev || >= 3.3.0-dev || >= 3.4.0-dev || >= 3.5.0-dev || >= 3.6.0-dev || >= 3.6.0-beta || >= 3.7.0-dev || >= 3.7.0-beta'
    dependencies:
      tslib: 1.14.1
      typescript: 4.5.5
    dev: true

  /tsutils/3.21.0_typescript@4.6.2:
    resolution: {integrity: sha512-mHKK3iUXL+3UF6xL5k0PEhKRUBKPBCv/+RkEOpjRWxxx27KKRBmmA60A9pgOUvMi8GKhRMPEmjBRPzs2W7O1OA==}
    engines: {node: '>= 6'}
    peerDependencies:
      typescript: '>=2.8.0 || >= 3.2.0-dev || >= 3.3.0-dev || >= 3.4.0-dev || >= 3.5.0-dev || >= 3.6.0-dev || >= 3.6.0-beta || >= 3.7.0-dev || >= 3.7.0-beta'
    dependencies:
      tslib: 1.14.1
      typescript: 4.6.2
    dev: false

  /tty-table/2.8.13:
    resolution: {integrity: sha512-eVV/+kB6fIIdx+iUImhXrO22gl7f6VmmYh0Zbu6C196fe1elcHXd7U6LcLXu0YoVPc2kNesWiukYcdK8ZmJ6aQ==}
    engines: {node: '>=8.16.0'}
    hasBin: true
    dependencies:
      chalk: 3.0.0
      csv: 5.5.3
      smartwrap: 1.2.5
      strip-ansi: 6.0.1
      wcwidth: 1.0.1
      yargs: 15.4.1
    dev: true

  /turbo-darwin-64/1.1.6:
    resolution: {integrity: sha512-xzl79T7mPKaIGhMBCAzpTvXkbFNZaMyeOMsNXxVT5dTY+d3FwLFfbqHIoG1dH745TbH6i67bxtt70lKdQa+qdQ==}
    cpu: [x64]
    os: [darwin]
    requiresBuild: true
    dev: true
    optional: true

  /turbo-darwin-arm64/1.1.6:
    resolution: {integrity: sha512-r0D+Kfwcaqec5h9Xa4T/VD6mWZ2LQr+zOEBBL6UA15htgel06B2eXiGdjRiw4i7ieV80tEBEDdz9tSWJBhAL/Q==}
    cpu: [arm64]
    os: [darwin]
    requiresBuild: true
    dev: true
    optional: true

  /turbo-freebsd-64/1.1.6:
    resolution: {integrity: sha512-v5MJeRcyeCDF3La40TOub0+/OuGGFuLzlVHb4jYxthESbtLve1H23bDiL+4gCQgPYOsKMOvKQpuoMaKW2gxk7A==}
    cpu: [x64]
    os: [freebsd]
    requiresBuild: true
    dev: true
    optional: true

  /turbo-freebsd-arm64/1.1.6:
    resolution: {integrity: sha512-5gm3r+M5f/Idt/pggyCQ+MZSlaUdxUeb/4LtPohhWOoj4PYo1o5kwInaRlckr7uV36E4/npDvz9cDV96Pohejg==}
    cpu: [arm64]
    os: [freebsd]
    requiresBuild: true
    dev: true
    optional: true

  /turbo-linux-32/1.1.6:
    resolution: {integrity: sha512-dLc1Vd/LQP5n3NGLMf+cdaK99sMWvHdDvTUSrSwoYDy5fWFpUm0E12lAxRH3tikX2m7Kfcy2uY5xSJIuq5xzYQ==}
    cpu: [ia32]
    os: [linux]
    requiresBuild: true
    dev: true
    optional: true

  /turbo-linux-64/1.1.6:
    resolution: {integrity: sha512-V4rb41yQUA+vPDgXc06oHmKbgrBUbwm09oRtjvmlIQU8zX8qujMPZIun8tGP4NuzErJXGzD3WDgj7VSsO23IIw==}
    cpu: [x64]
    os: [linux]
    requiresBuild: true
    dev: true
    optional: true

  /turbo-linux-arm/1.1.6:
    resolution: {integrity: sha512-zAaIa0+EhRYYkM51ruB1LCUqyeigK66A+KfXZ3Y9+aiKg7EYbDvuv+ReD4srLPKoIuAxR5dYlk5RVhSKejt2Cw==}
    cpu: [arm]
    os: [linux]
    requiresBuild: true
    dev: true
    optional: true

  /turbo-linux-arm64/1.1.6:
    resolution: {integrity: sha512-QsE7gow3WxWXKwNWJX4DIJys6xc6Up4/icjdTZCZbglPLwuG2UiUzjJ2+beXxVU4EmpQF6NwKubHCtrs8m8/kQ==}
    cpu: [arm64]
    os: [linux]
    requiresBuild: true
    dev: true
    optional: true

  /turbo-linux-mips64le/1.1.6:
    resolution: {integrity: sha512-098DB9daXoI6LRCkuOv1Pqim+H4wXZrFza9Xd7zJIel1WmxEgNsHqWpSH5Jn2J92LbkWl+tfN1+myw4+a4ESfw==}
    cpu: [mips64el]
    os: [linux]
    requiresBuild: true
    dev: true
    optional: true

  /turbo-linux-ppc64le/1.1.6:
    resolution: {integrity: sha512-U5A1mnsGM994h/1VT4FbsV/bb+I0fgvkY5/TTX7MfA9Iwt0SxsNlh+Jgofe1svPz0CKEe6Hl2WQSGHTlBPJb5Q==}
    cpu: [ppc64]
    os: [linux]
    requiresBuild: true
    dev: true
    optional: true

  /turbo-windows-32/1.1.6:
    resolution: {integrity: sha512-0C+/EI11j8ABtI6O2n+NYL2osDI6moo7YL8pqiWbNrdEGI2KbeCTVQpruUH+GONsMov06pR4BouL9UT2jSpG0g==}
    cpu: [ia32]
    os: [win32]
    requiresBuild: true
    dev: true
    optional: true

  /turbo-windows-64/1.1.6:
    resolution: {integrity: sha512-O2kC+7+zuMjFIi6mpU1qz+Bv27TcHkkCczcDNVU29G52pm5lwj7BZ+/gu+EPJSnF5VrgdA6Oru6KVXPRS1q+Cg==}
    cpu: [x64]
    os: [win32]
    requiresBuild: true
    dev: true
    optional: true

  /turbo/1.1.6:
    resolution: {integrity: sha512-pZTc6Sb5MtK/X/qhiDSssc8AZWoUoYf14ZqYjvDWg/aEtqgwYorVJqfRcj4XOXOqtVZ3gO/91eXwdyh/q2aQHA==}
    hasBin: true
    requiresBuild: true
    optionalDependencies:
      turbo-darwin-64: 1.1.6
      turbo-darwin-arm64: 1.1.6
      turbo-freebsd-64: 1.1.6
      turbo-freebsd-arm64: 1.1.6
      turbo-linux-32: 1.1.6
      turbo-linux-64: 1.1.6
      turbo-linux-arm: 1.1.6
      turbo-linux-arm64: 1.1.6
      turbo-linux-mips64le: 1.1.6
      turbo-linux-ppc64le: 1.1.6
      turbo-windows-32: 1.1.6
      turbo-windows-64: 1.1.6
    dev: true

  /type-check/0.3.2:
    resolution: {integrity: sha1-WITKtRLPHTVeP7eE8wgEsrUg23I=}
    engines: {node: '>= 0.8.0'}
    dependencies:
      prelude-ls: 1.1.2
    dev: true

  /type-check/0.4.0:
    resolution: {integrity: sha512-XleUoc9uwGXqjWwXaUTZAmzMcFZ5858QA2vvx1Ur5xIcixXIP+8LnFDgRplU30us6teqdlskFfu+ae4K79Ooew==}
    engines: {node: '>= 0.8.0'}
    dependencies:
      prelude-ls: 1.2.1

  /type-detect/4.0.8:
    resolution: {integrity: sha512-0fr/mIH1dlO+x7TlcMy+bIDqKPsw/70tVyeHW787goQjhmqaZe10uwLujubK9q9Lg6Fiho1KUKDYz0Z7k7g5/g==}
    engines: {node: '>=4'}
    dev: true

  /type-fest/0.13.1:
    resolution: {integrity: sha512-34R7HTnG0XIJcBSn5XhDd7nNFPRcXYRZrBB2O2jdKqYODldSzBAqzsWoZYYvduky73toYS/ESqxPvkDf/F0XMg==}
    engines: {node: '>=10'}
    dev: true

  /type-fest/0.20.2:
    resolution: {integrity: sha512-Ne+eE4r0/iWnpAxD852z3A+N0Bt5RN//NjJwRd2VFHEmrywxf5vsZlh4R6lixl6B+wz/8d+maTSAkN1FIkI3LQ==}
    engines: {node: '>=10'}

  /type-fest/0.21.3:
    resolution: {integrity: sha512-t0rzBq87m3fVcduHDUFhKmyyX+9eo6WQjZvf51Ea/M0Q7+T374Jp1aUiyUl0GKxp8M/OETVHSDvmkyPgvX+X2w==}
    engines: {node: '>=10'}
    dev: true

  /type-fest/0.6.0:
    resolution: {integrity: sha512-q+MB8nYR1KDLrgr4G5yemftpMC7/QLqVndBmEEdqzmNj5dcFOO4Oo8qlwZE3ULT3+Zim1F8Kq4cBnikNhlCMlg==}
    engines: {node: '>=8'}
    dev: true

  /type-fest/0.8.1:
    resolution: {integrity: sha512-4dbzIzqvjtgiM5rw1k5rEHtBANKmdudhGyBEajN01fEyhaAIhsoKNy6y7+IN93IfpFtwY9iqi7kD+xwKhQsNJA==}
    engines: {node: '>=8'}
    dev: true

  /typedarray-to-buffer/3.1.5:
    resolution: {integrity: sha512-zdu8XMNEDepKKR+XYOXAVPtWui0ly0NtohUscw+UmaHiAWT8hrV1rr//H6V+0DvJ3OQ19S979M0laLfX8rm82Q==}
    dependencies:
      is-typedarray: 1.0.0
    dev: true

  /typescript/4.5.5:
    resolution: {integrity: sha512-TCTIul70LyWe6IJWT8QSYeA54WQe8EjQFU4wY52Fasj5UKx88LNYKCgBEHcOMOrFF1rKGbD8v/xcNWVUq9SymA==}
    engines: {node: '>=4.2.0'}
    hasBin: true
    dev: true

  /typescript/4.6.2:
    resolution: {integrity: sha512-HM/hFigTBHZhLXshn9sN37H085+hQGeJHJ/X7LpBWLID/fbc2acUMfU+lGD98X81sKP+pFa9f0DZmCwB9GnbAg==}
    engines: {node: '>=4.2.0'}
    hasBin: true
    dev: true

  /unbox-primitive/1.0.1:
    resolution: {integrity: sha512-tZU/3NqK3dA5gpE1KtyiJUrEB0lxnGkMFHptJ7q6ewdZ8s12QrODwNbhIJStmJkd1QDXa1NRA8aF2A1zk/Ypyw==}
    dependencies:
      function-bind: 1.1.1
      has-bigints: 1.0.1
      has-symbols: 1.0.3
      which-boxed-primitive: 1.0.2

  /unherit/1.1.3:
    resolution: {integrity: sha512-Ft16BJcnapDKp0+J/rqFC3Rrk6Y/Ng4nzsC028k2jdDII/rdZ7Wd3pPT/6+vIIxRagwRc9K0IUX0Ra4fKvw+WQ==}
    dependencies:
      inherits: 2.0.4
      xtend: 4.0.2
    dev: false

  /unicode-canonical-property-names-ecmascript/2.0.0:
    resolution: {integrity: sha512-yY5PpDlfVIU5+y/BSCxAJRBIS1Zc2dDG3Ujq+sR0U+JjUevW2JhocOF+soROYDSaAezOzOKuyyixhD6mBknSmQ==}
    engines: {node: '>=4'}
    dev: true

  /unicode-match-property-ecmascript/2.0.0:
    resolution: {integrity: sha512-5kaZCrbp5mmbz5ulBkDkbY0SsPOjKqVS35VpL9ulMPfSl0J0Xsm+9Evphv9CoIZFwre7aJoa94AY6seMKGVN5Q==}
    engines: {node: '>=4'}
    dependencies:
      unicode-canonical-property-names-ecmascript: 2.0.0
      unicode-property-aliases-ecmascript: 2.0.0
    dev: true

  /unicode-match-property-value-ecmascript/2.0.0:
    resolution: {integrity: sha512-7Yhkc0Ye+t4PNYzOGKedDhXbYIBe1XEQYQxOPyhcXNMJ0WCABqqj6ckydd6pWRZTHV4GuCPKdBAUiMc60tsKVw==}
    engines: {node: '>=4'}
    dev: true

  /unicode-property-aliases-ecmascript/2.0.0:
    resolution: {integrity: sha512-5Zfuy9q/DFr4tfO7ZPeVXb1aPoeQSdeFMLpYuFebehDAhbuevLs5yxSZmIFN1tP5F9Wl4IpJrYojg85/zgyZHQ==}
    engines: {node: '>=4'}
    dev: true

  /unified/9.2.0:
    resolution: {integrity: sha512-vx2Z0vY+a3YoTj8+pttM3tiJHCwY5UFbYdiWrwBEbHmK8pvsPj2rtAX2BFfgXen8T39CJWblWRDT4L5WGXtDdg==}
    dependencies:
      bail: 1.0.5
      extend: 3.0.2
      is-buffer: 2.0.5
      is-plain-obj: 2.1.0
      trough: 1.0.5
      vfile: 4.2.1
    dev: false

  /unique-filename/1.1.1:
    resolution: {integrity: sha512-Vmp0jIp2ln35UTXuryvjzkjGdRyf9b2lTXuSYUiPmzRcl3FDtYqAwOnTJkAngD9SWhnoJzDbTKwaOrZ+STtxNQ==}
    dependencies:
      unique-slug: 2.0.2
    dev: true

  /unique-slug/2.0.2:
    resolution: {integrity: sha512-zoWr9ObaxALD3DOPfjPSqxt4fnZiWblxHIgeWqW8x7UqDzEtHEQLzji2cuJYQFCU6KmoJikOYAZlrTHHebjx2w==}
    dependencies:
      imurmurhash: 0.1.4
    dev: true

  /unist-builder/2.0.3:
    resolution: {integrity: sha512-f98yt5pnlMWlzP539tPc4grGMsFaQQlP/vM396b00jngsiINumNmsY8rkXjfoi1c6QaM8nQ3vaGDuoKWbe/1Uw==}
    dev: false

  /unist-util-generated/1.1.6:
    resolution: {integrity: sha512-cln2Mm1/CZzN5ttGK7vkoGw+RZ8VcUH6BtGbq98DDtRGquAAOXig1mrBQYelOwMXYS8rK+vZDyyojSjp7JX+Lg==}
    dev: false

  /unist-util-is/4.1.0:
    resolution: {integrity: sha512-ZOQSsnce92GrxSqlnEEseX0gi7GH9zTJZ0p9dtu87WRb/37mMPO2Ilx1s/t9vBHrFhbgweUwb+t7cIn5dxPhZg==}
    dev: false

  /unist-util-position/3.1.0:
    resolution: {integrity: sha512-w+PkwCbYSFw8vpgWD0v7zRCl1FpY3fjDSQ3/N/wNd9Ffa4gPi8+4keqt99N3XW6F99t/mUzp2xAhNmfKWp95QA==}
    dev: false

  /unist-util-remove-position/2.0.1:
    resolution: {integrity: sha512-fDZsLYIe2uT+oGFnuZmy73K6ZxOPG/Qcm+w7jbEjaFcJgbQ6cqjs/eSPzXhsmGpAsWPkqZM9pYjww5QTn3LHMA==}
    dependencies:
      unist-util-visit: 2.0.3
    dev: false

  /unist-util-remove/2.1.0:
    resolution: {integrity: sha512-J8NYPyBm4baYLdCbjmf1bhPu45Cr1MWTm77qd9istEkzWpnN6O9tMsEbB2JhNnBCqGENRqEWomQ+He6au0B27Q==}
    dependencies:
      unist-util-is: 4.1.0
    dev: false

  /unist-util-stringify-position/2.0.3:
    resolution: {integrity: sha512-3faScn5I+hy9VleOq/qNbAd6pAx7iH5jYBMS9I1HgQVijz/4mv5Bvw5iw1sC/90CODiKo81G/ps8AJrISn687g==}
    dependencies:
      '@types/unist': 2.0.6
    dev: false

  /unist-util-visit-parents/3.1.1:
    resolution: {integrity: sha512-1KROIZWo6bcMrZEwiH2UrXDyalAa0uqzWCxCJj6lPOvTve2WkfgCytoDTPaMnodXh1WrXOq0haVYHj99ynJlsg==}
    dependencies:
      '@types/unist': 2.0.6
      unist-util-is: 4.1.0
    dev: false

  /unist-util-visit/2.0.3:
    resolution: {integrity: sha512-iJ4/RczbJMkD0712mGktuGpm/U4By4FfDonL7N/9tATGIF4imikjOuagyMY53tnZq3NP6BcmlrHhEKAfGWjh7Q==}
    dependencies:
      '@types/unist': 2.0.6
      unist-util-is: 4.1.0
      unist-util-visit-parents: 3.1.1
    dev: false

  /universalify/0.1.2:
    resolution: {integrity: sha512-rBJeI5CXAlmy1pV+617WB9J63U6XcazHHF2f2dbJix4XzpUF0RS3Zbj0FGIOCAva5P/d/GBOYaACQ1w+0azUkg==}
    engines: {node: '>= 4.0.0'}
    dev: true

  /universalify/2.0.0:
    resolution: {integrity: sha512-hAZsKq7Yy11Zu1DE0OzWjw7nnLZmJZYTDZZyEFHZdUhV8FkH5MCfoU1XMaxXovpyW5nq5scPqq0ZDP9Zyl04oQ==}
    engines: {node: '>= 10.0.0'}
    dev: true

  /unload/2.3.1:
    resolution: {integrity: sha512-MUZEiDqvAN9AIDRbbBnVYVvfcR6DrjCqeU2YQMmliFZl9uaBUjTkhuDQkBiyAy8ad5bx1TXVbqZ3gg7namsWjA==}
    dependencies:
      '@babel/runtime': 7.17.2
      detect-node: 2.1.0
    dev: false

  /uri-js/4.4.1:
    resolution: {integrity: sha512-7rKUyy33Q1yc98pQ1DAmLtwX109F7TIfWlW1Ydo8Wl1ii1SeHieeh0HHfPeL2fMXK6z0s8ecKs9frCuLJvndBg==}
    dependencies:
      punycode: 2.1.1

  /url-regex-safe/3.0.0_re2@1.17.4:
    resolution: {integrity: sha512-+2U40NrcmtWFVjuxXVt9bGRw6c7/MgkGKN9xIfPrT/2RX0LTkkae6CCEDp93xqUN0UKm/rr821QnHd2dHQmN3A==}
    engines: {node: '>= 10.12.0'}
    peerDependencies:
      re2: ^1.17.2
    peerDependenciesMeta:
      re2:
        optional: true
    dependencies:
      ip-regex: 4.3.0
      re2: 1.17.4
      tlds: 1.230.0
    dev: true

  /use-isomorphic-layout-effect/1.1.1_react@17.0.2:
    resolution: {integrity: sha512-L7Evj8FGcwo/wpbv/qvSfrkHFtOpCzvM5yl2KVyDJoylVuSvzphiiasmjgQPttIGBAy2WKiBNR98q8w7PiNgKQ==}
    peerDependencies:
      '@types/react': '*'
      react: ^16.8.0 || ^17.0.0
    peerDependenciesMeta:
      '@types/react':
        optional: true
    dependencies:
      react: 17.0.2
    dev: false

  /use-subscription/1.5.1_react@17.0.2:
    resolution: {integrity: sha512-Xv2a1P/yReAjAbhylMfFplFKj9GssgTwN7RlcTxBujFQcloStWNDQdc4g4NRWH9xS4i/FDk04vQBptAXoF3VcA==}
    peerDependencies:
      react: ^16.8.0 || ^17.0.0
    dependencies:
      object-assign: 4.1.1
      react: 17.0.2

  /util-deprecate/1.0.2:
    resolution: {integrity: sha1-RQ1Nyfpw3nMnYvvS1KKJgUGaDM8=}

  /v8-compile-cache/2.3.0:
    resolution: {integrity: sha512-l8lCEmLcLYZh4nbunNZvQCJc5pv7+RCwa8q/LdUx8u7lsWvPDKmpodJAJNwkAhJC//dFY48KuIEmjtd4RViDrA==}

  /v8-to-istanbul/8.1.1:
    resolution: {integrity: sha512-FGtKtv3xIpR6BYhvgH8MI/y78oT7d8Au3ww4QIxymrCtZEh5b8gCw2siywE+puhEmuWKDtmfrvF5UlB298ut3w==}
    engines: {node: '>=10.12.0'}
    dependencies:
      '@types/istanbul-lib-coverage': 2.0.4
      convert-source-map: 1.8.0
      source-map: 0.7.3
    dev: true

  /validate-npm-package-license/3.0.4:
    resolution: {integrity: sha512-DpKm2Ui/xN7/HQKCtpZxoRWBhZ9Z0kqtygG8XCgNQ8ZlDnxuQmWhj566j8fN4Cu3/JmbhsDo7fcAJq4s9h27Ew==}
    dependencies:
      spdx-correct: 3.1.1
      spdx-expression-parse: 3.0.1
    dev: true

  /vfile-location/3.2.0:
    resolution: {integrity: sha512-aLEIZKv/oxuCDZ8lkJGhuhztf/BW4M+iHdCwglA/eWc+vtuRFJj8EtgceYFX4LRjOhCAAiNHsKGssC6onJ+jbA==}
    dev: false

  /vfile-message/2.0.4:
    resolution: {integrity: sha512-DjssxRGkMvifUOJre00juHoP9DPWuzjxKuMDrhNbk2TdaYYBNMStsNhEOt3idrtI12VQYM/1+iM0KOzXi4pxwQ==}
    dependencies:
      '@types/unist': 2.0.6
      unist-util-stringify-position: 2.0.3
    dev: false

  /vfile/4.2.1:
    resolution: {integrity: sha512-O6AE4OskCG5S1emQ/4gl8zK586RqA3srz3nfK/Viy0UPToBc5Trp9BVFb1u0CjsKrAWwnpr4ifM/KBXPWwJbCA==}
    dependencies:
      '@types/unist': 2.0.6
      is-buffer: 2.0.5
      unist-util-stringify-position: 2.0.3
      vfile-message: 2.0.4
    dev: false

  /video-extensions/1.2.0:
    resolution: {integrity: sha512-TriMl18BHEsh2KuuSA065tbu4SNAC9fge7k8uKoTTofTq89+Xsg4K1BGbmSVETwUZhqSjd9KwRCNwXAW/buXMg==}
    engines: {node: '>=0.10.0'}
    dev: true

  /vite-plugin-dts/0.9.9_vite@2.8.6:
    resolution: {integrity: sha512-HzLTCBbsN9gotphtIe97TCigeco6aGLBoeSHdxD9QGGl8prO7uykus0fphLkjWCbFlrerb8Uxp9fu82BfIiaIg==}
    engines: {node: '>=12.0.0'}
    peerDependencies:
      vite: '>=2.4.4'
    dependencies:
      fast-glob: 3.2.11
      fs-extra: 10.0.1
      ts-morph: 13.0.3
      vite: 2.8.6
    dev: true

  /vite-tsconfig-paths/3.4.1_vite@2.8.6:
    resolution: {integrity: sha512-SgK3/pnTuJ3i+gMSAWLR6VCPSw26bnxawrmXGvCDjJgk8MAQgmbCrFrAzfwbwZBXSqSuvWEuX04Wt73qJKx8fQ==}
    peerDependencies:
      vite: '>2.0.0-0'
    dependencies:
      debug: 4.3.3
      globrex: 0.1.2
      recrawl-sync: 2.2.1
      tsconfig-paths: 3.13.0
      vite: 2.8.6
    transitivePeerDependencies:
      - supports-color
    dev: true

  /vite/2.8.6:
    resolution: {integrity: sha512-e4H0QpludOVKkmOsRyqQ7LTcMUDF3mcgyNU4lmi0B5JUbe0ZxeBBl8VoZ8Y6Rfn9eFKYtdXNPcYK97ZwH+K2ug==}
    engines: {node: '>=12.2.0'}
    hasBin: true
    peerDependencies:
      less: '*'
      sass: '*'
      stylus: '*'
    peerDependenciesMeta:
      less:
        optional: true
      sass:
        optional: true
      stylus:
        optional: true
    dependencies:
      esbuild: 0.14.25
      postcss: 8.4.8
      resolve: 1.22.0
      rollup: 2.70.0
    optionalDependencies:
      fsevents: 2.3.2
    dev: true

  /w3c-hr-time/1.0.2:
    resolution: {integrity: sha512-z8P5DvDNjKDoFIHK7q8r8lackT6l+jo/Ye3HOle7l9nICP9lf1Ci25fy9vHd0JOWewkIFzXIEig3TdKT7JQ5fQ==}
    dependencies:
      browser-process-hrtime: 1.0.0
    dev: true

  /w3c-xmlserializer/2.0.0:
    resolution: {integrity: sha512-4tzD0mF8iSiMiNs30BiLO3EpfGLZUT2MSX/G+o7ZywDzliWQ3OPtTZ0PTC3B3ca1UAf4cJMHB+2Bf56EriJuRA==}
    engines: {node: '>=10'}
    dependencies:
      xml-name-validator: 3.0.0
    dev: true

  /w3c-xmlserializer/3.0.0:
    resolution: {integrity: sha512-3WFqGEgSXIyGhOmAFtlicJNMjEps8b1MG31NCA0/vOF9+nKMUW1ckhi9cnNHmf88Rzw5V+dwIwsm2C7X8k9aQg==}
    engines: {node: '>=12'}
    dependencies:
      xml-name-validator: 4.0.0
    dev: true

  /wait-on/6.0.1:
    resolution: {integrity: sha512-zht+KASY3usTY5u2LgaNqn/Cd8MukxLGjdcZxT2ns5QzDmTFc4XoWBgC+C/na+sMRZTuVygQoMYwdcVjHnYIVw==}
    engines: {node: '>=10.0.0'}
    hasBin: true
    dependencies:
      axios: 0.25.0
      joi: 17.6.0
      lodash: 4.17.21
      minimist: 1.2.5
      rxjs: 7.5.5
    transitivePeerDependencies:
      - debug
    dev: true

  /walker/1.0.8:
    resolution: {integrity: sha512-ts/8E8l5b7kY0vlWLewOkDXMmPdLcVV4GmOQLyxuSswIJsweeFZtAsMF7k1Nszz+TYBQrlYRmzOnr398y1JemQ==}
    dependencies:
      makeerror: 1.0.12
    dev: true

  /wcwidth/1.0.1:
    resolution: {integrity: sha1-8LDc+RW8X/FSivrbLA4XtTLaL+g=}
    dependencies:
      defaults: 1.0.3
    dev: true

  /web-namespaces/1.1.4:
    resolution: {integrity: sha512-wYxSGajtmoP4WxfejAPIr4l0fVh+jeMXZb08wNc0tMg6xsfZXj3cECqIK0G7ZAqUq0PP8WlMDtaOGVBTAWztNw==}
    dev: false

  /webidl-conversions/5.0.0:
    resolution: {integrity: sha512-VlZwKPCkYKxQgeSbH5EyngOmRp7Ww7I9rQLERETtf5ofd9pGeswWiOtogpEO850jziPRarreGxn5QIiTqpb2wA==}
    engines: {node: '>=8'}
    dev: true

  /webidl-conversions/6.1.0:
    resolution: {integrity: sha512-qBIvFLGiBpLjfwmYAaHPXsn+ho5xZnGvyGvsarywGNc8VyQJUMHJ8OBKGGrPER0okBeMDaan4mNBlgBROxuI8w==}
    engines: {node: '>=10.4'}
    dev: true

  /webidl-conversions/7.0.0:
    resolution: {integrity: sha512-VwddBukDzu71offAQR975unBIGqfKZpM+8ZX6ySk8nYhVoo5CYaZyzt3YBvYtRtO+aoGlqxPg/B87NGVZ/fu6g==}
    engines: {node: '>=12'}
    dev: true

  /whatwg-encoding/1.0.5:
    resolution: {integrity: sha512-b5lim54JOPN9HtzvK9HFXvBma/rnfFeqsic0hSpjtDbVxR3dJKLc+KB4V6GgiGOvl7CY/KNh8rxSo9DKQrnUEw==}
    dependencies:
      iconv-lite: 0.4.24
    dev: true

  /whatwg-encoding/2.0.0:
    resolution: {integrity: sha512-p41ogyeMUrw3jWclHWTQg1k05DSVXPLcVxRTYsXUk+ZooOCZLcoYgPZ/HL/D/N+uQPOtcp1me1WhBEaX02mhWg==}
    engines: {node: '>=12'}
    dependencies:
      iconv-lite: 0.6.3
    dev: true

  /whatwg-mimetype/2.3.0:
    resolution: {integrity: sha512-M4yMwr6mAnQz76TbJm914+gPpB/nCwvZbJU28cUD6dR004SAxDLOOSUaB1JDRqLtaOV/vi0IC5lEAGFgrjGv/g==}
    dev: true

  /whatwg-mimetype/3.0.0:
    resolution: {integrity: sha512-nt+N2dzIutVRxARx1nghPKGv1xHikU7HKdfafKkLNLindmPU/ch3U31NOCGGA/dmPcmb1VlofO0vnKAcsm0o/Q==}
    engines: {node: '>=12'}
    dev: true

  /whatwg-url/10.0.0:
    resolution: {integrity: sha512-CLxxCmdUby142H5FZzn4D8ikO1cmypvXVQktsgosNy4a4BHrDHeciBBGZhb0bNoR5/MltoCatso+vFjjGx8t0w==}
    engines: {node: '>=12'}
    dependencies:
      tr46: 3.0.0
      webidl-conversions: 7.0.0
    dev: true

  /whatwg-url/8.7.0:
    resolution: {integrity: sha512-gAojqb/m9Q8a5IV96E3fHJM70AzCkgt4uXYX2O7EmuyOnLrViCQlsEBmF9UQIu3/aeAIp2U17rtbpZWNntQqdg==}
    engines: {node: '>=10'}
    dependencies:
      lodash: 4.17.21
      tr46: 2.1.0
      webidl-conversions: 6.1.0
    dev: true

  /which-boxed-primitive/1.0.2:
    resolution: {integrity: sha512-bwZdv0AKLpplFY2KZRX6TvyuN7ojjr7lwkg6ml0roIy9YeuSr7JS372qlNW18UQYzgYK9ziGcerWqZOmEn9VNg==}
    dependencies:
      is-bigint: 1.0.4
      is-boolean-object: 1.1.2
      is-number-object: 1.0.6
      is-string: 1.0.7
      is-symbol: 1.0.4

  /which-module/2.0.0:
    resolution: {integrity: sha1-2e8H3Od7mQK4o6j6SzHD4/fm6Ho=}
    dev: true

  /which-pm/2.0.0:
    resolution: {integrity: sha512-Lhs9Pmyph0p5n5Z3mVnN0yWcbQYUAD7rbQUiMsQxOJ3T57k7RFe35SUwWMf7dsbDZks1uOmw4AecB/JMDj3v/w==}
    engines: {node: '>=8.15'}
    dependencies:
      load-yaml-file: 0.2.0
      path-exists: 4.0.0
    dev: true

  /which/1.3.1:
    resolution: {integrity: sha512-HxJdYWq1MTIQbJ3nw0cqssHoTNU267KlrDuGZ1WYlxDStUtKUhOaJmh112/TZmHxxUfuJqPXSOm7tDyas0OSIQ==}
    hasBin: true
    dependencies:
      isexe: 2.0.0
    dev: true

  /which/2.0.2:
    resolution: {integrity: sha512-BLI3Tl1TW3Pvl70l3yq3Y64i+awpwXqsGBYWkkqMtnbXgrMD+yj7rhW0kuEDxzJaYXGjEW5ogapKNMEKNMjibA==}
    engines: {node: '>= 8'}
    hasBin: true
    dependencies:
      isexe: 2.0.0

  /wide-align/1.1.5:
    resolution: {integrity: sha512-eDMORYaPNZ4sQIuuYPDHdQvf4gyCF9rEEV/yPxGfwPkRodwEgiMUUXTx/dex+Me0wxx53S+NgUHaP7y3MGlDmg==}
    dependencies:
      string-width: 4.2.3
    dev: true

  /word-wrap/1.2.3:
    resolution: {integrity: sha512-Hz/mrNwitNRh/HUAtM/VT/5VH+ygD6DV7mYKZAtHOrbs8U7lvPS6xf7EJKMF0uW1KJCl0H701g3ZGus+muE5vQ==}
    engines: {node: '>=0.10.0'}

  /wrap-ansi/6.2.0:
    resolution: {integrity: sha512-r6lPcBGxZXlIcymEu7InxDMhdW0KDxpLgoFLcguasxCaJ/SOIZwINatK9KY/tf+ZrlywOKU0UDj3ATXUBfxJXA==}
    engines: {node: '>=8'}
    dependencies:
      ansi-styles: 4.3.0
      string-width: 4.2.3
      strip-ansi: 6.0.1
    dev: true

  /wrap-ansi/7.0.0:
    resolution: {integrity: sha512-YVGIj2kamLSTxw6NsZjoBxfSwsn0ycdesmc4p+Q21c5zPuZ1pl+NfxVdxPtdHvmNVOQ6XSYG4AUtyt/Fi7D16Q==}
    engines: {node: '>=10'}
    dependencies:
      ansi-styles: 4.3.0
      string-width: 4.2.3
      strip-ansi: 6.0.1
    dev: true

  /wrappy/1.0.2:
    resolution: {integrity: sha1-tSQ9jz7BqjXxNkYFvA0QNuMKtp8=}

  /write-file-atomic/3.0.3:
    resolution: {integrity: sha512-AvHcyZ5JnSfq3ioSyjrBkH9yW4m7Ayk8/9My/DD9onKeu/94fwrMocemO2QAJFAlnnDN+ZDS+ZjAR5ua1/PV/Q==}
    dependencies:
      imurmurhash: 0.1.4
      is-typedarray: 1.0.0
      signal-exit: 3.0.7
      typedarray-to-buffer: 3.1.5
    dev: true

  /ws/7.5.7:
    resolution: {integrity: sha512-KMvVuFzpKBuiIXW3E4u3mySRO2/mCHSyZDJQM5NQ9Q9KHWHWh0NHgfbRMLLrceUK5qAL4ytALJbpRMjixFZh8A==}
    engines: {node: '>=8.3.0'}
    peerDependencies:
      bufferutil: ^4.0.1
      utf-8-validate: ^5.0.2
    peerDependenciesMeta:
      bufferutil:
        optional: true
      utf-8-validate:
        optional: true

  /ws/8.5.0:
    resolution: {integrity: sha512-BWX0SWVgLPzYwF8lTzEy1egjhS4S4OEAHfsO8o65WOVsrnSRGaSiUaa9e0ggGlkMTtBlmOpEXiie9RUcBO86qg==}
    engines: {node: '>=10.0.0'}
    peerDependencies:
      bufferutil: ^4.0.1
      utf-8-validate: ^5.0.2
    peerDependenciesMeta:
      bufferutil:
        optional: true
      utf-8-validate:
        optional: true
    dev: true

  /xml-name-validator/3.0.0:
    resolution: {integrity: sha512-A5CUptxDsvxKJEU3yO6DuWBSJz/qizqzJKOMIfUJHETbBw/sFaDxgd6fxm1ewUaM0jZ444Fc5vC5ROYurg/4Pw==}
    dev: true

  /xml-name-validator/4.0.0:
    resolution: {integrity: sha512-ICP2e+jsHvAj2E2lIHxa5tjXRlKDJo4IdvPvCXbXQGdzSfmSpNVyIKMvoZHjDY9DP0zV17iI85o90vRFXNccRw==}
    engines: {node: '>=12'}
    dev: true

  /xmlchars/2.2.0:
    resolution: {integrity: sha512-JZnDKK8B0RCDw84FNdDAIpZK+JuJw+s7Lz8nksI7SIuU3UXJJslUthsi+uWBUYOwPFwW7W7PRLRfUKpxjtjFCw==}
    dev: true

  /xstate/4.30.5:
    resolution: {integrity: sha512-iZhIoZP8Alq4qI8eN/iAYiBRLfLSbSdI29LYsgk2DUvAwMV2J9xGw6CUT2HcH+5Rp5G3XzG6ByRfRmJJ+eEuDQ==}

  /xtend/4.0.2:
    resolution: {integrity: sha512-LKYU1iAXJXUgAXn9URjiu+MWhyUXHsvfp7mcuYm9dSUKK0/CjtrUwFAxD82/mCWbtLsGjFIad0wIsod4zrTAEQ==}
    engines: {node: '>=0.4'}

  /y18n/4.0.3:
    resolution: {integrity: sha512-JKhqTOwSrqNA1NY5lSztJ1GrBiUodLMmIZuLiDaMRJ+itFd+ABVE8XBjOvIWL+rSqNDC74LCSFmlb/U4UZ4hJQ==}
    dev: true

  /y18n/5.0.8:
    resolution: {integrity: sha512-0pfFzegeDWJHJIAmTLRP2DwHjdF5s7jo9tuztdQxAhINCdvS+3nGINqPd00AphqJR/0LhANUS6/+7SCb98YOfA==}
    engines: {node: '>=10'}
    dev: true

  /yallist/2.1.2:
    resolution: {integrity: sha1-HBH5IY8HYImkfdUS+TxmmaaoHVI=}
    dev: true

  /yallist/4.0.0:
    resolution: {integrity: sha512-3wdGidZyq5PB084XLES5TpOSRA3wjXAlIWMhum2kRcv/41Sn2emQ0dycQW4uZXLejwKvg6EsvbdlVL+FYEct7A==}

  /yaml/1.10.2:
    resolution: {integrity: sha512-r3vXyErRCYJ7wg28yvBY5VSoAF8ZvlcW9/BwUzEtUsjvX/DKs24dIkuwjtuprwJJHsbyUbLApepYTR1BN4uHrg==}
    engines: {node: '>= 6'}
    dev: true

  /yargs-parser/18.1.3:
    resolution: {integrity: sha512-o50j0JeToy/4K6OZcaQmW6lyXXKhq7csREXcDwk2omFPJEwUNOVtJKvmDr9EI1fAJZUyZcRF7kxGBWmRXudrCQ==}
    engines: {node: '>=6'}
    dependencies:
      camelcase: 5.3.1
      decamelize: 1.2.0
    dev: true

  /yargs-parser/20.2.9:
    resolution: {integrity: sha512-y11nGElTIV+CT3Zv9t7VKl+Q3hTQoT9a1Qzezhhl6Rp21gJ/IVTW7Z3y9EWXhuUBC2Shnf+DX0antecpAwSP8w==}
    engines: {node: '>=10'}
    dev: true

  /yargs/15.4.1:
    resolution: {integrity: sha512-aePbxDmcYW++PaqBsJ+HYUFwCdv4LVvdnhBy78E57PIor8/OVvhMrADFFEDh8DHDFRv/O9i3lPhsENjO7QX0+A==}
    engines: {node: '>=8'}
    dependencies:
      cliui: 6.0.0
      decamelize: 1.2.0
      find-up: 4.1.0
      get-caller-file: 2.0.5
      require-directory: 2.1.1
      require-main-filename: 2.0.0
      set-blocking: 2.0.0
      string-width: 4.2.3
      which-module: 2.0.0
      y18n: 4.0.3
      yargs-parser: 18.1.3
    dev: true

  /yargs/16.2.0:
    resolution: {integrity: sha512-D1mvvtDG0L5ft/jGWkLpG1+m0eQxOfaBvTNELraWj22wSVUMWxZUvYgJYcKh6jGGIkJFhH4IZPQhR4TKpc8mBw==}
    engines: {node: '>=10'}
    dependencies:
      cliui: 7.0.4
      escalade: 3.1.1
      get-caller-file: 2.0.5
      require-directory: 2.1.1
      string-width: 4.2.3
      y18n: 5.0.8
      yargs-parser: 20.2.9
    dev: true

  /yocto-queue/0.1.0:
    resolution: {integrity: sha512-rVksvsnNCdJ/ohGc6xgPwyN8eheCxsiLM8mxuE/t/mOVqJewPuO1miLpTHQiRgTKCLexL4MeAFVagts7HmNZ2Q==}
    engines: {node: '>=10'}

  /zen-observable-ts/1.2.3:
    resolution: {integrity: sha512-hc/TGiPkAWpByykMwDcem3SdUgA4We+0Qb36bItSuJC9xD0XVBZoFHYoadAomDSNf64CG8Ydj0Qb8Od8BUWz5g==}
    dependencies:
      zen-observable: 0.8.15
    dev: false

  /zen-observable/0.8.15:
    resolution: {integrity: sha512-PQ2PC7R9rslx84ndNBZB/Dkv8V8fZEpk83RLgXtYd0fwUgEjseMn1Dgajh2x6S8QbZAFa9p2qVCEuYZNgve0dQ==}
    dev: false

  /zwitch/1.0.5:
    resolution: {integrity: sha512-V50KMwwzqJV0NpZIZFwfOD5/lyny3WlSzRiXgA0G7VUnRlqttta1L6UQIHzd6EuBY/cHGfwTIck7w1yH6Q5zUw==}
    dev: false<|MERGE_RESOLUTION|>--- conflicted
+++ resolved
@@ -150,13 +150,8 @@
       subscriptions-transport-ws: ^0.11.0
       xstate: ^4.30.5
     dependencies:
-<<<<<<< HEAD
-      '@apollo/client': 3.5.8_f3f7eb5e21785ef7d5faca94c1a68824
-      '@nhost/core': link:../core
-=======
       '@apollo/client': 3.5.10_f3f7eb5e21785ef7d5faca94c1a68824
       '@nhost/client': link:../client
->>>>>>> 50b9d763
       graphql: 15.7.2
       subscriptions-transport-ws: 0.11.0_graphql@15.7.2
     devDependencies:
