--- conflicted
+++ resolved
@@ -14,14 +14,9 @@
   },
   reference: {
     sdk: ['index', 'graphql', 'authentication', 'storage', 'functions'],
-<<<<<<< HEAD
-    cli: ['index'],
-    'supporting-libraries': ['react-apollo', 'react-auth'],
-    'hasura-auth': ['index', 'installation', 'configuration', 'environment-variables', 'api-reference', 'schema']
-=======
     react: ['index', 'hooks', 'protecting-routes', 'apollo'],
     nextjs: ['index', 'configuration', 'protecting-routes', ],
-    cli: ['index']
->>>>>>> 207ae38e
+    cli: ['index'],
+    'hasura-auth': ['index', 'installation', 'configuration', 'environment-variables', 'schema', 'api-reference']
   }
 }