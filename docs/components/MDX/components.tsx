--- conflicted
+++ resolved
@@ -64,20 +64,6 @@
 const components = {
   img: (props: DetailedHTMLProps<HTMLProps<HTMLImageElement>, HTMLImageElement>) => {
     return (
-<<<<<<< HEAD
-      <>
-        <span className="block mx-10 mt-5 ">
-          <img src={props.src} alt={props.alt} className="mx-auto mt-2 border" />
-          {props.alt && (
-            <div className="block pt-4 mb-8 text-sm text-center text-secondary">
-              <Text color="greyscaleDark" size="tiny">
-                {props.alt}
-              </Text>
-            </div>
-          )}
-        </span>
-      </>
-=======
       <span className="block mt-5 mx-10 ">
         <img src={props.src} alt={props.alt} className="mx-auto border mt-2" />
         {props.alt && (
@@ -88,7 +74,6 @@
           </div>
         )}
       </span>
->>>>>>> 3a04d888
     )
   },
   Video,
@@ -133,7 +118,6 @@
       </div>
     )
   },
-<<<<<<< HEAD
   p: (props) => (
     <Text
       variant="body"
@@ -153,18 +137,6 @@
       start()
     }, [chart])
     return chart ? <div dangerouslySetInnerHTML={{ __html: html }} /> : null
-=======
-  p: (props: TextProps) => {
-    return (
-      <Text
-        variant="body"
-        size="small"
-        color="dark"
-        className="my-2 antialiased leading-6"
-        {...props}
-      />
-    )
->>>>>>> 3a04d888
   }
 }
 
