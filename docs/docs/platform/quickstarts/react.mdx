---
title: 'Quickstart: React'
sidebar_position: 1
image: /img/og/platform/quickstart-react.png
---

import Tabs from '@theme/Tabs'
import TabItem from '@theme/TabItem'

# Quickstart: React

## Introduction

This quickstart guide provides the steps you need to build a simple React app
powered by Nhost for the backend. It includes:

- Database: [PostgreSQL](https://www.postgresql.org/)
- Instant GraphQL API: [Hasura](https://hasura.io/)
- Authentication: [Hasura Auth](https://github.com/nhost/hasura-auth/)
- Storage: [Hasura Storage](https://hub.docker.com/r/nhost/hasura-storage)

By the end of this guide, you'll have a full-stack app that allows users to log
in to access a protected dashboard and update their profile information.

## Prerequisites

Before getting started, let's make sure that your development environment is
ready.

You'll need **Node.js** version 14 or later: [install it from here](https://nodejs.org/en/).

## Project setup

### Create a new Nhost app

import CreateApp from '@site/src/components/create-nhost-app.mdx'

<CreateApp />
<<<<<<< HEAD

:::info
You can also connect your Nhost app to a GitHub repository. When you do this, any updates you push to your code will automatically be deployed. [Learn more](https://docs.nhost.io/platform/github-integration).
=======
:::info You can also connect your Nhost app to a GitHub repository. When you do this, any updates you
push to your code will automatically be deployed. [Learn more](https://docs.nhost.io/platform/github-integration).
>>>>>>> a43fa284
:::

## Initialize the app

### Create a React app

The simplest way to create a new React application is by using the tool called
`create-react-app`, which bootstraps a React app for you without the hassle of
configuring everything yourself.

So, open your terminal, and run the following command:

```bash
npx create-react-app my-nhost-app --template nhost-quickstart
```

:::info
This command uses an [existing template](https://github.com/nhost/cra-template-nhost-quickstart), through the `--template` flag, which already contains the React components and pages we'll use for this guide.
:::

You can now `cd` into your project directory:

```bash
cd my-nhost-app
```

And run the development server with the following command:

<Tabs groupId="package-manager">
  <TabItem value="npm" label="npm" default>

```bash
npm start
```

  </TabItem>
  <TabItem value="yarn" label="Yarn">

```bash
yarn start
```

  </TabItem>
</Tabs>

If everything is working fine, your React development server should be running
on port 3000. Open [http://localhost:3000](http://localhost:3000) from your
browser to check this out.

### Configure Nhost with React

To work with Nhost from within our React app, we'll use the
[React SDK](https://github.com/nhost/nhost/tree/main/packages/react) provided
by Nhost. It's a wrapper around the
[Nhost JavaScript SDK](https://github.com/nhost/nhost/tree/main/packages/nhost-js) which
gives us a way to interact with our Nhost backend using React hooks.

You can install the Nhost React SDK with:

<Tabs groupId="package-manager">
  <TabItem value="npm" label="npm" default>

```bash
npm install @nhost/react graphql
```

  </TabItem>
  <TabItem value="yarn" label="Yarn">

```bash
yarn add @nhost/react graphql
```

  </TabItem>
</Tabs>

Next, open your `App.js` file as we'll now configure Nhost inside our app.

The Nhost React SDK comes with a React provider named `NhostReactProvider` that
makes the authentication state and all the provided React hooks available in our
application.

Use the following code to instantiate a new Nhost client and link it to your
Nhost backend:

```jsx title="src/App.js"
import { NhostClient, NhostReactProvider } from '@nhost/react'

const nhost = new NhostClient({
  backendUrl: process.env.REACT_APP_NHOST_BACKEND_URL || ''
})

function App() {
  return (
    <NhostReactProvider nhost={nhost}>
      <BrowserRouter>{/* ... */}</BrowserRouter>
    </NhostReactProvider>
  )
}

export default App
```

Finally, make sure to create an environment variable named
`REACT_APP_NHOST_BACKEND_URL` to store your Nhost backend URL:

```yaml title=".env.local"
REACT_APP_NHOST_BACKEND_URL=YOUR_NHOST_BACKEND_URL
```

You can find your Nhost backend URL for your project from [your dashboard](https://app.nhost.io) as shown below:

![Nhost Backend URL](/img/quickstarts/app-dashboard.png)

:::caution
Don't forget to restart your React server after saving your `.env.local`
file to load your new environment variable.
:::

## Build the app

### Add authentication

#### 1. Sign-up

The next step is to allow our users to authenticate into our application.
Let's start with implementing the sign-up process.

For that, we'll use the `useSignUpEmailPassword` hook provided by the Nhost
React SDK within our `SignUp` component.

So, open up the corresponding file from your project, and use the following
code:

```jsx title="src/components/SignUp.js"
import styles from '../styles/components/SignUp.module.css'
import { useState } from 'react'
import { useSignUpEmailPassword } from '@nhost/react'
import { Link, Navigate } from 'react-router-dom'
import Input from './Input'
import Spinner from './Spinner'

const SignUp = () => {
  const [firstName, setFirstName] = useState('')
  const [lastName, setLastName] = useState('')
  const [email, setEmail] = useState('')
  const [password, setPassword] = useState('')

  const { signUpEmailPassword, isLoading, isSuccess, needsEmailVerification, isError, error } =
    useSignUpEmailPassword()

  const handleOnSubmit = (e) => {
    e.preventDefault()

    signUpEmailPassword(email, password, {
      displayName: `${firstName} ${lastName}`.trim(),
      metadata: {
        firstName,
        lastName
      }
    })
  }

  if (isSuccess) {
    return <Navigate to="/" replace={true} />
  }

  const disableForm = isLoading || needsEmailVerification

  return (
    <div className={styles.container}>
      <div className={styles.card}>
        <div className={styles['logo-wrapper']}>
          <img src={process.env.PUBLIC_URL + 'logo.svg'} alt="logo" />
        </div>

        {needsEmailVerification ? (
          <p className={styles['verification-text']}>
            Please check your mailbox and follow the verification link to verify your email.
          </p>
        ) : (
          <form onSubmit={handleOnSubmit} className={styles.form}>
            <div className={styles['input-group']}>
              <Input
                label="First name"
                value={firstName}
                onChange={(e) => setFirstName(e.target.value)}
                disabled={disableForm}
                required
              />
              <Input
                label="Last name"
                value={lastName}
                onChange={(e) => setLastName(e.target.value)}
                disabled={disableForm}
                required
              />
            </div>
            <Input
              type="email"
              label="Email address"
              value={email}
              onChange={(e) => setEmail(e.target.value)}
              disabled={disableForm}
              required
            />
            <Input
              type="password"
              label="Create password"
              value={password}
              onChange={(e) => setPassword(e.target.value)}
              disabled={disableForm}
              required
            />

            <button type="submit" disabled={disableForm} className={styles.button}>
              {isLoading ? <Spinner size="sm" /> : 'Create account'}
            </button>

            {isError ? <p className={styles['error-text']}>{error?.message}</p> : null}
          </form>
        )}
      </div>

      <p className={styles.text}>
        Already have an account?{' '}
        <Link to="/sign-in" className={styles.link}>
          Sign in
        </Link>
      </p>
    </div>
  )
}

export default SignUp
```

By default, the user must verify his email address before fully signing up. You can change this setting from your Nhost dashboard.

#### 2. Sign-in

Now that new users can sign up for our application, let's see how to allow
existing users to sign in with email and password.

For that, we will use the Nhost hook named `useSignInEmailPassword` inside our
`SignIn` component the same way we did with our `SignUp` component. So, here's
what your component should look like after applying the changes for the sign-in
logic:

```jsx title="src/components/SignIn.js"
import styles from '../styles/components/SignIn.module.css'
import { useState } from 'react'
import { useSignInEmailPassword } from '@nhost/react'
import { Link, Navigate } from 'react-router-dom'
import Input from './Input'
import Spinner from './Spinner'

const SignIn = () => {
  const [email, setEmail] = useState('')
  const [password, setPassword] = useState('')

  const { signInEmailPassword, isLoading, isSuccess, needsEmailVerification, isError, error } =
    useSignInEmailPassword()

  const handleOnSubmit = (e) => {
    e.preventDefault()
    signInEmailPassword(email, password)
  }

  if (isSuccess) {
    return <Navigate to="/" replace={true} />
  }

  const disableForm = isLoading || needsEmailVerification

  return (
    <div className={styles.container}>
      <div className={styles.card}>
        <div className={styles['logo-wrapper']}>
          <img src={process.env.PUBLIC_URL + 'logo.svg'} alt="logo" />
        </div>

        {needsEmailVerification ? (
          <p className={styles['verification-text']}>
            Please check your mailbox and follow the verification link to verify your email.
          </p>
        ) : (
          <form onSubmit={handleOnSubmit} className={styles.form}>
            <Input
              type="email"
              label="Email address"
              value={email}
              onChange={(e) => setEmail(e.target.value)}
              disabled={disableForm}
              required
            />
            <Input
              type="password"
              label="Password"
              value={password}
              onChange={(e) => setPassword(e.target.value)}
              disabled={disableForm}
              required
            />

            <button type="submit" disabled={disableForm} className={styles.button}>
              {isLoading ? <Spinner size="sm" /> : 'Sign in'}
            </button>

            {isError ? <p className={styles['error-text']}>{error?.message}</p> : null}
          </form>
        )}
      </div>

      <p className={styles.text}>
        No account yet?{' '}
        <Link to="/sign-up" className={styles.link}>
          Sign up
        </Link>
      </p>
    </div>
  )
}

export default SignIn
```

#### 3. Sign-out

Finally, to allow the users to sign out from the app, we can use the Nhost
`useSignOut` hook:

```jsx title="src/components/Layout.js"
import { useSignOut } from '@nhost/react'

const Layout = () => {
  const { signOut } = useSignOut()

  const menuItems = [
    //..
    {
      label: 'Logout',
      onClick: signOut,
      icon: LogoutIcon
    }
  ]

  //...
}
```

### Protect routes

Now that we have implemented authentication, we can easily decide who can access
certain parts of our application.

In our case, we'll only allow authenticated users to have access to the `/` and
`/profile` routes. All the other users should be redirected to the `/sign-in`
page if they try to access those routes.

To do so, we can create a wrapper component (`ProtectedRoute`) to check the authentication status of the current user using the Nhost SDK:

```jsx title="src/components/ProtectedRoute.js"
import styles from '../styles/components/ProtectedRoute.module.css'
import { useAuthenticationStatus } from '@nhost/react'
import { Navigate, useLocation } from 'react-router-dom'
import Spinner from './Spinner'

const ProtectedRoute = ({ children }) => {
  const { isAuthenticated, isLoading } = useAuthenticationStatus()
  const location = useLocation()

  if (isLoading) {
    return (
      <div className={styles.container}>
        <Spinner />
      </div>
    )
  }

  if (!isAuthenticated) {
    return <Navigate to="/sign-in" state={{ from: location }} replace />
  }

  return children
}

export default ProtectedRoute
```

Then, we can use a [layout route](https://reactrouter.com/docs/en/v6/getting-started/concepts#layout-routes) in our `App.js` file, to wrap the `ProtectedRoute` component around the routes we want to protect:

```jsx title="src/App.js"
import ProtectedRoute from './components/ProtectedRoute'

function App() {
  return (
    <NhostReactProvider nhost={nhost}>
      <BrowserRouter>
        <Routes>
          <Route path="sign-up" element={<SignUp />} />
          <Route path="sign-in" element={<SignIn />} />
          <Route
            path="/"
            // highlight-start
            element={
              <ProtectedRoute>
                <Layout />
              </ProtectedRoute>
            }
            // highlight-end
          >
            <Route index element={<Dashboard />} />
            <Route path="profile" element={<Profile />} />
          </Route>
        </Routes>
      </BrowserRouter>
    </NhostReactProvider>
  )
}
```

### Retrieve user data

Finally, let's display the information of the authenticated user throughout his
dashboard to make the app more personalized.

Getting the current authenticated user data is quite easy. Indeed, we
can use the `useUserData` hook provided by Nhost to do it.

So, open the `components/Layout.js` file and use this hook like so:

```js
import { useUserData } from '@nhost/react'

const Layout = () => {
  const user = useUserData()
  //...
}
```

That's it! The JSX code for rendering the user data (email, display name, etc.)
is already included in your components as part of the template you've
bootstraped at the beginning of this guide.

### Update user data

Nhost provides a GraphQL API through Hasura so that we can query and mutate our
data instantly.

In this tutorial, we'll use the
[Apollo GraphQL client](https://www.apollographql.com/) for interacting with
this GraphQL API.

So, start by installing the following dependencies:

<Tabs groupId="package-manager">
  <TabItem value="npm" label="npm" default>

```bash
npm install @nhost/react-apollo @apollo/client
```

  </TabItem>
  <TabItem value="yarn" label="Yarn">

```bash
yarn add @nhost/react-apollo @apollo/client
```

  </TabItem>
</Tabs>

Then, add the `NhostApolloProvider` from `@nhost/react-apollo` into your
`App.js` file.

```jsx title="src/App.js"
import { NhostApolloProvider } from '@nhost/react-apollo'

function App() {
  return (
    <NhostReactProvider nhost={nhost}>
      <NhostApolloProvider nhost={nhost}>{/* ... */}</NhostApolloProvider>
    </NhostReactProvider>
  )
}
```

From there, we can construct our GraphQL query and use the Apollo `useMutation`
hook to execute that query when the user submits the form from the profile page:

```js title="src/pages/Profile.js"
import { gql, useMutation } from '@apollo/client'
import { toast } from 'react-hot-toast'

const UPDATE_USER_MUTATION = gql`
  mutation ($id: uuid!, $displayName: String!, $metadata: jsonb) {
    updateUser(pk_columns: { id: $id }, _set: { displayName: $displayName, metadata: $metadata }) {
      id
      displayName
      metadata
    }
  }
`

const Profile = () => {
  const [mutateUser, { loading: updatingProfile }] = useMutation(UPDATE_USER_MUTATION)

  const updateUserProfile = async (e) => {
    e.preventDefault()

    try {
      await mutateUser({
        variables: {
          id: user.id,
          displayName: `${firstName} ${lastName}`.trim(),
          metadata: {
            firstName,
            lastName
          }
        }
      })
      toast.success('Updated successfully', { id: 'updateProfile' })
    } catch (error) {
      toast.error('Unable to update profile', { id: 'updateProfile' })
    }
  }

  //...
}
```

Finally, since Hasura has an **allow nothing by default** policy, and we haven't
set any permissions yet, our GraphQL mutations would fail.

So, open the Hasura console from the **Data** tab of your project from [your Nhost dashboard](https://app.nhost.io/). Then, go to the **permissions** tab of the `users` table, type in `user` in the role
cell, and click the edit icon on the `select` operation:

![Hasura users permissions](/img/quickstarts/hasura-permissions-1.png)

To restrict the user to read his own data only, specify a condition with the
user's ID and the `X-Hasura-User-ID` session variable, which is passed with each
requests.

![Hasura users permissions](/img/quickstarts/hasura-permissions-2.png)

Next, select the columns you'd like the users to have access to, and click
**Save Permissions**.

![Hasura users permissions](/img/quickstarts/hasura-permissions-3.png)

Repeat the same steps on the `update` operation for the `user` role to allow
users to update their `displayName` and `metadata` only.

Finally, to add caching, synchronizing, and updating server state in your React app, let's refactor the user data fetching using the Apollo client and our GraphQL API instead.

So, first add the following GraphQL query to retrieve the current user data from the `Layout` component:

```js title="src/components/Layout.js"
import { gql } from '@apollo/client'

const GET_USER_QUERY = gql`
  query GetUser($id: uuid!) {
    user(id: $id) {
      id
      email
      displayName
      metadata
      avatarUrl
    }
  }
`

const Layout = () => {
  //...
}
```

Then, replace the `useUserData` hook with the `useUserId` hook to retrieve the current user's ID.

```js title="src/components/Layout.js"
import { useUserId } from '@nhost/react'

const Layout = () => {
  const id = useUserId()
  //...
}
```

Finally, we can run our GraphQL query using the `useQuery` hook and the current user's ID.

```jsx title="src/components/Layout.js"
// highlight-next-line
import { gql, useQuery } from '@apollo/client'

const Layout = () => {
  const id = useUserId()
  // highlight-start
  const { loading, error, data } = useQuery(GET_USER_QUERY, {
    variables: { id }
  })
  const user = data?.user
  // highlight-end

  //...

  return (
    <div>
      <header>{/* ... */}</header>

      <main className={styles.main}>
        <div className={styles['main-container']}>
          {/* highlight-start */}
          {error ? (
            <p>Something went wrong. Try to refresh the page.</p>
          ) : !loading ? (
            <Outlet context={{ user }} />
          ) : null}
          {/* highlight-end */}
        </div>
      </main>
    </div>
  )
}
```

You now have a fully functional React application. Congratulations!

## Next Steps

- Did you enjoy Nhost? Give us a star ⭐ on [Github](https://github.com/nhost/nhost). Thank you!
- Check out our more in-depth [examples](https://github.com/nhost/nhost/tree/main/examples).
- Build your next app with [Nhost](https://app.nhost.io/)!<|MERGE_RESOLUTION|>--- conflicted
+++ resolved
@@ -36,14 +36,9 @@
 import CreateApp from '@site/src/components/create-nhost-app.mdx'
 
 <CreateApp />
-<<<<<<< HEAD
 
 :::info
 You can also connect your Nhost app to a GitHub repository. When you do this, any updates you push to your code will automatically be deployed. [Learn more](https://docs.nhost.io/platform/github-integration).
-=======
-:::info You can also connect your Nhost app to a GitHub repository. When you do this, any updates you
-push to your code will automatically be deployed. [Learn more](https://docs.nhost.io/platform/github-integration).
->>>>>>> a43fa284
 :::
 
 ## Initialize the app
