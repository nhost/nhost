--- conflicted
+++ resolved
@@ -88,13 +88,7 @@
 
 ### Pull migrations and metadata from our local instance
 
-<<<<<<< HEAD
-:::tip
-You can not use port `1337` in these requests. You have to use the specific port Huasra uses. Go to the Hasura Console under API and look for the port Hasura is using under GraphQL Endpoint.
-:::
-=======
 In the `nhost/` folder, run the following command:
->>>>>>> 656379e7
 
 ```bash
 hasura migrate create init --from-server --endpoint=http://localhost:[hasura-port] --admin-secret=nhost-admin-secret
@@ -102,7 +96,7 @@
 ```
 
 :::warning
-You cannot use port `1337` in the commands above. You have to use the specific port Hasura uses. Go to the Hasura Console under API and look what port Hasura is using under GraphQL Endpoint.
+You cannot use port `1337` in the commands above. You have to use the specific port Hasura uses. Go to the Hasura Console under API and look for the port Hasura is using under GraphQL Endpoint.
 :::
 
 ### Done
