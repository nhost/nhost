--- conflicted
+++ resolved
@@ -3,13 +3,8 @@
 title: useHasuraClaim()
 sidebar_label: useHasuraClaim()
 slug: /reference/react/use-hasura-claim
-<<<<<<< HEAD
-description: Get the value of a given Hasura claim in the current access token (JWT). Returns null if the user is not authenticated, or if the claim is not in the token. Return `null` if the user is not authenticated (no token)
-custom_edit_url: https://github.com/nhost/nhost/edit/main/packages/react/src/hooks/user.ts#L709
-=======
 description: Use the hook `useHasruaClaim` to get the value of a specific Hasura claim of the current user.
-custom_edit_url: https://github.com/nhost/nhost/edit/main/packages/react/src/hooks/user.ts#L687
->>>>>>> 21a9da79
+custom_edit_url: https://github.com/nhost/nhost/edit/main/packages/react/src/hooks/user.ts#L636
 ---
 
 # `useHasuraClaim()`
